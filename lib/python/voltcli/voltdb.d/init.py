--- conflicted
+++ resolved
@@ -55,8 +55,12 @@
         runner.args.extend(['schema', runner.opts.schema])
 
     args = runner.args
-<<<<<<< HEAD
-    runner.java_execute(VoltDB, None, *args)
+    if runner.opts.classes_jarfile:
+        kwargs = dict(classpath=runner.opts.classes_jarfile)
+        runner.java_execute(VoltDB, None, *args, **kwargs)
+    else:
+        runner.java_execute(VoltDB, None, *args)
+
     if len(voltdb_properties) > 0:
         print "Saving properties file... " + runner.opts.directory_spec + "/voltdbroot/config/properties.conf"
         properties.write_set(voltdb_properties,properties.INIT_FILE_SET,runner.opts.directory_spec + "/voltdbroot/config/properties.conf")
@@ -93,12 +97,4 @@
         voltdb_properties = props[0]    
         for i in range(1,len(props)): 
             voltdb_properties = properties.merge(props[0],props[i],False)
-    return deploymentfile
-=======
-
-    if runner.opts.classes_jarfile:
-        kwargs = dict(classpath=runner.opts.classes_jarfile)
-        runner.java_execute(VoltDB, None, *args, **kwargs)
-    else:
-        runner.java_execute(VoltDB, None, *args)
->>>>>>> 34bb14de
+    return deploymentfile