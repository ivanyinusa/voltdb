"""
This file is part of VoltDB.

Copyright (C) 2008-2016 VoltDB Inc.

This file contains original code and/or modifications of original code.
Any modifications made by VoltDB Inc. are licensed under the following
terms and conditions:

Permission is hereby granted, free of charge, to any person obtaining
a copy of this software and associated documentation files (the
"Software"), to deal in the Software without restriction, including
without limitation the rights to use, copy, modify, merge, publish,
distribute, sublicense, and/or sell copies of the Software, and to
permit persons to whom the Software is furnished to do so, subject to
the following conditions:

The above copyright notice and this permission notice shall be
included in all copies or substantial portions of the Software.

THE SOFTWARE IS PROVIDED "AS IS", WITHOUT WARRANTY OF ANY KIND,
EXPRESS OR IMPLIED, INCLUDING BUT NOT LIMITED TO THE WARRANTIES OF
MERCHANTABILITY, FITNESS FOR A PARTICULAR PURPOSE AND NONINFRINGEMENT.
IN NO EVENT SHALL THE AUTHORS BE LIABLE FOR ANY CLAIM, DAMAGES OR
OTHER LIABILITY, WHETHER IN AN ACTION OF CONTRACT, TORT OR OTHERWISE,
ARISING FROM, OUT OF OR IN CONNECTION WITH THE SOFTWARE OR THE USE OR
OTHER DEALINGS IN THE SOFTWARE.
"""

import ast
from collections import defaultdict
from flask import Flask, render_template, jsonify, abort, make_response, request, Response
from flask.ext.cors import CORS
from flask.views import MethodView
import json
import os
import os.path
import requests
import socket
import sys
import traceback
import urllib
from xml.etree.ElementTree import Element, SubElement, tostring, XML
from Validation import ServerInputs, DatabaseInputs, JsonInputs, UserInputs, ConfigValidation
import DeploymentConfig
import voltdbserver
import glob
import psutil

sys.path.append(os.path.abspath(os.path.dirname(__file__) + '/' + '../../voltcli'))
from voltcli import utility
import voltdbclient

APP = Flask(__name__, template_folder="../templates", static_folder="../static")
CORS(APP)

__PATH__ = ""

__IP__ = "localhost"

__PORT__ = 8000

ALLOWED_EXTENSIONS = ['xml']


@APP.errorhandler(400)
def not_found(error):
    """
    Gives error message when any bad requests are made.
    Args:
        error (string): The first parameter.
    Returns:
        Error message.
    """
    print error
    return make_response(jsonify({'error': 'Bad request'}), 400)


@APP.errorhandler(404)
def not_found(error):
    """
    Gives error message when any invalid url are requested.
    Args:
        error (string): The first parameter.
    Returns:
        Error message.
    """
    print error
    return make_response(jsonify({'error': 'Not found'}), 404)


@APP.route("/")
def index():
    """
    Gets to the index page of VDM when http://localhost:8000/ is hit.
    """
    return render_template("index.html")


def make_public_server(servers):
    """
    Get the server information in required format.
    Args:
        servers (server object): The first parameter.
    Returns:
        Server object in required format.
    """
    new_server = {}
    for field in servers:
        new_server[field] = servers[field]
    return new_server


def make_public_database(databases):
    """
    Get the database information in required format.
    Args:
        databases (database object): The first parameter.
    Returns:
        Database object in required format.
    """
    new_database = {}
    for field in databases:
        new_database[field] = databases[field]
    return new_database


def make_public_deployment(deployments):
    """
    Get the deployment information  in required format.
    Args:
        deployments (deployment object): The first parameter.
    Returns:
        Deployment object in required format.
    """
    new_deployment = {}
    for field in deployments:
        new_deployment[field] = deployments[field]
    return new_deployment


def map_deployment_without_database_id(deployment):
    """
    Get the deployment information without database_id in required format.
    Args:
        deployment (deployment object): The first parameter.
    Returns:
        Deployment object in required format.
    """

    new_deployment = {}

    for field in deployment:
        if 'databaseid' not in field:
            new_deployment[field] = deployment[field]

    new_deployment['users'] = {}
    new_deployment['users']['user'] = []

    deployment_user = filter(lambda t: t['databaseid'] == deployment['databaseid'], Global.DEPLOYMENT_USERS)
    for user in deployment_user:
        new_deployment['users']['user'].append({
            'name': user['name'],
            'roles': user['roles'],
            'plaintext': user['plaintext']

        })
    return new_deployment


def map_deployment(request, database_id):
    """
    Map the deployment information from request to deployment object in required format.
    Args:
        request (request object): The first parameter.
        database_id (int): The second parameter
    Returns:
        Deployment object in required format.
    """

    deployment = filter(lambda t: t['databaseid'] == database_id, Global.DEPLOYMENT)

    if 'cluster' in request.json and 'elastic' in request.json['cluster']:
        deployment[0]['cluster']['elastic'] = request.json['cluster']['elastic']

    if 'cluster' in request.json and 'schema' in request.json['cluster']:
        deployment[0]['cluster']['schema'] = request.json['cluster']['schema']

    if 'cluster' in request.json and 'sitesperhost' in request.json['cluster']:
        deployment[0]['cluster']['sitesperhost'] = request.json['cluster']['sitesperhost']

    if 'cluster' in request.json and 'kfactor' in request.json['cluster']:
        deployment[0]['cluster']['kfactor'] = request.json['cluster']['kfactor']

    if 'admin-mode' in request.json and 'adminstartup' in request.json['admin-mode']:
        deployment[0]['admin-mode']['adminstartup'] = request.json['admin-mode']['adminstartup']

    if 'admin-mode' in request.json and 'port' in request.json['admin-mode']:
        deployment[0]['admin-mode']['port'] = request.json['admin-mode']['port']

    if 'commandlog' in request.json and 'adminstartup' in request.json['commandlog']:
        deployment[0]['commandlog']['adminstartup'] = request.json['commandlog']['adminstartup']

    if 'commandlog' in request.json and 'frequency' in \
            request.json['commandlog'] and 'time' in request.json['commandlog']['frequency']:
        deployment[0]['commandlog']['frequency']['time'] = request.json['commandlog']['frequency']['time']

    if 'commandlog' in request.json and 'frequency' in \
            request.json['commandlog'] and 'transactions' in request.json['commandlog']['frequency']:
        deployment[0]['commandlog']['frequency']['transactions'] = request.json['commandlog']['frequency'][
            'transactions']

    if 'commandlog' in request.json and 'enabled' in request.json['commandlog']:
        deployment[0]['commandlog']['enabled'] = request.json['commandlog']['enabled']

    if 'commandlog' in request.json and 'logsize' in request.json['commandlog']:
        deployment[0]['commandlog']['logsize'] = request.json['commandlog']['logsize']

    if 'commandlog' in request.json and 'synchronous' in request.json['commandlog']:
        deployment[0]['commandlog']['synchronous'] = request.json['commandlog']['synchronous']

    if 'heartbeat' in request.json and 'timeout' in request.json['heartbeat']:
        deployment[0]['heartbeat']['timeout'] = request.json['heartbeat']['timeout']

    if 'httpd' in request.json and 'enabled' in request.json['httpd']:
        deployment[0]['httpd']['enabled'] = request.json['httpd']['enabled']

    if 'httpd' in request.json and 'jsonapi' in request.json['httpd'] and 'enabled' in request.json['httpd'][
        'jsonapi']:
        deployment[0]['httpd']['jsonapi']['enabled'] = request.json['httpd']['jsonapi']['enabled']

    if 'httpd' in request.json and 'port' in request.json['httpd']:
        deployment[0]['httpd']['port'] = request.json['httpd']['port']

    if 'partition-detection' in request.json and 'enabled' in request.json['partition-detection']:
        deployment[0]['partition-detection']['enabled'] = request.json['partition-detection']['enabled']

    if 'partition-detection' in request.json and 'snapshot' in request.json['partition-detection'] \
            and 'prefix' in request.json['partition-detection']['snapshot']:
        deployment[0]['partition-detection']['snapshot']['prefix'] = \
            request.json['partition-detection']['snapshot']['prefix']

    if 'paths' in request.json and 'commandlog' in request.json['paths'] and \
                    'path' in request.json['paths']['commandlog']:
        deployment[0]['paths']['commandlog']['path'] = \
            request.json['paths']['commandlog']['path']

    if 'paths' in request.json and 'commandlogsnapshot' in request.json['paths'] and \
                    'path' in request.json['paths']['commandlogsnapshot']:
        deployment[0]['paths']['commandlogsnapshot']['path'] = \
            request.json['paths']['commandlogsnapshot']['path']

    if 'paths' in request.json and 'droverflow' in request.json['paths'] and \
                    'path' in request.json['paths']['droverflow']:
        deployment[0]['paths']['droverflow']['path'] = \
            request.json['paths']['droverflow']['path']

    if 'paths' in request.json and 'exportoverflow' in request.json['paths'] and \
                    'path' in request.json['paths']['exportoverflow']:
        deployment[0]['paths']['exportoverflow']['path'] = \
            request.json['paths']['exportoverflow']['path']

    if 'paths' in request.json and 'snapshots' in request.json['paths'] and \
                    'path' in request.json['paths']['snapshots']:
        deployment[0]['paths']['snapshots']['path'] = \
            request.json['paths']['snapshots']['path']

    if 'paths' in request.json and 'voltdbroot' in request.json['paths'] and \
                    'path' in request.json['paths']['voltdbroot']:
        deployment[0]['paths']['voltdbroot']['path'] = \
            request.json['paths']['voltdbroot']['path']

    if 'security' in request.json and 'enabled' in request.json['security']:
        deployment[0]['security']['enabled'] = request.json['security']['enabled']

    if 'security' in request.json and 'frequency' in request.json['security']:
        deployment[0]['security']['frequency'] = request.json['security']['frequency']

    if 'security' in request.json and 'provider' in request.json['security']:
        deployment[0]['security']['provider'] = request.json['security']['provider']

    if 'snapshot' in request.json and 'enabled' in request.json['snapshot']:
        deployment[0]['snapshot']['enabled'] = request.json['snapshot']['enabled']

    if 'snapshot' in request.json and 'frequency' in request.json['snapshot']:
        deployment[0]['snapshot']['frequency'] = request.json['snapshot']['frequency']

    if 'snapshot' in request.json and 'prefix' in request.json['snapshot']:
        deployment[0]['snapshot']['prefix'] = request.json['snapshot']['prefix']

    if 'snapshot' in request.json and 'retain' in request.json['snapshot']:
        deployment[0]['snapshot']['retain'] = request.json['snapshot']['retain']

    if 'systemsettings' in request.json and 'elastic' in request.json['systemsettings'] \
            and 'duration' in request.json['systemsettings']['elastic']:
        deployment[0]['systemsettings']['elastic']['duration'] = request.json['systemsettings']['elastic'][
            'duration']

    if 'systemsettings' in request.json and 'elastic' in request.json['systemsettings'] \
            and 'throughput' in request.json['systemsettings']['elastic']:
        deployment[0]['systemsettings']['elastic']['throughput'] = request.json['systemsettings']['elastic'][
            'throughput']

    if 'systemsettings' in request.json and 'query' in request.json['systemsettings'] \
            and 'timeout' in request.json['systemsettings']['query']:
        deployment[0]['systemsettings']['query']['timeout'] = request.json['systemsettings']['query']['timeout']

    if 'systemsettings' in request.json and 'temptables' in request.json['systemsettings'] \
            and 'maxsize' in request.json['systemsettings']['temptables']:
        deployment[0]['systemsettings']['temptables']['maxsize'] = request.json['systemsettings']['temptables'][
            'maxsize']

    if 'systemsettings' in request.json and 'snapshot' in request.json['systemsettings'] \
            and 'priority' in request.json['systemsettings']['snapshot']:
        deployment[0]['systemsettings']['snapshot']['priority'] = request.json['systemsettings']['snapshot']['priority']

    if 'systemsettings' in request.json and 'resourcemonitor' in request.json['systemsettings']:
        if 'resourcemonitor' not in deployment[0]['systemsettings'] or deployment[0]['systemsettings'][
            'resourcemonitor'] is None:
            deployment[0]['systemsettings']['resourcemonitor'] = {}

        if 'memorylimit' in request.json['systemsettings']['resourcemonitor']:
            deployment[0]['systemsettings']['resourcemonitor']['memorylimit'] = {}
            if 'systemsettings' in request.json and 'resourcemonitor' in request.json['systemsettings'] \
                    and 'memorylimit' in request.json['systemsettings']['resourcemonitor'] \
                    and 'size' in request.json['systemsettings']['resourcemonitor']['memorylimit']:
                if request.json['systemsettings']['resourcemonitor']['memorylimit']['size'] != '':
                    deployment[0]['systemsettings']['resourcemonitor']['memorylimit']['size'] = \
                        request.json['systemsettings']['resourcemonitor']['memorylimit']['size']
                else:
                    deployment[0]['systemsettings']['resourcemonitor']['memorylimit'] = {}

    if 'systemsettings' in request.json and 'resourcemonitor' in request.json['systemsettings']:
        if 'resourcemonitor' not in deployment[0]['systemsettings'] or deployment[0]['systemsettings'][
            'resourcemonitor'] is None:
            deployment[0]['systemsettings']['resourcemonitor'] = {}

        if 'disklimit' in request.json['systemsettings']['resourcemonitor']:
            deployment[0]['systemsettings']['resourcemonitor']['disklimit'] = {}
            if 'feature' in request.json['systemsettings']['resourcemonitor']['disklimit']:
                deployment[0]['systemsettings']['resourcemonitor']['disklimit']['feature'] = []
                if request.json['systemsettings']['resourcemonitor']['disklimit']['feature']:
                    for feature in request.json['systemsettings']['resourcemonitor']['disklimit']['feature']:
                        deployment[0]['systemsettings']['resourcemonitor']['disklimit']['feature'].append(
                            {
                                'name': feature['name'],
                                'size': feature['size']
                            }
                        )
                else:
                    deployment[0]['systemsettings']['resourcemonitor']['disklimit'] = {}

    if 'systemsettings' in deployment[0] and 'resourcemonitor' in deployment[0]['systemsettings']:
        result = False
        if 'memorylimit' in deployment[0]['systemsettings']['resourcemonitor'] and \
                deployment[0]['systemsettings']['resourcemonitor']['memorylimit']:
            result = True
        if 'disklimit' in deployment[0]['systemsettings']['resourcemonitor'] and \
                deployment[0]['systemsettings']['resourcemonitor']['disklimit']:
            result = True
        if result == False:
            deployment[0]['systemsettings']['resourcemonitor'] = {}

    if 'import' in request.json:
        if 'import' not in deployment[0] or deployment[0]['import'] is None:
            deployment[0]['import'] = {}

    if 'import' in request.json and 'configuration' in request.json['import']:
        deployment[0]['import']['configuration'] = []
        i = 0
        for configuration in request.json['import']['configuration']:
            deployment[0]['import']['configuration'].append(
                {
                    'enabled': configuration['enabled'],
                    'module': configuration['module'],
                    'type': configuration['type'],
                    'format': configuration['format'],
                    'property': []
                }
            )

            if 'property' in configuration:
                for property in configuration['property']:
                    deployment[0]['import']['configuration'][i]['property'].append(
                        {
                            'name': property['name'],
                            'value': property['value']
                        }
                    )
                i += 1
    if 'export' in request.json:
        if 'export' not in deployment[0] or deployment[0]['export'] is None:
            deployment[0]['export'] = {}

    if 'export' in request.json and 'configuration' in request.json['export']:
        deployment[0]['export']['configuration'] = []
        i = 0
        for configuration in request.json['export']['configuration']:
            deployment[0]['export']['configuration'].append(
                {
                    'enabled': configuration['enabled'],
                    'stream': configuration['stream'],
                    'type': configuration['type'],
                    'exportconnectorclass': configuration['exportconnectorclass'],
                    'property': []
                }
            )

            if 'property' in configuration:
                for property in configuration['property']:
                    deployment[0]['export']['configuration'][i]['property'].append(
                        {
                            'name': property['name'],
                            'value': property['value']
                        }
                    )
                i += 1

    if 'users' in request.json and 'user' in request.json['users']:
        deployment[0]['users'] = {}
        deployment[0]['users']['user'] = []
        for user in request.json['users']['user']:
            deployment[0]['users']['user'].append(
                {
                    'name': user['name'],
                    'roles': user['roles'],
                    'password': user['password'],
                    'plaintext': user['plaintext']
                }
            )

    if 'dr' in request.json:
        if 'dr' not in deployment[0] or deployment[0]['dr'] is None:
            deployment[0]['dr'] = {}

    if 'dr' in request.json and 'connection' in request.json['dr']:
        if not hasattr(deployment[0]['dr'], 'connection'):
            deployment[0]['dr']['connection'] = {}

    if 'dr' in request.json and 'connection' in request.json['dr'] and 'source' not in request.json['dr']['connection']:
        deployment[0]['dr']['connection'] = None

    if 'dr' in request.json and 'id' in request.json['dr']:
        deployment[0]['dr']['id'] = request.json['dr']['id']

    if 'dr' in request.json and 'listen' in request.json['dr']:
        deployment[0]['dr']['listen'] = request.json['dr']['listen']

    if 'dr' in request.json and request.json['dr']:
        if 'port' in request.json['dr']:
            deployment[0]['dr']['port'] = request.json['dr']['port']
        else:
            deployment[0]['dr']['port'] = None

    if 'dr' in request.json and 'connection' in request.json['dr'] \
            and 'source' in request.json['dr']['connection']:
        deployment[0]['dr']['connection']['source'] = request.json['dr']['connection']['source']

    if 'dr' in request.json and not request.json['dr']:
        deployment[0]['dr'] = {}

    if 'dr' in request.json and 'connection' in request.json['dr'] and not request.json['dr']['connection']:
        deployment[0]['dr']['connection'] = {}

    return deployment[0]


def map_deployment_users(request, user):
    if 'name' not in Global.DEPLOYMENT_USERS:
        Global.DEPLOYMENT_USERS.append(
            {
                'databaseid': request.json['databaseid'],
                'name': request.json['name'],
                'password': urllib.unquote(str(request.json['password']).encode('ascii')).decode('utf-8'),
                'roles': request.json['roles'],
                'plaintext': request.json['plaintext']
            }
        )
        deployment_user = filter(lambda t: t['name'] == user, Global.DEPLOYMENT_USERS)
    else:
        deployment_user = filter(lambda t: t['name'] == user, Global.DEPLOYMENT_USERS)

        if len(deployment_user) != 0:
            deployment_user[0]['name'] = request.json['name']
            deployment_user[0]['password'] = request.json['password']
            deployment_user[0]['plaintext'] = request.json['plaintext']
            deployment_user[0]['roles'] = request.json['roles']

    return deployment_user[0]


def get_volt_jar_dir():
    return os.path.realpath(os.path.join(Global.MODULE_PATH, '../../../..', 'voltdb'))


def get_configuration():
    deployment_json = {
        'vdm': {
            'databases': Global.DATABASES,
            'members': Global.SERVERS,
            'deployments': Global.DEPLOYMENT,
            'deployment_users': Global.DEPLOYMENT_USERS
        }
    }
    return deployment_json


def write_configuration_file():
    main_header = make_configuration_file()

    try:
        path = os.path.join(Global.PATH, 'vdm.xml')
        f = open(path, 'w')
        f.write(main_header)
        f.close()

    except Exception, err:
        print str(err)


def make_configuration_file():
    main_header = Element('vdm')
    db_top = SubElement(main_header, 'databases')
    server_top = SubElement(main_header, 'members')
    deployment_top = SubElement(main_header, 'deployments')
    i = 0
    while i < len(Global.DATABASES):
        db_elem = SubElement(db_top, 'database')
        for key, value in Global.DATABASES[i].iteritems():
            if isinstance(value, bool):
                if value == False:
                    db_elem.attrib[key] = "false"
                else:
                    db_elem.attrib[key] = "true"
            else:
                db_elem.attrib[key] = str(value)
        i += 1

    i = 0
    while i < len(Global.SERVERS):
        server_elem = SubElement(server_top, 'member')
        for key, value in Global.SERVERS[i].iteritems():
            if isinstance(value, bool):
                if value == False:
                    server_elem.attrib[key] = "false"
                else:
                    server_elem.attrib[key] = "true"
            else:
                server_elem.attrib[key] = str(value)
        i += 1

    i = 0
    while i < len(Global.DEPLOYMENT):
        Global.DEPLOYMENT[i]['users'] = {}
        Global.DEPLOYMENT[i]['users']['user'] = []
        deployment_user = filter(lambda t: t['databaseid'] == Global.DEPLOYMENT[i]['databaseid'],
                                 Global.DEPLOYMENT_USERS)
        if len(deployment_user) == 0:
            Global.DEPLOYMENT[i]['users'] = None
        for user in deployment_user:
            Global.DEPLOYMENT[i]['users']['user'].append({
                'name': user['name'],
                'roles': user['roles'],
                'plaintext': user['plaintext'],
                'password': user['password'],
                'databaseid': user['databaseid']
            })

        deployment_elem = SubElement(deployment_top, 'deployment')
        for key, value in Global.DEPLOYMENT[i].iteritems():
            if type(value) is dict:
                DeploymentConfig.handle_deployment_dict(deployment_elem, key, value, False)
            elif type(value) is list:
                DeploymentConfig.handle_deployment_list(deployment_elem, key, value)
            else:
                if value is not None:
                    deployment_elem.attrib[key] = str(value)
        i += 1
    return tostring(main_header, encoding='UTF-8')


def sync_configuration():
    headers = {'content-type': 'application/json'}
    url = 'http://' + __IP__ + ':' + str(__PORT__) + '/api/1.0/vdm/configuration/'
    response = requests.post(url, headers=headers)
    return response


def convert_xml_to_json(config_path):
    with open(config_path) as f:
        xml = f.read()
    o = XML(xml)
    xml_final = json.loads(json.dumps(etree_to_dict(o)))
    if type(xml_final['vdm']['members']['member']) is dict:
        member_json = get_member_from_xml(xml_final['vdm']['members']['member'], 'dict')
    else:
        member_json = get_member_from_xml(xml_final['vdm']['members']['member'], 'list')

    if type(xml_final['vdm']['databases']['database']) is dict:
        db_json = get_db_from_xml(xml_final['vdm']['databases']['database'], 'dict')
    else:
        db_json = get_db_from_xml(xml_final['vdm']['databases']['database'], 'list')

    if type(xml_final['vdm']['deployments']['deployment']) is dict:
        deployment_json = get_deployment_from_xml(xml_final['vdm']['deployments']['deployment'], 'dict')
    else:
        deployment_json = get_deployment_from_xml(xml_final['vdm']['deployments']['deployment'], 'list')
    if type(xml_final['vdm']['deployments']['deployment']) is dict:
        user_json = get_users_from_xml(xml_final['vdm']['deployments']['deployment'], 'dict')
    else:
        user_json = get_users_from_xml(xml_final['vdm']['deployments']['deployment'], 'list')

    Global.DATABASES = db_json

    Global.SERVERS = member_json

    Global.DEPLOYMENT = deployment_json

    Global.DEPLOYMENT_USERS = user_json


def get_db_from_xml(db_xml, is_list):
    new_database = {}
    db = []
    if is_list is 'list':
        for database in db_xml:
            new_database = {}
            for field in database:
                new_database[field] = convert_db_field_required_format(database, field)
            db.append(new_database)
    else:
        for field in db_xml:
            new_database[field] = convert_db_field_required_format(db_xml, field)
        db.append(new_database)
    return db


def convert_db_field_required_format(database, field):
    if field == 'id':
        modified_field = int(database[field])
    elif field == 'members':
        modified_field = ast.literal_eval(database[field])
    else:
        modified_field = database[field]
    return modified_field


def get_member_from_xml(member_xml, is_list):
    new_member = {}
    members = []
    if is_list is 'list':
        for member in member_xml:
            new_member = {}
            for field in member:
                new_member[field] = convert_server_field_required_format(member, field)
            members.append(new_member)
    else:
        for field in member_xml:
            new_member[field] = convert_server_field_required_format(member_xml, field)
        members.append(new_member)
    return members


def convert_server_field_required_format(server, field):
    if field == 'id':
        modified_field = int(server[field])
    else:
        modified_field = server[field]
    return modified_field


def get_deployment_from_xml(deployment_xml, is_list):
    new_deployment = {}
    deployments = []
    if is_list is 'list':
        for deployment in deployment_xml:
            new_deployment = {}
            for field in deployment:
                if field == 'export':
                    if deployment[field] is not None:
                        if type(deployment[field]['configuration']) is list:
                            new_deployment[field] = get_deployment_export_field(deployment[field]['configuration'],
                                                                                'list')
                        else:
                            new_deployment[field] = get_deployment_export_field(deployment[field]['configuration'],
                                                                                'dict')
                    else:
                        new_deployment[field] = deployment[field]
                elif field == 'import':
                    if deployment[field] is not None:
                        if type(deployment[field]['configuration']) is list:
                            new_deployment[field] = get_deployment_export_field(deployment[field]['configuration'],
                                                                                'list')
                        else:
                            new_deployment[field] = get_deployment_export_field(deployment[field]['configuration'],
                                                                                'dict')
                    else:
                        new_deployment[field] = deployment[field]
                elif field == 'admin-mode':
                    try:
                        new_deployment[field] = {}
                        new_deployment[field]['adminstartup'] = parse_bool_string(deployment[field]['adminstartup'])
                        new_deployment[field]['port'] = int(deployment[field]['port'])
                    except Exception, err:
                        print 'Failed to get deployment: ' % str(err)
                        print traceback.format_exc()
                elif field == 'cluster':
                    try:
                        new_deployment[field] = {}
                        new_deployment[field]['hostcount'] = int(deployment[field]['hostcount'])
                        new_deployment[field]['kfactor'] = int(deployment[field]['kfactor'])
                        new_deployment[field]['sitesperhost'] = int(deployment[field]['sitesperhost'])
                        new_deployment[field]['elastic'] = str(deployment[field]['elastic'])
                        new_deployment[field]['schema'] = str(deployment[field]['schema'])
                    except Exception, err:
                        print str(err)
                        print traceback.format_exc()
                elif field == 'commandlog':
                    try:
                        new_deployment[field] = {}
                        new_deployment[field]['enabled'] = parse_bool_string(deployment[field]['enabled'])
                        new_deployment[field]['synchronous'] = parse_bool_string(deployment[field]['synchronous'])
                        new_deployment[field]['logsize'] = int(deployment[field]['logsize'])
                        new_deployment[field]['frequency'] = {}
                        new_deployment[field]['frequency']['transactions'] = int(
                            deployment[field]['frequency']['transactions'])
                        new_deployment[field]['frequency']['time'] = int(deployment[field]['frequency']['time'])
                    except Exception, err:
                        print str(err)
                        print traceback.format_exc()
                elif field == 'heartbeat':
                    try:
                        new_deployment[field] = {}
                        new_deployment[field]['timeout'] = int(deployment[field]['timeout'])
                    except Exception, err:
                        print str(err)
                        print traceback.format_exc()
                elif field == 'httpd':
                    try:
                        new_deployment[field] = {}
                        new_deployment[field]['port'] = int(deployment[field]['port'])
                        new_deployment[field]['enabled'] = parse_bool_string(deployment[field]['enabled'])
                        new_deployment[field]['jsonapi'] = {}
                        new_deployment[field]['jsonapi']['enabled'] = parse_bool_string(
                            deployment[field]['jsonapi']['enabled'])
                    except Exception, err:
                        print str(err)
                elif field == 'partition-detection':
                    try:
                        new_deployment[field] = {}
                        new_deployment[field]['enabled'] = parse_bool_string(deployment[field]['enabled'])
                        new_deployment[field]['snapshot'] = {}
                        new_deployment[field]['snapshot']['prefix'] = parse_bool_string(
                            deployment[field]['snapshot']['prefix'])
                    except Exception, err:
                        print str(err)
                elif field == 'security':
                    try:
                        new_deployment[field] = {}
                        new_deployment[field]['enabled'] = parse_bool_string(deployment[field]['enabled'])
                        new_deployment[field]['provider'] = str(deployment[field]['provider'])
                    except Exception, err:
                        print str(err)
                elif field == 'snapshot':
                    try:
                        new_deployment[field] = {}
                        new_deployment[field]['enabled'] = parse_bool_string(deployment[field]['enabled'])
                        new_deployment[field]['frequency'] = str(deployment[field]['frequency'])
                        new_deployment[field]['prefix'] = str(deployment[field]['prefix'])
                        new_deployment[field]['retain'] = int(deployment[field]['retain'])
                    except Exception, err:
                        print str(err)
                elif field == 'systemsettings':
                    try:
                        new_deployment[field] = {}
                        new_deployment[field]['elastic'] = {}
                        new_deployment[field]['elastic']['duration'] = int(deployment[field]['elastic']['duration'])
                        new_deployment[field]['elastic']['throughput'] = int(deployment[field]['elastic']['throughput'])
                        new_deployment[field]['query'] = {}
                        new_deployment[field]['query']['timeout'] = int(deployment[field]['query']['timeout'])
                        new_deployment[field]['snapshot'] = {}
                        new_deployment[field]['snapshot']['priority'] = int(deployment[field]['snapshot']['priority'])
                        new_deployment[field]['temptables'] = {}
                        new_deployment[field]['temptables']['maxsize'] = int(deployment[field]['temptables']['maxsize'])
                        if 'resourcemonitor' not in deployment[field] or deployment[field]['resourcemonitor'] is None:
                            if 'resourcemonitor' in deployment[field]:
                                new_deployment[field]['resourcemonitor'] = None
                        else:
                            new_deployment[field]['resourcemonitor'] = {}
                            if 'memorylimit' in deployment[field]['resourcemonitor']:
                                new_deployment[field]['resourcemonitor']['memorylimit'] = \
                                deployment[field]['resourcemonitor']['memorylimit']

                            if 'disklimit' in deployment[field]['resourcemonitor'] and 'feature' in \
                                    deployment[field]['resourcemonitor']['disklimit']:
                                if type(deployment[field]['resourcemonitor']['disklimit']['feature']) is list:
                                    new_deployment[field]['resourcemonitor']['disklimit'] = {}
                                    new_deployment[field]['resourcemonitor']['disklimit'][
                                        'feature'] = get_deployment_properties(
                                        deployment[field]['resourcemonitor']['disklimit']['feature'], 'list')
                                else:
                                    new_deployment[field]['resourcemonitor']['disklimit'] = {}
                                    new_deployment[field]['resourcemonitor']['disklimit'][
                                        'feature'] = get_deployment_properties(
                                        deployment[field]['resourcemonitor']['disklimit']['feature'], 'dict')

                    except Exception, err:
                        print str(err)
                        print traceback.format_exc()
                elif field == 'dr':
                    try:
                        if deployment[field] is not None:
                            new_deployment[field] = {}
                            new_deployment[field]['id'] = int(deployment[field]['id'])
                            new_deployment[field]['listen'] = parse_bool_string(deployment[field]['listen'])
                            if 'port' in deployment[field]:
                                new_deployment[field]['port'] = int(deployment[field]['port'])
                            if 'connection' in deployment[field] and deployment[field][
                                'connection'] is not None and 'source' in deployment[field]['connection']:
                                new_deployment[field]['connection'] = {}
                                new_deployment[field]['connection']['source'] = str(
                                    deployment[field]['connection']['source'])

                    except Exception, err:
                        print 'dr:' + str(err)
                        print traceback.format_exc()
                elif field == 'users':
                    if deployment[field] is not None:
                        new_deployment[field] = {}
                        if type(deployment[field]['user']) is list:
                            new_deployment[field]['user'] = []
                            new_deployment[field]['user'] = get_deployment_properties(deployment[field]['user'], 'list')
                        else:
                            new_deployment[field]['user'] = []
                            new_deployment[field]['user'] = get_deployment_properties(deployment[field]['user'], 'dict')
                else:
                    new_deployment[field] = convert_deployment_field_required_format(deployment, field)

            deployments.append(new_deployment)
    else:
        for field in deployment_xml:
            if field == 'export':
                if deployment_xml[field] is not None:
                    if type(deployment_xml[field]['configuration']) is list:
                        new_deployment[field] = get_deployment_export_field(deployment_xml[field]['configuration'],
                                                                            'list')
                    else:
                        new_deployment[field] = get_deployment_export_field(deployment_xml[field]['configuration'],
                                                                            'dict')
                else:
                    new_deployment[field] = deployment_xml[field]
            elif field == 'import':
                if deployment_xml[field] is not None:
                    if type(deployment_xml[field]['configuration']) is list:
                        new_deployment[field] = get_deployment_export_field(deployment_xml[field]['configuration'],
                                                                            'list')
                    else:
                        new_deployment[field] = get_deployment_export_field(deployment_xml[field]['configuration'],
                                                                            'dict')
                else:
                    new_deployment[field] = deployment_xml[field]
            elif field == 'admin-mode':
                try:
                    new_deployment[field] = {}
                    new_deployment[field]['adminstartup'] = parse_bool_string(deployment_xml[field]['adminstartup'])
                    new_deployment[field]['port'] = int(deployment_xml[field]['port'])
                except Exception, err:
                    print str(err)
                    print traceback.format_exc()
            elif field == 'cluster':
                try:
                    new_deployment[field] = {}
                    new_deployment[field]['hostcount'] = int(deployment_xml[field]['hostcount'])
                    new_deployment[field]['kfactor'] = int(deployment_xml[field]['kfactor'])
                    new_deployment[field]['sitesperhost'] = int(deployment_xml[field]['sitesperhost'])
                    new_deployment[field]['elastic'] = str(deployment_xml[field]['elastic'])
                    new_deployment[field]['schema'] = str(deployment_xml[field]['schema'])
                except Exception, err:
                    print str(err)
                    print traceback.format_exc()
            elif field == 'commandlog':
                try:
                    new_deployment[field] = {}
                    new_deployment[field]['enabled'] = parse_bool_string(deployment_xml[field]['enabled'])
                    new_deployment[field]['synchronous'] = parse_bool_string(deployment_xml[field]['synchronous'])
                    new_deployment[field]['logsize'] = int(deployment_xml[field]['logsize'])
                    new_deployment[field]['frequency'] = {}
                    new_deployment[field]['frequency']['transactions'] = int(
                        deployment_xml[field]['frequency']['transactions'])
                    new_deployment[field]['frequency']['time'] = int(deployment_xml[field]['frequency']['time'])
                except Exception, err:
                    print str(err)
                    print traceback.format_exc()
            elif field == 'heartbeat':
                try:
                    new_deployment[field] = {}
                    new_deployment[field]['timeout'] = int(deployment_xml[field]['timeout'])
                except Exception, err:
                    print str(err)
                    print traceback.format_exc()
            elif field == 'httpd':
                try:
                    new_deployment[field] = {}
                    new_deployment[field]['port'] = int(deployment_xml[field]['port'])
                    new_deployment[field]['enabled'] = parse_bool_string(deployment_xml[field]['enabled'])
                    new_deployment[field]['jsonapi'] = {}
                    new_deployment[field]['jsonapi']['enabled'] = parse_bool_string(
                        deployment_xml[field]['jsonapi']['enabled'])
                except Exception, err:
                    print str(err)
                    print traceback.format_exc()
            elif field == 'partition-detection':
                try:
                    new_deployment[field] = {}
                    new_deployment[field]['enabled'] = parse_bool_string(deployment_xml[field]['enabled'])
                    new_deployment[field]['snapshot'] = {}
                    new_deployment[field]['snapshot']['prefix'] = parse_bool_string(
                        deployment_xml[field]['snapshot']['prefix'])
                except Exception, err:
                    print str(err)
                    print traceback.format_exc()
            elif field == 'security':
                try:
                    new_deployment[field] = {}
                    new_deployment[field]['enabled'] = parse_bool_string(deployment_xml[field]['enabled'])
                    new_deployment[field]['provider'] = str(deployment_xml[field]['provider'])
                except Exception, err:
                    print str(err)
                    print traceback.format_exc()
            elif field == 'snapshot':
                try:
                    new_deployment[field] = {}
                    new_deployment[field]['enabled'] = parse_bool_string(deployment_xml[field]['enabled'])
                    new_deployment[field]['frequency'] = str(deployment_xml[field]['frequency'])
                    new_deployment[field]['prefix'] = str(deployment_xml[field]['prefix'])
                    new_deployment[field]['retain'] = int(deployment_xml[field]['retain'])
                except Exception, err:
                    print str(err)
                    print traceback.format_exc()
            elif field == 'systemsettings':
                try:
                    new_deployment[field] = {}
                    new_deployment[field]['elastic'] = {}
                    new_deployment[field]['elastic']['duration'] = int(deployment_xml[field]['elastic']['duration'])
                    new_deployment[field]['elastic']['throughput'] = int(deployment_xml[field]['elastic']['throughput'])
                    new_deployment[field]['query'] = {}
                    new_deployment[field]['query']['timeout'] = int(deployment_xml[field]['query']['timeout'])
                    new_deployment[field]['snapshot'] = {}
                    new_deployment[field]['snapshot']['priority'] = int(deployment_xml[field]['snapshot']['priority'])
                    new_deployment[field]['temptables'] = {}
                    new_deployment[field]['temptables']['maxsize'] = int(deployment_xml[field]['temptables']['maxsize'])

                    if 'resourcemonitor' not in deployment_xml[field] or deployment_xml[field][
                        'resourcemonitor'] is None:
                        if 'resourcemonitor' in deployment_xml[field]:
                            new_deployment[field]['resourcemonitor'] = None
                    else:
                        new_deployment[field]['resourcemonitor'] = {}
                        if 'memorylimit' in deployment_xml[field]['resourcemonitor']:
                            new_deployment[field]['resourcemonitor']['memorylimit'] = \
                            deployment_xml[field]['resourcemonitor']['memorylimit']

                        if 'disklimit' in deployment_xml[field]['resourcemonitor'] and 'feature' in \
                                deployment_xml[field]['resourcemonitor']['disklimit']:
                            if type(deployment_xml[field]['resourcemonitor']['disklimit']['feature']) is list:
                                new_deployment[field]['resourcemonitor']['disklimit'] = {}
                                new_deployment[field]['resourcemonitor']['disklimit'][
                                    'feature'] = get_deployment_properties(
                                    deployment_xml[field]['resourcemonitor']['disklimit']['feature'], 'list')
                            else:
                                new_deployment[field]['resourcemonitor']['disklimit'] = {}
                                new_deployment[field]['resourcemonitor']['disklimit'][
                                    'feature'] = get_deployment_properties(
                                    deployment_xml[field]['resourcemonitor']['disklimit']['feature'], 'dict')
                except Exception, err:
                    print str(err)
                    print traceback.format_exc()
            elif field == 'dr':
                try:
                    if deployment_xml[field] is not None:
                        new_deployment[field] = {}
                        new_deployment[field]['id'] = int(deployment_xml[field]['id'])
                        new_deployment[field]['listen'] = parse_bool_string(deployment_xml[field]['listen'])
                        if 'port' in deployment_xml[field]:
                            new_deployment[field]['port'] = int(deployment_xml[field]['port'])
                        if 'connection' in deployment_xml[field] and deployment_xml[field][
                            'connection'] is not None and 'source' in deployment_xml[field]['connection']:
                            new_deployment[field]['connection'] = {}
                            new_deployment[field]['connection']['source'] = str(
                                deployment_xml[field]['connection']['source'])

                except Exception, err:
                    print str(err)
                    print traceback.format_exc()
            elif field == 'users':
                if deployment_xml[field] is not None:
                    new_deployment[field] = {}
                    if type(deployment_xml[field]['user']) is list:
                        new_deployment[field]['user'] = []
                        new_deployment[field]['user'] = get_deployment_properties(deployment_xml[field]['user'], 'list')
                    else:
                        new_deployment[field]['user'] = []
                        new_deployment[field]['user'] = get_deployment_properties(deployment_xml[field]['user'], 'dict')
            else:
                new_deployment[field] = convert_deployment_field_required_format(deployment_xml, field)

        deployments.append(new_deployment)
    return deployments


def get_deployment_for_upload(deployment_xml, is_list):
    new_deployment = {}
    deployments = []
    for field in deployment_xml:
        if field == 'export':
            try:
                if deployment_xml[field] is not None:
                    if type(deployment_xml[field]['configuration']) is list:
                        new_deployment[field] = get_deployment_export_field(deployment_xml[field]['configuration'], 'list')
                    else:
                        new_deployment[field] = get_deployment_export_field(deployment_xml[field]['configuration'], 'dict')
                else:
                    new_deployment[field] = deployment_xml[field]
            except Exception, exp:
                return {'error': 'Export: ' + str(exp)}
        elif field == 'import':
            try:
                if deployment_xml[field] is not None:
                    if type(deployment_xml[field]['configuration']) is list:
                        new_deployment[field] = get_deployment_export_field(deployment_xml[field]['configuration'], 'list')
                    else:
                        new_deployment[field] = get_deployment_export_field(deployment_xml[field]['configuration'], 'dict')
                else:
                    new_deployment[field] = deployment_xml[field]
            except Exception, exp:
                return {'error': 'Import: ' + str(exp)}
        elif field == 'admin-mode':
            try:
                new_deployment[field] = {}
                new_deployment[field]['adminstartup'] = parse_bool_string(deployment_xml[field]['adminstartup'])
                new_deployment[field]['port'] = int(deployment_xml[field]['port'])
            except Exception, err:
                return {'Error': 'Admin-mode: ' + str(err)}
        elif field == 'cluster':
            try:
                new_deployment[field] = {}
                new_deployment[field]['hostcount'] = int(deployment_xml[field]['hostcount'])
                new_deployment[field]['kfactor'] = int(deployment_xml[field]['kfactor'])
                new_deployment[field]['sitesperhost'] = int(deployment_xml[field]['sitesperhost'])
                new_deployment[field]['elastic'] = str(deployment_xml[field]['elastic'])
                new_deployment[field]['schema'] = str(deployment_xml[field]['schema'])
            except Exception, err:
                return {'error': 'Cluster: ' + str(err)}
        elif field == 'commandlog':
            try:
                new_deployment[field] = {}
                new_deployment[field]['enabled'] = parse_bool_string(deployment_xml[field]['enabled'])
                new_deployment[field]['synchronous'] = parse_bool_string(deployment_xml[field]['synchronous'])
                new_deployment[field]['logsize'] = int(deployment_xml[field]['logsize'])
                new_deployment[field]['frequency'] = {}
                new_deployment[field]['frequency']['transactions'] = int(deployment_xml[field]['frequency']['transactions'])
                new_deployment[field]['frequency']['time'] = int(deployment_xml[field]['frequency']['time'])
            except Exception, err:
                return {'error': 'Commandlog: ' + str(err)}
        elif field == 'heartbeat':
            try:
                new_deployment[field] = {}
                new_deployment[field]['timeout'] = int(deployment_xml[field]['timeout'])
            except Exception, err:
                return {'error': 'Heartbeat: ' + str(err)}
        elif field == 'httpd':
            try:
                new_deployment[field] = {}
                new_deployment[field]['port'] = int(deployment_xml[field]['port'])
                new_deployment[field]['enabled'] = parse_bool_string(deployment_xml[field]['enabled'])
                new_deployment[field]['jsonapi'] = {}
                new_deployment[field]['jsonapi']['enabled'] = parse_bool_string(deployment_xml[field]['jsonapi']['enabled'])
            except Exception, err:
                return {'error': 'HTTPD: ' + str(err)}
        elif field == 'partition-detection':
            try:
                new_deployment[field] = {}
                new_deployment[field]['enabled'] = parse_bool_string(deployment_xml[field]['enabled'])
                new_deployment[field]['snapshot'] = {}
                new_deployment[field]['snapshot']['prefix'] = parse_bool_string(deployment_xml[field]['snapshot']['prefix'])
            except Exception, err:
                return {'error': 'Partition-Detection: ' + str(err)}
        elif field == 'security':
            try:
                new_deployment[field] = {}
                new_deployment[field]['enabled'] = parse_bool_string(deployment_xml[field]['enabled'])
                new_deployment[field]['provider'] = str(deployment_xml[field]['provider'])
            except Exception, err:
                return {'error': 'Security: ' + str(err)}
        elif field == 'snapshot':
            try:
                new_deployment[field] = {}
                new_deployment[field]['enabled'] = parse_bool_string(deployment_xml[field]['enabled'])
                new_deployment[field]['frequency'] = str(deployment_xml[field]['frequency'])
                new_deployment[field]['prefix'] = str(deployment_xml[field]['prefix'])
                new_deployment[field]['retain'] = int(deployment_xml[field]['retain'])
            except Exception, err:
                return {'error': 'Snapshot: ' + str(err)}
        elif field == 'systemsettings':
            try:
                new_deployment[field] = {}
                new_deployment[field]['elastic'] = {}
                new_deployment[field]['elastic']['duration'] = int(deployment_xml[field]['elastic']['duration'])
                new_deployment[field]['elastic']['throughput'] = int(deployment_xml[field]['elastic']['throughput'])
                new_deployment[field]['query'] = {}
                new_deployment[field]['query']['timeout'] = int(deployment_xml[field]['query']['timeout'])
                new_deployment[field]['snapshot'] = {}
                new_deployment[field]['snapshot']['priority'] = int(deployment_xml[field]['snapshot']['priority'])
                new_deployment[field]['temptables'] = {}
                new_deployment[field]['temptables']['maxsize'] = int(deployment_xml[field]['temptables']['maxsize'])

                if 'resourcemonitor' not in deployment_xml[field] or deployment_xml[field]['resourcemonitor'] is None:
                    if 'resourcemonitor'  in deployment_xml[field]:
                        new_deployment[field]['resourcemonitor'] = None
                else:
                    new_deployment[field]['resourcemonitor'] = {}
                    if 'memorylimit' in deployment_xml[field]['resourcemonitor']:
                        new_deployment[field]['resourcemonitor']['memorylimit'] = deployment_xml[field]['resourcemonitor']['memorylimit']

                    if 'disklimit' in deployment_xml[field]['resourcemonitor'] and 'feature' in deployment_xml[field]['resourcemonitor']['disklimit']:
                        if type(deployment_xml[field]['resourcemonitor']['disklimit']['feature']) is list:
                            new_deployment[field]['resourcemonitor']['disklimit'] = {}
                            new_deployment[field]['resourcemonitor']['disklimit']['feature'] = get_deployment_properties(deployment_xml[field]['resourcemonitor']['disklimit']['feature'], 'list')
                        else:
                            new_deployment[field]['resourcemonitor']['disklimit'] = {}
                            new_deployment[field]['resourcemonitor']['disklimit']['feature'] = get_deployment_properties(deployment_xml[field]['resourcemonitor']['disklimit']['feature'], 'dict')
            except Exception, err:
                return {'error': 'SystemSettings: ' + str(err)}
        elif field == 'dr':
            try:
                if deployment_xml[field] is not None:
                    new_deployment[field] = {}
                    new_deployment[field]['id'] = int(deployment_xml[field]['id'])
                    new_deployment[field]['listen'] = parse_bool_string(deployment_xml[field]['listen'])
                    if 'port' in deployment_xml[field]:
                        new_deployment[field]['port'] = int(deployment_xml[field]['port'])
                    if 'connection' in deployment_xml[field] and deployment_xml[field]['connection'] is not None and 'source' in deployment_xml[field]['connection']:
                        new_deployment[field]['connection'] = {}
                        new_deployment[field]['connection']['source'] = str(deployment_xml[field]['connection']['source'])

            except Exception, err:
                return {'error': 'DR: ' + str(err)}
        elif field == 'users':
            try:
                if deployment_xml[field] is not None:
                    new_deployment[field] = {}
                    if type(deployment_xml[field]['user']) is list:
                        new_deployment[field]['user'] = []
                        new_deployment[field]['user'] = get_deployment_properties(deployment_xml[field]['user'], 'list')
                    else:
                        new_deployment[field]['user'] = []
                        new_deployment[field]['user'] = get_deployment_properties(deployment_xml[field]['user'], 'dict')
            except Exception, err:
                return {'error': 'Users: ' + str(err)}
        else:
            new_deployment[field] = convert_deployment_field_required_format(deployment_xml, field)

    deployments.append(new_deployment)
    return deployments


def get_deployment_export_field(export_xml, is_list):
    new_export = {}
    exports = []
    if is_list is 'list':
        for export in export_xml:
            new_export = {}
            for field in export:
                if field == 'property':
                    if type(export['property']) is list:
                        new_export['property'] = get_deployment_properties(export['property'], 'list')
                    else:
                        new_export['property'] = get_deployment_properties(export['property'], 'dict')
                elif field == 'enabled':
                    new_export[field] = parse_bool_string(export[field])
                else:
                    new_export[field] = export[field]
            exports.append(new_export)
    else:
        for field in export_xml:
            if field == 'property':
                if type(export_xml['property']) is list:
                    new_export['property'] = get_deployment_properties(export_xml['property'], 'list')
                else:
                    new_export['property'] = get_deployment_properties(export_xml['property'], 'dict')
            elif field == 'enabled':
                new_export[field] = parse_bool_string(export_xml[field])
            else:
                new_export[field] = export_xml[field]
        exports.append(new_export)
    return {'configuration': exports}


def get_deployment_import_field(export_xml, is_list):
    new_export = {}
    exports = []
    if is_list is 'list':
        for export in export_xml:
            new_export = {}
            for field in export:
                new_export[field] = export[field]
            exports.append(new_export)
    else:
        for field in export_xml:
            if field == 'property':
                if type(export_xml['property']) is list:
                    new_export['property'] = get_deployment_properties(export_xml['property'], 'list')
                else:
                    new_export['property'] = get_deployment_properties(export_xml['property'], 'dict')
            else:
                new_export[field] = export_xml[field]
        exports.append(new_export)
    return {'configuration': exports}


def get_deployment_properties(export_xml, is_list):
    new_export = {}
    exports = []
    if is_list is 'list':
        for export in export_xml:
            new_export = {}
            for field in export:
                if field == 'plaintext':
                    new_export[field] = parse_bool_string(export[field])
                else:
                    new_export[field] = export[field]
            exports.append(new_export)
    else:
        for field in export_xml:
            if field == 'plaintext':
                new_export[field] = parse_bool_string(export_xml[field])
            else:
                new_export[field] = export_xml[field]
        exports.append(new_export)
    return exports


def get_users_from_xml(deployment_xml, is_list):
    users = []
    if is_list is 'list':
        for deployment in deployment_xml:
            for field in deployment:
                if field == 'users':
                    if deployment[field] is not None:
                        if type(deployment[field]['user']) is list:
                            for user in deployment[field]['user']:
                                users.append(convert_user_required_format(user))
                        else:
                            users.append(convert_user_required_format(deployment[field]['user']))
    else:
        for field in deployment_xml:
            if field == 'users':
                if deployment_xml[field] is not None:
                    if type(deployment_xml[field]['user']) is list:
                        for user in deployment_xml[field]['user']:
                            users.append(convert_user_required_format(user))
                    else:
                        users.append(convert_user_required_format(deployment_xml[field]['user']))
    return users


def convert_user_required_format(user):
    for field in user:
        if field == 'databaseid':
            user[field] = int(user[field])
    return user


def convert_deployment_field_required_format(deployment, field):
    if field == 'databaseid':
        modified_field = int(deployment[field])
    else:
        modified_field = deployment[field]
    return modified_field


def etree_to_dict(t):
    d = {t.tag: {} if t.attrib else None}
    children = list(t)
    if children:
        dd = defaultdict(list)
        for dc in map(etree_to_dict, children):
            for k, v in dc.iteritems():
                dd[k].append(v)
        # d = {t.tag: {k:v[0] if len(v) == 1 else v for k, v in dd.iteritems()}}
        aa = {}
        for k, v in dd.iteritems():
            aa[k] = v[0] if len(v) == 1 else v
        d = {t.tag: aa}
    if t.attrib:
        d[t.tag].update((k, v) for k, v in t.attrib.iteritems())
    if t.text:
        text = t.text.strip()
        if children or t.attrib:
            if text:
                d[t.tag]['value'] = text
        else:
            d[t.tag] = text
    return d


def replace_last(source_string, replace_what, replace_with):
    head, sep, tail = source_string.rpartition(replace_what)
    return head + replace_with + tail


def check_size_value(value, key):
    str_value = replace_last(value, '%', '')
    try:
        split_value = str_value.split('%')
        if len(split_value) > 1:
            return jsonify({'error': 'Invalid ' + key + ' value.'})
        int_value = int(str_value)
        if int_value < 0 or int_value > 2147483647:
            return jsonify({'error': key + ' value must be between 0 and 2147483647.'})
        return jsonify({'status':'success'})
    except Exception, exp:
        return jsonify({'error': str(exp)})


def parse_bool_string(bool_string):
    return bool_string.upper() == 'TRUE'


def allowed_file(filename):
    return '.' in filename and filename.rsplit('.', 1)[1] in ALLOWED_EXTENSIONS



class DictClass(dict):
    pass


IS_CURRENT_NODE_ADDED = False
IS_CURRENT_DATABASE_ADDED = False
IGNORETOP = {"databaseid": True, "users": True}


class Global:
    """
    Class to defined global variables for HTTPListener.
    """

    def __init__(self):
        pass

    SERVERS = []
    DATABASES = []
    DEPLOYMENT = []
    DEPLOYMENT_USERS = []
    PATH = ''
    MODULE_PATH = ''


class ServerAPI(MethodView):
    """Class to handle requests related to server"""

    @staticmethod
    def get(server_id):
        """
        Gets the information of the server with specified server_id. If the server_id is
        not specified, then it returns the information of all the servers.
        Args:
            server_id (int): The first parameter. Defaults to None.
        Returns:
            server or list of servers.
        """
        get_configuration()
        if server_id is None:
            return jsonify({'servers': [make_public_server(x) for x in Global.SERVERS]})
        else:
            server = [server for server in Global.SERVERS if server['id'] == server_id]
            if not server:
                abort(404)
            return jsonify({'server': make_public_server(server[0])})

    @staticmethod
    def post(database_id):
        """
        Saves the server and associate it to database with given database_id.
        Args:
            database_id (int): The first parameter.
        Returns:
            Information and the status of server if it is saved otherwise the error message.
        """
        inputs = ServerInputs(request)
        if not inputs.validate():
            return jsonify(success=False, errors=inputs.errors)

        server = [server for server in Global.SERVERS if server['name'] == request.json['name'] and server['name'] != '']
        if len(server) > 0:
            return make_response(jsonify({'error': 'Server name already exists'}), 404)

        server = [server for server in Global.SERVERS if server['hostname'] == request.json['hostname']]
        if len(server) > 0:
            return make_response(jsonify({'error': 'Host name already exists'}), 404)

        if not Global.SERVERS:
            server_id = 1
        else:
            server_id = Global.SERVERS[-1]['id'] + 1
        server = {
            'id': server_id,
            'name': request.json['name'].strip(),
            'description': request.json.get('description', "").strip(),
            'hostname': request.json.get('hostname', "").strip(),
            'enabled': True,
            'admin-listener': request.json.get('admin-listener', "").strip(),
            'zookeeper-listener': request.json.get('zookeeper-listener', "").strip(),
            'replication-listener': request.json.get('replication-listener', "").strip(),
            'client-listener': request.json.get('client-listener', "").strip(),
            'internal-interface': request.json.get('internal-interface', "").strip(),
            'external-interface': request.json.get('external-interface', "").strip(),
            'public-interface': request.json.get('public-interface', "").strip(),
            'internal-listener': request.json.get('internal-listener', "").strip(),
            'http-listener': request.json.get('http-listener', "").strip(),
            'placement-group': request.json.get('placement-group', "").strip(),

        }
        Global.SERVERS.append(server)

        # Add server to the current database
        current_database = [database for database in Global.DATABASES if database['id'] == database_id]
        if len(current_database) == 0:
            abort(404)
        if not request.json:
            abort(400)
        current_database[0]['members'].append(server_id)

        sync_configuration()
        write_configuration_file()
        return jsonify({'server': server, 'status': 1,
                        'members': current_database[0]['members']}), 201

    @staticmethod
    def delete(server_id):
        """
        Delete the server with specified server_id.
        Args:
            server_id (int): The first parameter.
        Returns:
            True if the server is deleted otherwise the error message.
        """
        if not request.json or not 'dbId' in request.json:
            abort(400)
        database_id = request.json['dbId']
        # delete a single server
        server = [server for server in Global.SERVERS if server['id'] == server_id]
        if len(server) == 0:
            abort(404)
        # remove the server from given database member list
        current_database = [database for database in Global.DATABASES if database['id'] == database_id]
        current_database[0]['members'].remove(server_id)
        # Check if server is referenced by database
        for database in Global.DATABASES:
            if database["id"] == database_id:
                continue
            if server_id in database["members"]:
                return jsonify({'success': "Server deleted from given member list only. "
                                           "Server cannot be deleted completely since"
                                           " it is referred by database."})

        Global.SERVERS.remove(server[0])
        sync_configuration()
        write_configuration_file()
        return jsonify({'result': True})

    @staticmethod
    def put(server_id):
        """
        Update the server with specified server_id.
        Args:
            server_id (int): The first parameter.
        Returns:
            Information of server with specified server_id after being updated
            otherwise the error message.
        """

        inputs = ServerInputs(request)
        if not inputs.validate():
            return jsonify(success=False, errors=inputs.errors)
        current_server = [server for server in Global.SERVERS if server['id'] == server_id]
        if len(current_server) == 0:
            abort(404)

        current_server[0]['name'] = \
            request.json.get('name', current_server[0]['name'])
        current_server[0]['hostname'] = \
            request.json.get('hostname', current_server[0]['hostname'])
        current_server[0]['description'] = \
            request.json.get('description', current_server[0]['description'])
        current_server[0]['enabled'] = \
            request.json.get('enabled', current_server[0]['enabled'])
        current_server[0]['admin-listener'] = \
            request.json.get('admin-listener', current_server[0]['admin-listener'])
        current_server[0]['internal-listener'] = \
            request.json.get('internal-listener', current_server[0]['internal-listener'])
        current_server[0]['http-listener'] = \
            request.json.get('http-listener', current_server[0]['http-listener'])
        current_server[0]['zookeeper-listener'] = \
            request.json.get('zookeeper-listener', current_server[0]['zookeeper-listener'])
        current_server[0]['replication-listener'] = \
            request.json.get('replication-listener', current_server[0]['replication-listener'])
        current_server[0]['client-listener'] = \
            request.json.get('client-listener', current_server[0]['client-listener'])
        current_server[0]['internal-interface'] = \
            request.json.get('internal-interface', current_server[0]['internal-interface'])
        current_server[0]['external-interface'] = \
            request.json.get('external-interface', current_server[0]['external-interface'])
        current_server[0]['public-interface'] = \
            request.json.get('public-interface', current_server[0]['public-interface'])
        current_server[0]['placement-group'] = \
            request.json.get('placement-group', current_server[0]['placement-group'])
        sync_configuration()
        write_configuration_file()
        return jsonify({'server': current_server[0], 'status': 1})


class DatabaseAPI(MethodView):
    """
    Class to handle requests related to database
    """

    @staticmethod
    def get(database_id):
        """
        Gets the information of the database with specified database_id. If the database_id is
        not specified, then it returns the information of all databases.
        Args:
            database_id (int): The first parameter. Defaults to None.
        Returns:
            database or list of databases.
        """
        if database_id is None:
            # return a list of users
            return jsonify({'databases': [make_public_database(x) for x in Global.DATABASES]})
        else:
            # expose a single user
            database = [database for database in Global.DATABASES if database['id'] == database_id]
            if len(database) == 0:
                abort(404)
            return jsonify({'database': make_public_database(database[0])})

    @staticmethod
    def post():
        """
        Saves the database.
        Returns:
            Information and the status of database if it is saved otherwise the error message.
        """
        sync_configuration()

        write_configuration_file()
        inputs = DatabaseInputs(request)
        if not inputs.validate():
            return jsonify(success=False, errors=inputs.errors)

        database = [database for database in Global.DATABASES if database['name'] == request.json['name']]
        if len(database) != 0:
            return make_response(jsonify({'error': 'database name already exists'}), 404)

        if not Global.DATABASES:
            database_id = 1
        else:
            database_id = Global.DATABASES[-1]['id'] + 1
        database = {
            'id': database_id,
            'name': request.json['name'],
            'members': []
        }
        Global.DATABASES.append(database)

        # Create new deployment
        app_root = os.path.dirname(os.path.abspath(__file__))

        with open(os.path.join(app_root, "deployment.json")) as json_file:
            deployment = json.load(json_file)
            deployment['databaseid'] = database_id

        Global.DEPLOYMENT.append(deployment)

        sync_configuration()

        write_configuration_file()
        return jsonify({'database': database, 'status': 1}), 201

    @staticmethod
    def put(database_id):
        """
        Updates the database with specified database_id.
        Args:
            database_id (int): The first parameter.
        Returns:
            Information and the status of database if it is updated otherwise the error message.
        """
        inputs = DatabaseInputs(request)
        if not inputs.validate():
            return jsonify(success=False, errors=inputs.errors)

        current_database = [database for database in Global.DATABASES if database['id'] == database_id]
        if len(current_database) == 0:
            abort(404)

        current_database[0]['name'] = request.json.get('name', current_database[0]['name'])
        sync_configuration()
        write_configuration_file()
        return jsonify({'database': current_database[0], 'status': 1})

    @staticmethod
    def delete(database_id):
        """
        Delete the database with specified database_id.
        Args:
        database_id (int): The first parameter.
        Returns:
        True if the server is deleted otherwise the error message.
        """
        members = []
        current_database = [database for database in Global.DATABASES if database['id'] == database_id]
        if len(current_database) == 0:
            abort(404)
        else:
            members = current_database[0]['members']

        for server_id in members:
            is_server_associated = False
            # Check if server is referenced by database
            for database in Global.DATABASES:
                if database["id"] == database_id:
                    continue
                if server_id in database["members"]:
                    is_server_associated = True
            # if server is not referenced by other database then delete it
            if not is_server_associated:
                server = [server for server in Global.SERVERS if server['id'] == server_id]
                if len(server) == 0:
                    continue
                Global.SERVERS.remove(server[0])

        Global.DATABASES.remove(current_database[0])

        deployment = [deployment for deployment in Global.DEPLOYMENT if deployment['databaseid'] == database_id]

        Global.DEPLOYMENT.remove(deployment[0])
        sync_configuration()
        write_configuration_file()
        return jsonify({'result': True})


class DatabaseMemberAPI(MethodView):
    """
    Class to handle request related to database member.
    """

    @staticmethod
    def get(database_id):
        """
        Get the members of the database with specified database_id.
        Args:
            database_id (int): The first parameter.
        Returns:
            List of member ids related to specified database.
        """
        database = [database for database in Global.DATABASES if database['id'] == database_id]
        if len(database) == 0:
            abort(404)

        return jsonify({'members': database[0]['members']})

    @staticmethod
    def put(database_id):
        """
        Add members to the database with specified database_id.
        Args:
            database_id (int): The first parameter.
        Returns:
            List of member ids related to specified database.
        """
        current_database = [database for database in Global.DATABASES if database['id'] == database_id]
        if len(current_database) == 0:
            abort(404)
        if not request.json:
            abort(400)

        # if 'members' not in request.json:
        for member_id in request.json['members']:
            current_server = [server for server in Global.SERVERS if server['id'] == member_id]
            if len(current_server) == 0:
                return jsonify({'error': 'Server id %d does not exists' % member_id})

            if member_id not in current_database[0]['members']:
                current_database[0]['members'].append(member_id)
        sync_configuration()
        write_configuration_file()
        return jsonify({'members': current_database[0]['members'], 'status': 1})


class deploymentAPI(MethodView):
    """Class to handle request related to deployment."""

    @staticmethod
    def get(database_id):
        """
        Get the deployment with specified database_id.
        Args:
            database_id (int): The first parameter.
        Returns:
            List of deployment information with specified database.
        """
        if database_id is None:
            # return a list of users
            return jsonify({'deployment': [make_public_deployment(x) for x in Global.DEPLOYMENT]})
        else:
            deployment = [deployment for deployment in Global.DEPLOYMENT if deployment['databaseid'] == database_id]
            return jsonify({'deployment': map_deployment_without_database_id(deployment[0])})

    @staticmethod
    def put(database_id):
        """
        Add deployment information to specified database_id.
        Args:
            database_id (int): The first parameter.
        Returns:
            Deployment object of added deployment.
        """
        inputs = JsonInputs(request)
        if not inputs.validate():
            return jsonify(success=False, errors=inputs.errors)

        if 'systemsettings' in request.json and 'resourcemonitor' in request.json['systemsettings']:
            if 'memorylimit' in request.json['systemsettings']['resourcemonitor'] and \
                            'size' in request.json['systemsettings']['resourcemonitor']['memorylimit']:
                size = str(request.json['systemsettings']['resourcemonitor']['memorylimit']['size'])
                response = json.loads(check_size_value(size, 'memorylimit').data)
                if 'error' in response:
                    return jsonify({'error': response['error']})
            disk_limit_arr = []
            if 'disklimit' in request.json['systemsettings']['resourcemonitor'] and \
                            'feature' in request.json['systemsettings']['resourcemonitor']['disklimit']:
                for feature in request.json['systemsettings']['resourcemonitor']['disklimit']['feature']:
                    size = feature['size']
                    if feature['name'] in disk_limit_arr:
                        return jsonify({'error': 'Duplicate items are not allowed.'})
                    disk_limit_arr.append(feature['name'])
                    response = json.loads(check_size_value(size, 'disklimit').data)
                    if 'error' in response:
                        return jsonify({'error': response['error']})

        # if 'users' in request.json:
        #     if 'user' in request.json['users']:
        #         prev_username = ''
        #         for user in request.json['users']['user']:
        #             if user['name'] == prev_username:
        #                 return make_response(jsonify({'error': 'Duplicate Username'
        #                                                  , 'success': False}), 404)
        #             prev_username = user['name']

        deployment = map_deployment(request, database_id)
        sync_configuration()
        write_configuration_file()
        return jsonify({'deployment': deployment, 'status': 1})


class deploymentUserAPI(MethodView):
    """Class to handle request related to deployment."""

    @staticmethod
    def get(username):
        """
        Get the deployment with specified database_id.
        Args:
            database_id (int): The first parameter.
        Returns:
            List of deployment information with specified database.
        """
        deployment_user = [deployment_user for deployment_user in Global.DEPLOYMENT_USERS
                           if deployment_user['name'] == username]

        return jsonify({'deployment': deployment_user})

    @staticmethod
    def put(username, database_id):
        """
        Add user information with specified username.
        Args:
            user (string): The first parameter.
        Returns:
            Deployment user object of added deployment user.
        """

        inputs = UserInputs(request)
        if not inputs.validate():
            return jsonify(success=False, errors=inputs.errors)

        current_user = [user for user in Global.DEPLOYMENT_USERS if
                        user['name'] == username and user['databaseid'] == database_id]

        if len(current_user) != 0:
            return make_response(jsonify({'error': 'Duplicate Username'
                                             , 'success': False}), 404)

        deployment_user = map_deployment_users(request, username)

        if Global.DEPLOYMENT[0]['users'] is None:
            Global.DEPLOYMENT[0]['users'] = {}
            Global.DEPLOYMENT[0]['users']['user'] = []

        Global.DEPLOYMENT[0]['users']['user'].append({
            'name': deployment_user['name'],
            'roles': deployment_user['roles'],
            'plaintext': deployment_user['plaintext']
        })

        sync_configuration()
        write_configuration_file()
        return jsonify({'user': deployment_user, 'status': 1, 'statusstring': 'User Created'})

    @staticmethod
    def post(username, database_id):
        """
        Add user information with specified username.
        Args:
            user (string): The first parameter.
        Returns:
            Deployment user object of added deployment user.
        """

        inputs = UserInputs(request)
        if not inputs.validate():
            return jsonify(success=False, errors=inputs.errors)

        current_user = [user for user in Global.DEPLOYMENT_USERS if
                        user['name'] == username and user['databaseid'] == database_id]
        current_user[0]['name'] = request.json.get('name', current_user[0]['name'])
        current_user[0]['password'] = urllib.unquote(
            str(request.json.get('password', current_user[0]['password'])).encode('ascii')).decode('utf-8')
        current_user[0]['roles'] = request.json.get('roles', current_user[0]['roles'])
        current_user[0]['plaintext'] = request.json.get('plaintext', current_user[0]['plaintext'])
        sync_configuration()
        write_configuration_file()
        return jsonify({'user': current_user[0], 'status': 1, 'statusstring': "User Updated"})

    @staticmethod
    def delete(username, database_id):
        current_user = [user for user in Global.DEPLOYMENT_USERS if
                        user['name'] == username and user['databaseid'] == database_id]

        Global.DEPLOYMENT_USERS.remove(current_user[0])
        return jsonify({'status': 1, 'statusstring': "User Deleted"})


class StartDatabaseAPI(MethodView):
    """Class to handle request to start servers on all nodes of a database."""

    @staticmethod
    def put(database_id):
        """
        Starts VoltDB database servers on all nodes for the specified database
        Args:
            database_id (int): The id of the database that should be started
        Returns:
            Status string indicating if the database start requesst was sent successfully
        """

        try:
            database = voltdbserver.VoltDatabase(database_id)
            return database.start_database()
        except Exception, err:
            print traceback.format_exc()
            return make_response(jsonify({'statusstring': str(err)}),
                                 500)


class RecoverDatabaseAPI(MethodView):
    """Class to handle request to start servers on all nodes of a database."""

    @staticmethod
    def put(database_id):
        """
        Starts VoltDB database servers on all nodes for the specified database
        Args:
            database_id (int): The id of the database that should be started
        Returns:
            Status string indicating if the database start request was sent successfully
        """

        try:
            database = voltdbserver.VoltDatabase(database_id)
            return database.start_database(True)
        except Exception, err:
            print traceback.format_exc()
            return make_response(jsonify({'statusstring': str(err)}),
                                 500)


class StopDatabaseAPI(MethodView):
    """Class to handle request to stop a database."""

    # @staticmethod
    # def put(database_id):
    #     """
    #     Stops the specified VoltDB
    #     Args:
    #         database_id (int): The id of the database that should be stopped
    #     Returns:
    #         Status string indicating if the stop request was sent successfully
    #     """
    #     try:
    #         server = voltdbserver.VoltDatabase(database_id)
    #         response = server.stop_database()
    #         # Don't use the response in the json we send back
    #         # because voltadmin shutdown gives 'Connection broken' output
    #         return make_response(jsonify({'statusstring': 'Shutdown request sent successfully'}), 200)
    #     except Exception, err:
    #         print traceback.format_exc()
    #         return make_response(jsonify({'statusstring': str(err)}),
    #                              500)

    @staticmethod
    def put(database_id):

        """
        Stops the specified VoltDB
        Args:
            database_id (int): The id of the database that should be stopped
        Returns:
            Status string indicating if the stop request was sent successfully
        """
        # try:
        #     test = Get_Voltdb_Process().processId
        #     # os.kill(Get_Voltdb_Process().processId, signal.SIGTERM)
        #     return make_response(jsonify({'statusstring': 'success'}), 200)
        # except Exception, err:
        #     return make_response(jsonify({'statusstring': str(err)}), 500)
        server = voltdbserver.VoltDatabase(database_id)
        return server.kill_database(database_id)


class StartServerAPI(MethodView):
    """Class to handle request to start a server for this database."""

    @staticmethod
    def put(database_id, server_id):
        """
        Starts VoltDB database server on the specified server
        Args:
            database_id (int): The id of the database that should be started
            server_id (int): The id of the server node that is to be started
        Returns:
            Status string indicating if the server node start request was sent successfully
        """

        try:
            server = voltdbserver.VoltDatabase(database_id)
            return server.start_server(server_id)
        except Exception, err:
            print traceback.format_exc()
            return make_response(jsonify({'statusstring': str(err)}),
                                 500)

class StartLocalServerAPI(MethodView):
    """Class to handle request to start local server for this database."""

    @staticmethod
    def put(database_id):
        """
        Starts VoltDB database server on this local machine
        Args:
            database_id (int): The id of the database that should be started
        Returns:
            Status string indicating if the server start request was sent successfully
        """

        try:
            server = voltdbserver.VoltDatabase(database_id)
            return server.check_and_start_local_server()
        except Exception, err:
            print traceback.format_exc()
            return make_response(jsonify({'statusstring': str(err)}),
                                 500)


class RecoverServerAPI(MethodView):
    """Class to handle request to issue recover cmd on this local server."""

    @staticmethod
    def put(database_id):
        """
        Issues recover cmd on this local server
        Args:
            database_id (int): The id of the database that should be started
        Returns:
            Status string indicating if the request was sent successfully
        """

        try:
            server = voltdbserver.VoltDatabase(database_id)
            return server.check_and_start_local_server(True)
        except Exception, err:
            print traceback.format_exc()
            return make_response(jsonify({'statusstring': str(err)}),
                                 500)


class StopServerAPI(MethodView):
    """Class to handle request to stop a server."""

    @staticmethod
    def put(database_id, server_id):
        """
        Stops VoltDB database server on the specified server
        Args:
            database_id (int): The id of the database that should be stopped
            server_id (int): The id of the server node that is to be stopped
        Returns:
            Status string indicating if the stop request was sent successfully
        """

        try:
            server = voltdbserver.VoltDatabase(database_id)
            response = server.kill_server(server_id)
            return response
        except Exception, err:
            print traceback.format_exc()
            return make_response(jsonify({'statusstring': str(err)}),
                                 500)


class VdmStatus(MethodView):
    """
    Class to get VDM status for peers to check.
    """

    @staticmethod
    def get():
        if request.args is not None and 'jsonp' in request.args and request.args['jsonp'] is not None:
            return str(request.args['jsonp']) + '(' + '{\'vdm\': {"running": "true"}}' + ')'
        else:
            return jsonify({'vdm': {"running": "true"}})


class SyncVdmConfiguration(MethodView):
    """
    Class to sync configuration between two servers.
    """

    @staticmethod
    def post():
        try:
            result = request.json

            databases = result['vdm']['databases']
            servers = result['vdm']['members']
            deployments = result['vdm']['deployments']
            deployment_users = result['vdm']['deployment_users']

        except Exception, errs:
            print traceback.format_exc()
            return jsonify({'status': 'success', 'error': str(errs)})

        Global.DATABASES = databases
        Global.SERVERS = servers
        Global.DEPLOYMENT = deployments
        Global.DEPLOYMENT_USERS = deployment_users

        return jsonify({'status': 'success'})


class VdmConfiguration(MethodView):
    """
    Class related to the vdm configuration
    """

    @staticmethod
    def get():
        return get_configuration()

    @staticmethod
    def post():

        result = get_configuration()

        for member in result['vdm']['members']:
            try:
                headers = {'content-type': 'application/json'}
                url = 'http://' + member['hostname'] + ':' + str(__PORT__) + '/api/1.0/vdm/sync_configuration/'
                data = result
                response = requests.post(url, data=json.dumps(data), headers=headers)
            except Exception, errs:
                print traceback.format_exc()
                print str(errs)

        return jsonify({'deployment': response.status_code})


class DatabaseDeploymentAPI(MethodView):
    """
    Class related to the vdm configuration
    """

    @staticmethod
    def get(database_id):
        deployment_content = DeploymentConfig.DeploymentConfiguration.get_database_deployment(database_id)
        return Response(deployment_content, mimetype='text/xml')

    @staticmethod
    def put(database_id):
        file = request.files['file']
        if file and allowed_file(file.filename):
            try:
                content = file.read()
                o = XML(content)
                xml_final = json.loads(json.dumps(etree_to_dict(o)))
                if 'deployment' not in xml_final:
                    return jsonify({'status': 'failure', 'error': 'Invalid file content.'})
                else:
                    if type(xml_final['deployment']) is dict:
                        deployment_data = get_deployment_for_upload(xml_final['deployment'], 'dict')
                        if type(deployment_data) is dict:
                            if 'error' in deployment_data:
                                return jsonify({'error': deployment_data['error']})
                        else:
                            deployment_json = deployment_data[0]
                        req = DictClass()
                        req.json = {}
                        req.json = deployment_json
                        inputs = JsonInputs(req)
                        if not inputs.validate():
                            return jsonify(success=False, errors=inputs.errors)
                        if 'systemsettings' in req.json and 'resourcemonitor' in req.json['systemsettings']:
                            if 'memorylimit' in req.json['systemsettings']['resourcemonitor'] and \
                                            'size' in req.json['systemsettings']['resourcemonitor']['memorylimit']:
                                size = str(req.json['systemsettings']['resourcemonitor']['memorylimit']['size'])
                                response = json.loads(check_size_value(size, 'memorylimit').data)
                                if 'error' in response:
                                    return jsonify({'error': response['error']})
                            disk_limit_arr = []
                            if 'disklimit' in req.json['systemsettings']['resourcemonitor'] and \
                                            'feature' in req.json['systemsettings']['resourcemonitor']['disklimit']:
                                for feature in req.json['systemsettings']['resourcemonitor']['disklimit']['feature']:
                                    size = feature['size']
                                    if feature['name'] in disk_limit_arr:
                                        return jsonify({'error': 'Duplicate items are not allowed.'})
                                    disk_limit_arr.append(feature['name'])
                                    response = json.loads(check_size_value(size, 'disklimit').data)
                                    if 'error' in response:
                                        return jsonify({'error': response['error']})
                        if 'snapshot' in req.json and 'frequency' in req.json['snapshot']:
                            frequency_unit = ['h', 'm', 's']
                            frequency = str(req.json['snapshot']['frequency'])
                            last_char =  frequency[len(frequency)-1]
                            if last_char not in frequency_unit:
                                return jsonify({'error': 'Snapshot: Invalid frequency value.'})
                            frequency = frequency[:-1]
                            try:
                                int_frequency = int(frequency)
                            except Exception, exp:
                                return jsonify({'error': 'Snapshot: ' + str(exp)})

                        map_deployment(req, database_id)
                        Global.DEPLOYMENT_USERS = []
                        if 'users' in req.json and 'user' in req.json['users']:
                            for user in req.json['users']['user']:
                                Global.DEPLOYMENT_USERS.append(
                                    {
                                        'name': user['name'],
                                        'roles': user['roles'],
                                        'password': user['password'],
                                        'plaintext': user['plaintext'],
                                        'databaseid': database_id
                                    }
                                )
                        sync_configuration()
                        write_configuration_file()
                        return jsonify({'status': 'success'})
                    else:
                        return jsonify({'status': 'failure', 'error': 'Invalid file content.'})

            except Exception as err:
                return jsonify({'status': 'failure', 'error': 'Invalid file content.'})
        else:
            return jsonify({'status': 'failure', 'error': 'Invalid file type.'})


class VdmAPI(MethodView):
    """
    Class to return vdm.xml file
    """

    @staticmethod
    def get():
        vdm_content = make_configuration_file()
        return Response(vdm_content, mimetype='text/xml')


class StatusDatabaseAPI(MethodView):
    """Class to return status of database and its servers."""

    @staticmethod
    def get(database_id):
        serverDetails = []
        status = []
        result = get_configuration()
        has_stalled = False
        has_stopped = False
        has_run = False
        for member in result['vdm']['members']:
            url = ('http://%s:%u/api/1.0/databases/%u/servers/%u/status/') % \
                  (member['hostname'], __PORT__, database_id, member['id'])
            response = requests.get(url)
            if response.json()['status'] == "stalled":
                if not has_stalled:
                    has_stalled = True
            elif response.json()['status'] == "running":
                if not has_run:
                    has_run = True
            elif response.json()['status'] == "stopped":
                if not has_stopped:
                    has_stopped = True
            serverDetails.append({member['hostname']: response.json()})

        if has_stalled:
            status.append({'status': 'stalled'})
        elif has_run == True and has_stopped:
            status.append({'status': 'stalled'})
        elif not has_stalled and not has_stopped and has_run:
            status.append({'status': 'running'})
        elif has_stopped and not has_stalled and not has_run:
            status.append({'status': 'stopped'})

        return jsonify({'status':status, 'serverDetails': serverDetails})


class StatusDatabaseServerAPI(MethodView):
    """Class to return status of servers"""

    @staticmethod
    def get(database_id, server_id):

        server = [server for server in Global.SERVERS if server['id'] == server_id]
        try:
            client = voltdbclient.FastSerializer(str(server[0]['hostname']), 21212)
            proc = voltdbclient.VoltProcedure(client, "@Ping")
            response = proc.call()
            return jsonify({'status': "running"})
        except:
            voltProcess = voltdbserver.VoltDatabase(database_id)
            if voltProcess.Get_Voltdb_Process().isProcessRunning:
                return jsonify({'status': "stalled"})
            else:
                return jsonify({'status': "stopped"})


def main(runner, amodule, config_dir, server):
    try:
        F_DEBUG = os.environ['DEBUG']
    except KeyError:
        F_DEBUG = 'False'

    if F_DEBUG == 'True':
        APP.config.update(DEBUG=True)

    path = os.path.dirname(amodule.__file__)
    Global.MODULE_PATH = path
    depjson = os.path.join(path, "deployment.json")
    json_data = open(depjson).read()
    deployment = json.loads(json_data)
    Global.PATH = config_dir
    global __IP__
    global __PORT__

    # config_path = config_dir + '/' + 'vdm.xml'
    config_path = os.path.join(config_dir, 'vdm.xml')

    arrServer = {}
    bindIp = "0.0.0.0"
    if server is not None:
        arrServer = server.split(':', 2)
        __host_name__ = arrServer[0]
        __host_or_ip__ = arrServer[0]
        bindIp = __host_or_ip__
        __PORT__ = int(8000)
        __IP__ = arrServer[0]
        if len(arrServer) >= 2:
            __PORT__ = int(arrServer[1])
    else:
        __host_name__ = socket.gethostname()
        __host_or_ip__ = socket.gethostbyname(__host_name__)
        __IP__ = __host_or_ip__
        __PORT__ = int(8000)

    if os.path.exists(config_path):
        convert_xml_to_json(config_path)
    else:
        ##############################################
        file_path = ''
        try:
            volt_jar = glob.glob(os.path.join(get_volt_jar_dir(), 'voltdb-*.jar'))
            if len(volt_jar) > 0:
                file_path = volt_jar[0]
            else:
                print 'No voltdb jar file found.'
        except Exception, err:
            print err
        if file_path != '':
            is_pro = utility.is_pro_version(file_path)
            if is_pro:
                if 'commandlog' in deployment and 'enabled' in deployment['commandlog'] and not \
                deployment['commandlog']['enabled']:
                    deployment['commandlog']['enabled'] = True
        ###############################################

        Global.DEPLOYMENT.append(deployment)

        Global.SERVERS.append({'id': 1, 'name': __host_name__, 'hostname': __host_or_ip__, 'description': "",
                               'enabled': True, 'external-interface': "", 'internal-interface': "",
                               'public-interface': "", 'client-listener': "", 'internal-listener': "",
                               'admin-listener': "", 'http-listener': "", 'replication-listener': "",
                               'zookeeper-listener': "", 'placement-group': ""})
        Global.DATABASES.append({'id': 1, 'name': "Database", "members": [1]})

    write_configuration_file()

    SERVER_VIEW = ServerAPI.as_view('server_api')
    DATABASE_VIEW = DatabaseAPI.as_view('database_api')
<<<<<<< HEAD

=======
    START_DATABASE_SERVER_VIEW = StartServerAPI.as_view('start_server_api')
    START_LOCAL_SERVER_VIEW = StartLocalServerAPI.as_view('start_local_server_api')
>>>>>>> e9e54201
    RECOVER_DATABASE_SERVER_VIEW = RecoverServerAPI.as_view('recover_server_api')
    STOP_DATABASE_SERVER_VIEW = StopServerAPI.as_view('stop_server_api')
    START_DATABASE_VIEW = StartDatabaseAPI.as_view('start_database_api')
    START_DATABASE_SERVER_VIEW = StartServerAPI.as_view('start_server_api')
    STOP_DATABASE_VIEW = StopDatabaseAPI.as_view('stop_database_api')
    RECOVER_DATABASE_VIEW = RecoverDatabaseAPI.as_view('recover_database_api')
    DATABASE_MEMBER_VIEW = DatabaseMemberAPI.as_view('database_member_api')
    DEPLOYMENT_VIEW = deploymentAPI.as_view('deployment_api')
    DEPLOYMENT_USER_VIEW = deploymentUserAPI.as_view('deployment_user_api')
    VDM_STATUS_VIEW = VdmStatus.as_view('vdm_status_api')
    VDM_CONFIGURATION_VIEW = VdmConfiguration.as_view('vdm_configuration_api')
    SYNC_VDM_CONFIGURATION_VIEW = SyncVdmConfiguration.as_view('sync_vdm_configuration_api')
    DATABASE_DEPLOYMENT_VIEW = DatabaseDeploymentAPI.as_view('database_deployment_api')
    STATUS_DATABASE_VIEW = StatusDatabaseAPI.as_view('status_database_api')
    STATUS_DATABASE_SERVER_VIEW = StatusDatabaseServerAPI.as_view('status_database_server_view')
    VDM_VIEW = VdmAPI.as_view('vdm_api')
    APP.add_url_rule('/api/1.0/servers/', defaults={'server_id': None},
                     view_func=SERVER_VIEW, methods=['GET'])
    APP.add_url_rule('/api/1.0/servers/<int:database_id>', view_func=SERVER_VIEW, methods=['POST'])
    APP.add_url_rule('/api/1.0/servers/<int:server_id>', view_func=SERVER_VIEW,
                     methods=['GET', 'PUT', 'DELETE'])

    APP.add_url_rule('/api/1.0/databases/', defaults={'database_id': None},
                     view_func=DATABASE_VIEW, methods=['GET'])
    APP.add_url_rule('/api/1.0/databases/<int:database_id>', view_func=DATABASE_VIEW,
                     methods=['GET', 'PUT', 'DELETE'])
    APP.add_url_rule('/api/1.0/databases/', view_func=DATABASE_VIEW, methods=['POST'])
    APP.add_url_rule('/api/1.0/databases/member/<int:database_id>',
                     view_func=DATABASE_MEMBER_VIEW, methods=['GET', 'PUT', 'DELETE'])

    APP.add_url_rule('/api/1.0/databases/<int:database_id>/servers/<int:server_id>/start',
                     view_func=START_DATABASE_SERVER_VIEW, methods=['PUT'])
<<<<<<< HEAD
    APP.add_url_rule('/api/1.0/databases/<int:database_id>/start',
                     view_func=START_DATABASE_VIEW, methods=['PUT'])
    APP.add_url_rule('/api/1.0/databases/<int:database_id>/servers/<int:server_id>/recover',
=======
    APP.add_url_rule('/api/1.0/databases/<int:database_id>/servers/start',
                     view_func=START_LOCAL_SERVER_VIEW, methods=['PUT'])
    APP.add_url_rule('/api/1.0/databases/<int:database_id>/servers/recover',
>>>>>>> e9e54201
                     view_func=RECOVER_DATABASE_SERVER_VIEW, methods=['PUT'])
    APP.add_url_rule('/api/1.0/databases/<int:database_id>/servers/<int:server_id>/stop',
                     view_func=STOP_DATABASE_SERVER_VIEW, methods=['PUT'])

    APP.add_url_rule('/api/1.0/databases/<int:database_id>/stop',
                     view_func=STOP_DATABASE_VIEW, methods=['PUT'])
    APP.add_url_rule('/api/1.0/databases/<int:database_id>/recover',
                     view_func=RECOVER_DATABASE_VIEW, methods=['PUT'])

    APP.add_url_rule('/api/1.0/deployment/', defaults={'database_id': None},
                     view_func=DEPLOYMENT_VIEW, methods=['GET'])

    APP.add_url_rule('/api/1.0/deployment/<int:database_id>', view_func=DEPLOYMENT_VIEW, methods=['GET', 'PUT'])
    APP.add_url_rule('/api/1.0/databases/<int:database_id>/status/', view_func=STATUS_DATABASE_VIEW, methods=['GET'])
    APP.add_url_rule('/api/1.0/databases/<int:database_id>/servers/<int:server_id>/status/',
                     view_func=STATUS_DATABASE_SERVER_VIEW, methods=['GET'])
    APP.add_url_rule('/api/1.0/deployment/users/<string:username>', view_func=DEPLOYMENT_USER_VIEW,
                     methods=['GET', 'PUT', 'POST', 'DELETE'])
    APP.add_url_rule('/api/1.0/deployment/users/<int:database_id>/<string:username>', view_func=DEPLOYMENT_USER_VIEW,
                     methods=['PUT', 'POST', 'DELETE'])
    APP.add_url_rule('/api/1.0/vdm/status/',
                     view_func=VDM_STATUS_VIEW, methods=['GET'])
    APP.add_url_rule('/api/1.0/vdm/configuration/',
                     view_func=VDM_CONFIGURATION_VIEW, methods=['GET', 'POST'])
    APP.add_url_rule('/api/1.0/vdm/sync_configuration/',
                     view_func=SYNC_VDM_CONFIGURATION_VIEW, methods=['POST'])
    APP.add_url_rule('/api/1.0/databases/<int:database_id>/deployment/', view_func=DATABASE_DEPLOYMENT_VIEW,
                     methods=['GET', 'PUT'])
    APP.add_url_rule('/api/1.0/vdm/', view_func=VDM_VIEW,
                     methods=['GET'])
    APP.run(threaded=True, host=bindIp, port=__PORT__)<|MERGE_RESOLUTION|>--- conflicted
+++ resolved
@@ -2328,12 +2328,9 @@
 
     SERVER_VIEW = ServerAPI.as_view('server_api')
     DATABASE_VIEW = DatabaseAPI.as_view('database_api')
-<<<<<<< HEAD
-
-=======
-    START_DATABASE_SERVER_VIEW = StartServerAPI.as_view('start_server_api')
+
+
     START_LOCAL_SERVER_VIEW = StartLocalServerAPI.as_view('start_local_server_api')
->>>>>>> e9e54201
     RECOVER_DATABASE_SERVER_VIEW = RecoverServerAPI.as_view('recover_server_api')
     STOP_DATABASE_SERVER_VIEW = StopServerAPI.as_view('stop_server_api')
     START_DATABASE_VIEW = StartDatabaseAPI.as_view('start_database_api')
@@ -2366,15 +2363,11 @@
 
     APP.add_url_rule('/api/1.0/databases/<int:database_id>/servers/<int:server_id>/start',
                      view_func=START_DATABASE_SERVER_VIEW, methods=['PUT'])
-<<<<<<< HEAD
     APP.add_url_rule('/api/1.0/databases/<int:database_id>/start',
                      view_func=START_DATABASE_VIEW, methods=['PUT'])
-    APP.add_url_rule('/api/1.0/databases/<int:database_id>/servers/<int:server_id>/recover',
-=======
     APP.add_url_rule('/api/1.0/databases/<int:database_id>/servers/start',
                      view_func=START_LOCAL_SERVER_VIEW, methods=['PUT'])
     APP.add_url_rule('/api/1.0/databases/<int:database_id>/servers/recover',
->>>>>>> e9e54201
                      view_func=RECOVER_DATABASE_SERVER_VIEW, methods=['PUT'])
     APP.add_url_rule('/api/1.0/databases/<int:database_id>/servers/<int:server_id>/stop',
                      view_func=STOP_DATABASE_SERVER_VIEW, methods=['PUT'])
