--- conflicted
+++ resolved
@@ -677,11 +677,7 @@
                 server = Global.SERVERS.get(server_id)
                 if not server:
                     abort(404)
-<<<<<<< HEAD
-                return jsonify({'server': make_public_server(server)})
-=======
-                return jsonify({'status': 200, 'statusString': 'OK', 'server': make_public_server(server[0])})
->>>>>>> 3a560d13
+                return jsonify({'status': 200, 'statusString': 'OK', 'server': make_public_server(server)})
             else:
                 return jsonify({'statusstring': 'Given server with id %u doesn\'t belong to database with id %u.' % (
                     server_id, database_id)})
@@ -867,22 +863,13 @@
 
         if database_id is None:
             # return a list of users
-<<<<<<< HEAD
-            return jsonify({'databases': Global.DATABASES.values()})
-=======
-            return jsonify({'status': 200, 'statusString': 'OK', 'databases': [make_public_database(x) for x in Global.DATABASES]})
->>>>>>> 3a560d13
+            return jsonify({'status': 200, 'statusString': 'OK', 'databases': Global.DATABASES.values()})
         else:
             # expose a single user
             database = Global.DATABASES.get(database_id)
             if database is None:
                 abort(404)
-<<<<<<< HEAD
-
-            return jsonify({'database': Global.DATABASES.get(database_id)})
-=======
-            return jsonify({'status': 200, 'statusString': 'OK', 'database': make_public_database(database[0])})
->>>>>>> 3a560d13
+            return jsonify({'status': 200, 'statusString': 'OK', 'database': Global.DATABASES.get(database_id)})
 
     @staticmethod
     def post():
