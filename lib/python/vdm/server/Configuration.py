--- conflicted
+++ resolved
@@ -74,12 +74,8 @@
         for deployment in deployment_json:
             HTTPListener.Global.DEPLOYMENT[deployment['databaseid']] = deployment
 
-<<<<<<< HEAD
-    if 'users' in D2[k]['deployments']['deployment'] and D2[k]['deployments']['deployment']['users'] is not None \
-            and 'user' in D2[k]['deployments']['deployment']['users']:
-=======
+
     if D2[k]['deployments'] and 'deployment' in D2[k]['deployments']:
->>>>>>> e2640a74
         if type(D2[k]['deployments']['deployment']) is dict:
             set_deployment_users(D2[k]['deployments']['deployment'])
         else:
@@ -100,7 +96,6 @@
                                            'list')
             for deployment_user in user_json:
                 HTTPListener.Global.DEPLOYMENT_USERS[int(deployment_user['userid'])] = deployment_user
-<<<<<<< HEAD
 
 
 def validate_and_convert_xml_to_json(config_path):
@@ -477,8 +472,6 @@
         return 'Duplicate user name: %s' % first['name']
     else:
         return ""
-=======
->>>>>>> e2640a74
 
 
 def get_deployment_from_xml(deployment_xml, is_list):
@@ -1129,16 +1122,6 @@
                             del HTTPListener.Global.DEPLOYMENT_USERS[int(user[0]['userid'])]
                 if 'users' in req.json and 'user' in req.json['users']:
                     for user in req.json['users']['user']:
-<<<<<<< HEAD
-                        HTTPListener.Global.DEPLOYMENT_USERS[int(user['userid'])] = {
-                            'name': user['name'],
-                            'roles': user['roles'],
-                            'password': user['password'],
-                            'plaintext': user['plaintext'],
-                            'databaseid': database_id,
-                            'userid': user['userid']
-                        }
-=======
                         if not HTTPListener.Global.DEPLOYMENT_USERS:
                             user_id = 1
                         else:
@@ -1151,7 +1134,6 @@
                                 'databaseid': database_id,
                                 'userid': user_id
                             }
->>>>>>> e2640a74
 
                 HTTPListener.sync_configuration()
                 write_configuration_file()
