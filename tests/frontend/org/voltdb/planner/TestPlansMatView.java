--- conflicted
+++ resolved
@@ -77,18 +77,11 @@
 
     public void testMultipartitionedMatView()
     {
-<<<<<<< HEAD
-        List<AbstractPlanNode> pns = compileToFragments("SELECT V_D1 FROM VNP WHERE V_D2 = 1;");
-        System.out.println(pns.get(0).toExplainPlanString(getDatabase()));
-        assertEquals(2, pns.size());
-        System.out.println(pns.get(1).toExplainPlanString(getDatabase()));
-=======
         // Add support for Where in ENG-5177
 //        List<AbstractPlanNode> pns = compileToFragments("SELECT V_D1 FROM VNP WHERE V_D2 = 1;");
-//        System.out.println(pns.get(0).toExplainPlanString());
+//        System.out.println(pns.get(0).toExplainPlanString(getDatabase()));
 //        assertEquals(2, pns.size());
-//        System.out.println(pns.get(1).toExplainPlanString());
->>>>>>> 2e986cd0
+//        System.out.println(pns.get(1).toExplainPlanString(getDatabase()));
     }
 
     public void testReplicatedMatView()
