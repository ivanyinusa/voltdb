/* This file is part of VoltDB.
 * Copyright (C) 2008-2015 VoltDB Inc.
 *
 * Permission is hereby granted, free of charge, to any person obtaining
 * a copy of this software and associated documentation files (the
 * "Software"), to deal in the Software without restriction, including
 * without limitation the rights to use, copy, modify, merge, publish,
 * distribute, sublicense, and/or sell copies of the Software, and to
 * permit persons to whom the Software is furnished to do so, subject to
 * the following conditions:
 *
 * The above copyright notice and this permission notice shall be
 * included in all copies or substantial portions of the Software.
 *
 * THE SOFTWARE IS PROVIDED "AS IS", WITHOUT WARRANTY OF ANY KIND,
 * EXPRESS OR IMPLIED, INCLUDING BUT NOT LIMITED TO THE WARRANTIES OF
 * MERCHANTABILITY, FITNESS FOR A PARTICULAR PURPOSE AND NONINFRINGEMENT.
 * IN NO EVENT SHALL THE AUTHORS BE LIABLE FOR ANY CLAIM, DAMAGES OR
 * OTHER LIABILITY, WHETHER IN AN ACTION OF CONTRACT, TORT OR OTHERWISE,
 * ARISING FROM, OUT OF OR IN CONNECTION WITH THE SOFTWARE OR THE USE OR
 * OTHER DEALINGS IN THE SOFTWARE.
 */

package org.voltdb.planner;

import org.json_voltpatches.JSONArray;
import org.json_voltpatches.JSONException;
import org.json_voltpatches.JSONObject;
import org.voltdb.plannodes.AbstractPlanNode;
import org.voltdb.plannodes.PlanNodeTree;

public class testLoadPlanNodeFromJSON extends PlannerTestCase {
    @Override
    protected void setUp() throws Exception {
        setupSchema(TestIndexSelection.class.getResource("testplans-indexselection-ddl.sql"), "testindexselectionplans",
                                                         true);
    }

    @Override
    protected void tearDown() throws Exception {
        super.tearDown();
    }

    public void testLoadQueryPlans() throws JSONException {
        testLoadQueryPlanTree("select count(*) from l,t where lname=? and l.a=t.a order by l.b limit ?;");
        testLoadQueryPlanTree("select * from l,t where lname=? and l.a=t.a order by l.b limit ?;");
        testLoadQueryPlanTree("select l.id, count(*) as tag from l group by l.id order by tag, l.id limit ?;");
        testLoadQueryPlanTree("select count(*) from l where lname=? and id < ?;");
<<<<<<< HEAD
        testLoadQueryPlanTree("select l.id from l union select l.id from l;");
=======
        testLoadQueryPlanTree("select l.id from l union all select a from t;");
>>>>>>> 6de19c17
    }

    public void testLoadQueryPlanTree(String sql) throws JSONException {
        AbstractPlanNode pn = compile(sql);
        PlanNodeTree pnt = new PlanNodeTree(pn);
        String str = pnt.toJSONString();
        System.out.println(str);
        JSONArray jarray = new JSONObject(str)
                .getJSONArray(PlanNodeTree.Members.PLAN_NODES.name());
        PlanNodeTree pnt1 = new PlanNodeTree();
        pnt1.loadFromJSONArray(jarray, getDatabase());
        String str1 = pnt1.toJSONString();
        assertTrue(str.equals(str1));
    }
}<|MERGE_RESOLUTION|>--- conflicted
+++ resolved
@@ -46,11 +46,7 @@
         testLoadQueryPlanTree("select * from l,t where lname=? and l.a=t.a order by l.b limit ?;");
         testLoadQueryPlanTree("select l.id, count(*) as tag from l group by l.id order by tag, l.id limit ?;");
         testLoadQueryPlanTree("select count(*) from l where lname=? and id < ?;");
-<<<<<<< HEAD
-        testLoadQueryPlanTree("select l.id from l union select l.id from l;");
-=======
         testLoadQueryPlanTree("select l.id from l union all select a from t;");
->>>>>>> 6de19c17
     }
 
     public void testLoadQueryPlanTree(String sql) throws JSONException {
