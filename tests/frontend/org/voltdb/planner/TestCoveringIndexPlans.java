--- conflicted
+++ resolved
@@ -32,11 +32,8 @@
 import org.voltdb.catalog.Table;
 import org.voltdb.plannodes.AbstractPlanNode;
 import org.voltdb.plannodes.IndexScanPlanNode;
-<<<<<<< HEAD
 import org.voltdb.plannodes.ProjectionPlanNode;
 import org.voltdb.plannodes.SeqScanPlanNode;
-=======
->>>>>>> 66bd1491
 import org.voltdb.types.IndexLookupType;
 
 public class TestCoveringIndexPlans extends TestCase {
@@ -196,11 +193,7 @@
         if (pn != null) {
             System.out.println(pn.toJSONString());
         }
-<<<<<<< HEAD
         assertTrue(pn instanceof ProjectionPlanNode);
-        assertTrue(pn.getChildCount() == 1 && pn.getChild(0) instanceof SeqScanPlanNode);
-=======
-        assertTrue(pn instanceof IndexScanPlanNode);
->>>>>>> 66bd1491
+        assertTrue(pn.getChildCount() == 1 && pn.getChild(0) instanceof IndexScanPlanNode);
     }
 }