--- conflicted
+++ resolved
@@ -456,33 +456,6 @@
         assertThis2(query, expected, 3, ID);
     }
 
-<<<<<<< HEAD
-    // 28) To test select statement with FROM subquery
-    @Test
-    public void testParseQuery28() {
-        String raw = "SELECT * FROM (SELECT * FROM table2)";
-        String expected = raw;
-        ID = 28;
-        assertThis(raw, expected, 1, ID);
-    }
-
-    // 29) To test select statement with IN subquery
-    @Test
-    public void testParseQuery29() {
-        String raw = "SELECT * FROM table1 WHERE (A,C) IN ( SELECT A,C FROM table2)";
-        String expected = raw;
-        ID = 29;
-        assertThis(raw, expected, 1, ID);
-    }
-
-    // 30) To test select statement with EXISTS subquery
-    @Test
-    public void testParseQuery30() {
-        String raw = "SELECT * FROM table1 WHERE EXISTS( SELECT 1FROM table2)";
-        String expected = raw;
-        ID = 29;
-        assertThis(raw, expected, 1, ID);
-=======
     @Test
     public void testParseCreateView()
     {
@@ -505,7 +478,33 @@
         assertThis(create, create, 1, ID);
         create = "create procedure foo as SELECT * FROM table UNION SELECT * FROM table2";
         assertThis(create, create, 1, ID);
->>>>>>> 869731f2
+    }
+
+    // test select statement with FROM subquery
+    @Test
+    public void testParseQuery30() {
+        String raw = "SELECT * FROM (SELECT * FROM table2)";
+        String expected = raw;
+        ID = 30;
+        assertThis(raw, expected, 1, ID);
+    }
+
+    // test select statement with IN subquery
+    @Test
+    public void testParseQuery31() {
+        String raw = "SELECT * FROM table1 WHERE (A,C) IN ( SELECT A,C FROM table2)";
+        String expected = raw;
+        ID = 31;
+        assertThis(raw, expected, 1, ID);
+    }
+
+    // test select statement with EXISTS subquery
+    @Test
+    public void testParseQuery32() {
+        String raw = "SELECT * FROM table1 WHERE EXISTS( SELECT 1FROM table2)";
+        String expected = raw;
+        ID = 32;
+        assertThis(raw, expected, 1, ID);
     }
 
     private static void setQryString(File QryFileHandle) throws FileNotFoundException {
