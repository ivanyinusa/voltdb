/* This file is part of VoltDB.
 * Copyright (C) 2008-2012 VoltDB Inc.
 *
 * Permission is hereby granted, free of charge, to any person obtaining
 * a copy of this software and associated documentation files (the
 * "Software"), to deal in the Software without restriction, including
 * without limitation the rights to use, copy, modify, merge, publish,
 * distribute, sublicense, and/or sell copies of the Software, and to
 * permit persons to whom the Software is furnished to do so, subject to
 * the following conditions:
 *
 * The above copyright notice and this permission notice shall be
 * included in all copies or substantial portions of the Software.
 *
 * THE SOFTWARE IS PROVIDED "AS IS", WITHOUT WARRANTY OF ANY KIND,
 * EXPRESS OR IMPLIED, INCLUDING BUT NOT LIMITED TO THE WARRANTIES OF
 * MERCHANTABILITY, FITNESS FOR A PARTICULAR PURPOSE AND NONINFRINGEMENT.
 * IN NO EVENT SHALL THE AUTHORS BE LIABLE FOR ANY CLAIM, DAMAGES OR
 * OTHER LIABILITY, WHETHER IN AN ACTION OF CONTRACT, TORT OR OTHERWISE,
 * ARISING FROM, OUT OF OR IN CONNECTION WITH THE SOFTWARE OR THE USE OR
 * OTHER DEALINGS IN THE SOFTWARE.
 */

package org.voltdb;

import java.io.IOException;
<<<<<<< HEAD
import java.net.UnknownHostException;

import junit.framework.TestCase;
=======
>>>>>>> 9cb5e360

import org.voltdb.VoltDB.Configuration;
import org.voltdb.client.Client;
import org.voltdb.client.ClientFactory;
import org.voltdb.client.NoConnectionsException;
import org.voltdb.client.ProcCallException;
import org.voltdb.compiler.VoltProjectBuilder;
import org.voltdb.regressionsuites.LocalCluster;
import org.voltdb.utils.MiscUtils;

public class TestAdHocQueries extends AdHocQueryTester {

    Client m_client;

    public void testSP() throws Exception {
        VoltDB.Configuration config = setUpSPDB();
        ServerThread localServer = new ServerThread(config);

        try {
            localServer.start();
            localServer.waitForInitialization();

            // do the test
            m_client = ClientFactory.createClient();
            m_client.createConnection("localhost");

            VoltTable modCount;

            // Unlike TestAdHocPlans, TestAdHocQueries runs the queries against actual (minimal) data.
            // Load that, here.
            modCount = m_client.callProcedure("@AdHoc", "INSERT INTO PARTED1 VALUES (0, 0);").getResults()[0];
            assertEquals(1, modCount.getRowCount());
            assertEquals(1, modCount.asScalarLong());

            modCount = m_client.callProcedure("@AdHoc", "INSERT INTO PARTED1 VALUES (1, 1);").getResults()[0];
            assertEquals(1, modCount.getRowCount());
            assertEquals(1, modCount.asScalarLong());

            modCount = m_client.callProcedure("@AdHoc", "INSERT INTO PARTED2 VALUES (0, 0);").getResults()[0];
            assertEquals(1, modCount.getRowCount());
            assertEquals(1, modCount.asScalarLong());

            modCount = m_client.callProcedure("@AdHoc", "INSERT INTO PARTED2 VALUES (2, 2);").getResults()[0];
            assertEquals(1, modCount.getRowCount());
            assertEquals(1, modCount.asScalarLong());

            modCount = m_client.callProcedure("@AdHoc", "INSERT INTO PARTED3 VALUES (0, 0);").getResults()[0];
            assertEquals(1, modCount.getRowCount());
            assertEquals(1, modCount.asScalarLong());

            modCount = m_client.callProcedure("@AdHoc", "INSERT INTO PARTED3 VALUES (3, 3);").getResults()[0];
            assertEquals(1, modCount.getRowCount());
            assertEquals(1, modCount.asScalarLong());

            modCount = m_client.callProcedure("@AdHoc", "INSERT INTO REPPED1 VALUES (0, 0);").getResults()[0];
            assertEquals(1, modCount.getRowCount());
            assertEquals(1, modCount.asScalarLong());

            modCount = m_client.callProcedure("@AdHoc", "INSERT INTO REPPED1 VALUES (1, 1);").getResults()[0];
            assertEquals(1, modCount.getRowCount());
            assertEquals(1, modCount.asScalarLong());

            modCount = m_client.callProcedure("@AdHoc", "INSERT INTO REPPED2 VALUES (0, 0);").getResults()[0];
            assertEquals(1, modCount.getRowCount());
            assertEquals(1, modCount.asScalarLong());

            modCount = m_client.callProcedure("@AdHoc", "INSERT INTO REPPED2 VALUES (2, 2);").getResults()[0];
            assertEquals(1, modCount.getRowCount());
            assertEquals(1, modCount.asScalarLong());

            runAllAdHocSPtests();
        }
        finally {
            if (m_client != null) m_client.close();
            m_client = null;

            if (localServer != null) {
                localServer.shutdown();
                localServer.join();
            }
            localServer = null;

            // no clue how helpful this is
            System.gc();
        }
    }

    /**
     * @param query
     * @param hashable - used to pick a single partition for running the query
     * @param spPartialSoFar - counts from prior SP queries to compensate for unpredictable hashing
     * @param expected - expected value of MP query (and of SP query, adjusting by spPartialSoFar, and only if validatingSPresult).
     * @param validatingSPresult - disables validation for non-deterministic SP results (so we don't have to second-guess the hashinator)
     * @return
     * @throws IOException
     * @throws NoConnectionsException
     * @throws ProcCallException
     */
    @Override
    public int runQueryTest(String query, int hashable, int spPartialSoFar, int expected, int validatingSPresult)
            throws IOException, NoConnectionsException, ProcCallException {
        VoltTable result;
        result = m_client.callProcedure("@AdHoc", query).getResults()[0];
        System.out.println(result.toString());
        assertEquals(expected, result.getRowCount());

        result = m_client.callProcedure("@AdHoc", query, hashable).getResults()[0];
        int spResultImplicit = result.getRowCount();
        System.out.println(result.toString());
        if (validatingSPresult != 0) {
            assertEquals(expected, spPartialSoFar + spResultImplicit);
        }

        result = m_client.callProcedure("@AdHocSP", query, hashable).getResults()[0];
        int spResultExplicit = result.getRowCount();
        System.out.println(result.toString());
        if (validatingSPresult != 0) {
            assertEquals(expected, spPartialSoFar + spResultExplicit);
        }
        assertEquals(spResultExplicit, spResultImplicit);

        return spResultExplicit;
    }

    String m_catalogJar = "adhoc.jar";
    String m_pathToCatalog = Configuration.getPathToCatalogForTest(m_catalogJar);
    String m_pathToDeployment = Configuration.getPathToCatalogForTest("adhoc.xml");

    public void testSimple() throws Exception {
        VoltProjectBuilder builder = getSimpleBuilder();
        boolean success = builder.compile(m_pathToCatalog, 2, 1, 0);
        assertTrue(success);

        MiscUtils.copyFile(builder.getPathToDeployment(), m_pathToDeployment);

        VoltDB.Configuration config = new VoltDB.Configuration();
        config.m_pathToCatalog = m_pathToCatalog;
        config.m_pathToDeployment = m_pathToDeployment;

        ServerThread localServer = new ServerThread(config);

        Client client = null;

        try {
            localServer.start();
            localServer.waitForInitialization();

            // do the test
            client = ClientFactory.createClient();
            client.createConnection("localhost");

<<<<<<< HEAD
            runSimpleQueries(client);
        }
        catch (Throwable t) {
            t.printStackTrace();
=======
            VoltTable modCount = client.callProcedure("@AdHoc", "INSERT INTO BLAH VALUES (1, 1, 1);").getResults()[0];
            assertEquals(1, modCount.getRowCount());
            assertEquals(1, modCount.asScalarLong());

            VoltTable result = client.callProcedure("@AdHoc", "SELECT * FROM BLAH;").getResults()[0];
            assertEquals(1, result.getRowCount());
            System.out.println(result.toString());

            // test single-partition stuff
            result = client.callProcedure("@AdHoc", "SELECT * FROM BLAH;", 0).getResults()[0];
            assertEquals(0, result.getRowCount());
            System.out.println(result.toString());
            result = client.callProcedure("@AdHoc", "SELECT * FROM BLAH;", 1).getResults()[0];
            assertEquals(1, result.getRowCount());
            System.out.println(result.toString());

            try {
                client.callProcedure("@AdHoc", "INSERT INTO BLAH VALUES (0, 0, 0);", 1);
                fail("Badly partitioned insert failed to throw expected exception");
            }
            catch (Exception e) {}

            try {
                client.callProcedure("@AdHoc", "SLEECT * FROOM NEEEW_OOORDERERER;");
                fail("Bad SQL failed to throw expected exception");
            }
            catch (Exception e) {}

            // try a huge bigint literal
            modCount = client.callProcedure("@AdHoc", "INSERT INTO BLAH VALUES (974599638818488300, '2011-06-24 10:30:26.123012', 5);").getResults()[0];
            modCount = client.callProcedure("@AdHoc", "INSERT INTO BLAH VALUES (974599638818488301, '2011-06-24 10:30:28', 5);").getResults()[0];
            assertEquals(1, modCount.getRowCount());
            assertEquals(1, modCount.asScalarLong());
            result = client.callProcedure("@AdHoc", "SELECT * FROM BLAH WHERE IVAL = 974599638818488300;").getResults()[0];
            assertEquals(1, result.getRowCount());
            System.out.println(result.toString());
            result = client.callProcedure("@AdHoc", "SELECT * FROM BLAH WHERE TVAL = '2011-06-24 10:30:26.123012';").getResults()[0];
            assertEquals(1, result.getRowCount());
            System.out.println(result.toString());
            result = client.callProcedure("@AdHoc", "SELECT * FROM BLAH WHERE TVAL > '2011-06-24 10:30:25';").getResults()[0];
            assertEquals(2, result.getRowCount());
            System.out.println(result.toString());
            result = client.callProcedure("@AdHoc", "SELECT * FROM BLAH WHERE TVAL < '2011-06-24 10:30:27';").getResults()[0];
            System.out.println(result.toString());
            // We inserted a 1,1,1 row way earlier
            assertEquals(2, result.getRowCount());

            // try something like the queries in ENG-1242
            try {
                client.callProcedure("@AdHoc", "select * from blah; dfvsdfgvdf select * from blah WHERE IVAL = 1;");
                fail("Bad SQL failed to throw expected exception");
            }
            catch (Exception e) {}
            client.callProcedure("@AdHoc", "select\n* from blah;");

            // try a decimal calculation (ENG-1093)
            modCount = client.callProcedure("@AdHoc", "INSERT INTO BLAH VALUES (2, '2011-06-24 10:30:26', 1.12345*1);").getResults()[0];
            assertEquals(1, modCount.getRowCount());
            assertEquals(1, modCount.asScalarLong());
            result = client.callProcedure("@AdHoc", "SELECT * FROM BLAH WHERE IVAL = 2;").getResults()[0];
            assertEquals(1, result.getRowCount());
            System.out.println(result.toString());
>>>>>>> 9cb5e360
        }
        finally {
            if (client != null) client.close();
            client = null;

            if (localServer != null) {
                localServer.shutdown();
                localServer.join();
            }
            localServer = null;

            // no clue how helpful this is
            System.gc();
        }
    }

<<<<<<< HEAD
    public void testMultiPartitionAdHoc() throws Exception {
        VoltProjectBuilder builder = getSimpleBuilder();

        LocalCluster cluster = new LocalCluster(m_catalogJar, 2, 2, 1,
                                                BackendTarget.NATIVE_EE_JNI,
                                                LocalCluster.FailureState.ALL_RUNNING,
                                                false, false);
        cluster.setMaxHeap(256);
        boolean success = cluster.compile(builder);
        assert(success);

        MiscUtils.copyFile(builder.getPathToDeployment(), m_pathToDeployment);

        cluster.setHasLocalServer(false);
        cluster.startUp();

        Client client = null;

        try {
            // do the test
            client = ClientFactory.createClient();
            client.createConnection("localhost", cluster.port(1));

            runSimpleQueries(client);
        }
        catch (Throwable t) {
            t.printStackTrace();
        }
        finally {
            if (client != null) client.close();
            client = null;

            if (cluster != null) {
                cluster.shutDown();
            }
            cluster = null;

            // no clue how helpful this is
            System.gc();
        }
    }

    VoltProjectBuilder getSimpleBuilder() throws IOException {
        String simpleSchema =
                "create table BLAH (" +
                "IVAL bigint default 0 not null, " +
                "TVAL timestamp default null," +
                "DVAL decimal default null," +
                "PRIMARY KEY(IVAL));";

        VoltProjectBuilder builder = new VoltProjectBuilder();
        builder.addLiteralSchema(simpleSchema);
        builder.addPartitionInfo("BLAH", "IVAL");
        builder.addStmtProcedure("Insert", "insert into blah values (?, ?, ?);", null);
        builder.addStmtProcedure("InsertWithDate", "INSERT INTO BLAH VALUES (974599638818488300, '2011-06-24 10:30:26.002', 5);");
        return builder;
    }

    private void runSimpleQueries(Client client) throws UnknownHostException, IOException,
            NoConnectionsException, ProcCallException {
        VoltTable modCount = client.callProcedure("@AdHoc", "INSERT INTO BLAH VALUES (1, 1, 1);").getResults()[0];
        assertTrue(modCount.getRowCount() == 1);
        assertTrue(modCount.asScalarLong() == 1);

        VoltTable result = client.callProcedure("@AdHoc", "SELECT * FROM BLAH;").getResults()[0];
        assertTrue(result.getRowCount() == 1);
        System.out.println(result.toString());

        // test single-partition stuff
        result = client.callProcedure("@AdHoc", "SELECT * FROM BLAH;", 0).getResults()[0];
        assertTrue(result.getRowCount() == 0);
        System.out.println(result.toString());
        result = client.callProcedure("@AdHoc", "SELECT * FROM BLAH;", 1).getResults()[0];
        assertTrue(result.getRowCount() == 1);
        System.out.println(result.toString());

        try {
            client.callProcedure("@AdHoc", "INSERT INTO BLAH VALUES (0, 0, 0);", 1);
            fail("Badly partitioned insert failed to throw expected exception");
        }
        catch (Exception e) {}

        try {
            client.callProcedure("@AdHoc", "SLEECT * FROOM NEEEW_OOORDERERER;");
            fail("Bad SQL failed to throw expected exception");
        }
        catch (Exception e) {}

        // try a huge bigint literal
        modCount = client.callProcedure("@AdHoc", "INSERT INTO BLAH VALUES (974599638818488300, '2011-06-24 10:30:26.123012', 5);").getResults()[0];
        modCount = client.callProcedure("@AdHoc", "INSERT INTO BLAH VALUES (974599638818488301, '2011-06-24 10:30:28', 5);").getResults()[0];
        assertTrue(modCount.getRowCount() == 1);
        assertTrue(modCount.asScalarLong() == 1);
        result = client.callProcedure("@AdHoc", "SELECT * FROM BLAH WHERE IVAL = 974599638818488300;").getResults()[0];
        assertTrue(result.getRowCount() == 1);
        System.out.println(result.toString());
        result = client.callProcedure("@AdHoc", "SELECT * FROM BLAH WHERE TVAL = '2011-06-24 10:30:26.123012';").getResults()[0];
        assertTrue(result.getRowCount() == 1);
        System.out.println(result.toString());
        result = client.callProcedure("@AdHoc", "SELECT * FROM BLAH WHERE TVAL > '2011-06-24 10:30:25';").getResults()[0];
        assertEquals(2, result.getRowCount());
        System.out.println(result.toString());
        result = client.callProcedure("@AdHoc", "SELECT * FROM BLAH WHERE TVAL < '2011-06-24 10:30:27';").getResults()[0];
        System.out.println(result.toString());
        // We inserted a 1,1,1 row way earlier
        assertEquals(2, result.getRowCount());

        // try something like the queries in ENG-1242
        try {
            client.callProcedure("@AdHoc", "select * from blah; dfvsdfgvdf select * from blah WHERE IVAL = 1;");
            fail("Bad SQL failed to throw expected exception");
        }
        catch (Exception e) {}
        client.callProcedure("@AdHoc", "select\n* from blah;");

        // try a decimal calculation (ENG-1093)
        modCount = client.callProcedure("@AdHoc", "INSERT INTO BLAH VALUES (2, '2011-06-24 10:30:26', 1.12345*1);").getResults()[0];
        assertTrue(modCount.getRowCount() == 1);
        assertTrue(modCount.asScalarLong() == 1);
        result = client.callProcedure("@AdHoc", "SELECT * FROM BLAH WHERE IVAL = 2;").getResults()[0];
        assertTrue(result.getRowCount() == 1);
        System.out.println(result.toString());

        // try query batches
        VoltTable[] batchResults = client.callProcedure("@AdHoc",
                "INSERT INTO BLAH VALUES (100, '2012-05-21 12:00:00.000000', 1000);" +
                "INSERT INTO BLAH VALUES (101, '2012-05-21 12:01:00.000000', 1001) ; " +
                "INSERT INTO BLAH VALUES (102, '2012-05-21 12:02:00.000000', 1002);;;;" +
                "INSERT INTO BLAH VALUES (103, '2012-05-21 12:03:00.000000', 1003); " +
                "INSERT INTO BLAH VALUES (104, '2012-05-21 12:04:00.000000', 1004) ;;"
                ).getResults();
        assertEquals(5, batchResults.length);
        for (VoltTable batchResult : batchResults) {
            assertTrue(batchResult.getRowCount() == 1);
            assertTrue(batchResult.asScalarLong() == 1);
        }
        batchResults = client.callProcedure("@AdHoc",
                "SELECT * FROM BLAH WHERE IVAL = 102;" +
                "SELECT * FROM BLAH WHERE DVAL >= 1001 AND DVAL <= 1002;" +
                "SELECT * FROM BLAH WHERE DVAL >= 1002 AND DVAL <= 1004;"
                ).getResults();
        assertEquals(3, batchResults.length);
        assertTrue(batchResults[0].getRowCount() == 1);
        assertTrue(batchResults[1].getRowCount() == 2);
        assertTrue(batchResults[2].getRowCount() == 3);
    }

    static class LikeTest
    {
        String pattern;
        int matches;
        boolean crashes;
        boolean addNot = false;
        String escape  = null;

        public LikeTest(String pattern, int matches) {
            this.pattern = pattern;
            this.matches = matches;
            this.crashes = false;
        }

        public LikeTest(String pattern, int matches, boolean crashes, boolean addNot, String escape) {
            this.pattern = pattern;
            this.matches = matches;
            this.crashes = crashes;
            this.addNot  = addNot;
            this.escape  = escape;
        }

        public String getClause() {
            String not = (this.addNot ? "NOT " : "");
            String escape = (this.escape != null ? String.format(" ESCAPE '%s'", this.escape) : "");
            String clause = String.format("%sLIKE '%s'%s", not, this.pattern, escape);
            return clause;
        }
    }

    static class NotLikeTest extends LikeTest {
        public NotLikeTest(String pattern, int matches) {
            super(pattern, matches, false, true, null);
        }
    }

    static class EscapeLikeTest extends LikeTest {
        public EscapeLikeTest(String pattern, int matches, String escape) {
            super(pattern, matches, false, false, escape);
        }
    }

    static class UnsupportedLikeTest extends LikeTest {
        public UnsupportedLikeTest(String pattern, int matches) {
            super(pattern, matches, true, false, null);
        }
    }

    static class UnsupportedEscapeLikeTest extends LikeTest {
        public UnsupportedEscapeLikeTest(String pattern, int matches, String escape) {
            super(pattern, matches, true, false, escape);
        }
    }

    static class LikeTestData {
        public final String val;
        public final String pat;
        public LikeTestData(String val, String pat) {
            this.val = val;
            this.pat = pat;
        }
    }

    public void testLikeClause() throws Exception {

        final String schema =
            "create table STRINGS (" +
            "ID int default 0 not null, " +
            "VAL varchar(32) default null," +
            "PAT varchar(32) default null," +
            "PRIMARY KEY(ID));";

        final LikeTestData[] rowData = {
            new LikeTestData("aaaaaaa", "aaa%"),
            new LikeTestData("abcccc%", "abc%"),
            new LikeTestData("abcdefg", "abcdefg"),
            new LikeTestData("âxxxéyy", "âxxx%"),
        };

        final LikeTest[] tests = {
            // Patterns that pass (currently supported)
            new LikeTest("aaa%", 1),
            new LikeTest("abc%", 2),
            new LikeTest("AbC%", 0),
            new LikeTest("zzz%", 0),
            new LikeTest("%", rowData.length),
            new LikeTest("a%", 3),
            new LikeTest("âxxx%", 1),
            new NotLikeTest("aaa%", rowData.length - 1),
            new EscapeLikeTest("abcccc|%", 1, "|"),
            new EscapeLikeTest("abc%", 2, "|"),
            new EscapeLikeTest("aaa", 0, "|"),
            // Patterns that fail (unsupported until we fix the parser)
            new UnsupportedLikeTest("aaaaaaa", 0),
            new UnsupportedLikeTest("aaa", 0),
            new UnsupportedLikeTest("abcdef_", 1),
            new UnsupportedLikeTest("ab_d_fg", 1),
            new UnsupportedLikeTest("%defg", 1),
            new UnsupportedLikeTest("%de%", 1),
            new UnsupportedLikeTest("%de% ", 0),
            new UnsupportedEscapeLikeTest("abcd!%%", 0, "!"),
        };

        String pathToCatalog = Configuration.getPathToCatalogForTest("adhoc_like.jar");
        String pathToDeployment = Configuration.getPathToCatalogForTest("adhoc_like.xml");

        VoltProjectBuilder builder = new VoltProjectBuilder();
        builder.addLiteralSchema(schema);
        builder.addPartitionInfo("STRINGS", "ID");
        builder.addStmtProcedure("Insert", "insert into strings values (?, ?, ?);", null);
        boolean success = builder.compile(pathToCatalog, 2, 1, 0);
        assertTrue("Insert compilation failed", success);
        MiscUtils.copyFile(builder.getPathToDeployment(), pathToDeployment);

        VoltDB.Configuration config = new VoltDB.Configuration();
        config.m_pathToCatalog = pathToCatalog;
        config.m_pathToDeployment = pathToDeployment;
        ServerThread localServer = new ServerThread(config);

        Client client = null;

        try {
            localServer.start();
            localServer.waitForInitialization();

            // do the test
            client = ClientFactory.createClient();
            client.createConnection("localhost");

            int id = 0;
            for (LikeTestData data : rowData) {
                id++;
                String query = String.format("insert into strings values (%d,'%s','%s');", id, data.val, data.pat);
                VoltTable modCount = client.callProcedure("@AdHoc", query).getResults()[0];
                assertEquals("Bad insert row count:", 1, modCount.getRowCount());
                assertEquals("Bad insert modification count:", 1, modCount.asScalarLong());
            }

            // Tests based on LikeTest list
            for (LikeTest test : tests) {
                String clause = test.getClause();
                String query = String.format("select * from strings where val %s", clause);
                System.out.printf("LIKE clause \"%s\"\n", clause);
                try {
                    VoltTable result = client.callProcedure("@AdHoc", query).getResults()[0];
                    assertEquals(String.format("\"%s\": bad row count:", clause),
                                 test.matches, result.getRowCount());
                    System.out.println(result.toString());
                    assertFalse(String.format("Expected to crash on \"%s\", but didn't", clause), test.crashes);
                } catch (ProcCallException e) {
                    System.out.printf("LIKE clause \"%s\" failed\n", clause);
                    System.out.println(e.toString());
                    assertTrue("This failure was unexpected", test.crashes);
                    System.out.println("(This failure was expected)");
                }
            }

            // Tests using PAT column for pattern data
            {
                // Expact all PAT column patterns to produce a match with the VAL column string.
                // We don't support non-literal likes yet. Remove the catch when we do.
                String query = "select * from strings where val like pat";
                try {
                    VoltTable result = client.callProcedure("@AdHoc", query).getResults()[0];
                    assertEquals(String.format("LIKE column test: bad row count:"),
                                 tests.length, result.getRowCount());
                } catch (ProcCallException e) {
                    System.out.println("LIKE column test failed (expected for now)");
                }
            }
        }
        finally {
            if (client != null) client.close();
            client = null;

            if (localServer != null) {
                localServer.shutdown();
                localServer.join();
            }
            localServer = null;

            // no clue how helpful this is
            System.gc();
        }
    }
=======
>>>>>>> 9cb5e360
}<|MERGE_RESOLUTION|>--- conflicted
+++ resolved
@@ -24,13 +24,8 @@
 package org.voltdb;
 
 import java.io.IOException;
-<<<<<<< HEAD
 import java.net.UnknownHostException;
-
 import junit.framework.TestCase;
-=======
->>>>>>> 9cb5e360
-
 import org.voltdb.VoltDB.Configuration;
 import org.voltdb.client.Client;
 import org.voltdb.client.ClientFactory;
@@ -181,75 +176,10 @@
             client = ClientFactory.createClient();
             client.createConnection("localhost");
 
-<<<<<<< HEAD
             runSimpleQueries(client);
         }
         catch (Throwable t) {
             t.printStackTrace();
-=======
-            VoltTable modCount = client.callProcedure("@AdHoc", "INSERT INTO BLAH VALUES (1, 1, 1);").getResults()[0];
-            assertEquals(1, modCount.getRowCount());
-            assertEquals(1, modCount.asScalarLong());
-
-            VoltTable result = client.callProcedure("@AdHoc", "SELECT * FROM BLAH;").getResults()[0];
-            assertEquals(1, result.getRowCount());
-            System.out.println(result.toString());
-
-            // test single-partition stuff
-            result = client.callProcedure("@AdHoc", "SELECT * FROM BLAH;", 0).getResults()[0];
-            assertEquals(0, result.getRowCount());
-            System.out.println(result.toString());
-            result = client.callProcedure("@AdHoc", "SELECT * FROM BLAH;", 1).getResults()[0];
-            assertEquals(1, result.getRowCount());
-            System.out.println(result.toString());
-
-            try {
-                client.callProcedure("@AdHoc", "INSERT INTO BLAH VALUES (0, 0, 0);", 1);
-                fail("Badly partitioned insert failed to throw expected exception");
-            }
-            catch (Exception e) {}
-
-            try {
-                client.callProcedure("@AdHoc", "SLEECT * FROOM NEEEW_OOORDERERER;");
-                fail("Bad SQL failed to throw expected exception");
-            }
-            catch (Exception e) {}
-
-            // try a huge bigint literal
-            modCount = client.callProcedure("@AdHoc", "INSERT INTO BLAH VALUES (974599638818488300, '2011-06-24 10:30:26.123012', 5);").getResults()[0];
-            modCount = client.callProcedure("@AdHoc", "INSERT INTO BLAH VALUES (974599638818488301, '2011-06-24 10:30:28', 5);").getResults()[0];
-            assertEquals(1, modCount.getRowCount());
-            assertEquals(1, modCount.asScalarLong());
-            result = client.callProcedure("@AdHoc", "SELECT * FROM BLAH WHERE IVAL = 974599638818488300;").getResults()[0];
-            assertEquals(1, result.getRowCount());
-            System.out.println(result.toString());
-            result = client.callProcedure("@AdHoc", "SELECT * FROM BLAH WHERE TVAL = '2011-06-24 10:30:26.123012';").getResults()[0];
-            assertEquals(1, result.getRowCount());
-            System.out.println(result.toString());
-            result = client.callProcedure("@AdHoc", "SELECT * FROM BLAH WHERE TVAL > '2011-06-24 10:30:25';").getResults()[0];
-            assertEquals(2, result.getRowCount());
-            System.out.println(result.toString());
-            result = client.callProcedure("@AdHoc", "SELECT * FROM BLAH WHERE TVAL < '2011-06-24 10:30:27';").getResults()[0];
-            System.out.println(result.toString());
-            // We inserted a 1,1,1 row way earlier
-            assertEquals(2, result.getRowCount());
-
-            // try something like the queries in ENG-1242
-            try {
-                client.callProcedure("@AdHoc", "select * from blah; dfvsdfgvdf select * from blah WHERE IVAL = 1;");
-                fail("Bad SQL failed to throw expected exception");
-            }
-            catch (Exception e) {}
-            client.callProcedure("@AdHoc", "select\n* from blah;");
-
-            // try a decimal calculation (ENG-1093)
-            modCount = client.callProcedure("@AdHoc", "INSERT INTO BLAH VALUES (2, '2011-06-24 10:30:26', 1.12345*1);").getResults()[0];
-            assertEquals(1, modCount.getRowCount());
-            assertEquals(1, modCount.asScalarLong());
-            result = client.callProcedure("@AdHoc", "SELECT * FROM BLAH WHERE IVAL = 2;").getResults()[0];
-            assertEquals(1, result.getRowCount());
-            System.out.println(result.toString());
->>>>>>> 9cb5e360
         }
         finally {
             if (client != null) client.close();
@@ -266,7 +196,6 @@
         }
     }
 
-<<<<<<< HEAD
     public void testMultiPartitionAdHoc() throws Exception {
         VoltProjectBuilder builder = getSimpleBuilder();
 
@@ -328,19 +257,19 @@
     private void runSimpleQueries(Client client) throws UnknownHostException, IOException,
             NoConnectionsException, ProcCallException {
         VoltTable modCount = client.callProcedure("@AdHoc", "INSERT INTO BLAH VALUES (1, 1, 1);").getResults()[0];
-        assertTrue(modCount.getRowCount() == 1);
-        assertTrue(modCount.asScalarLong() == 1);
+        assertEquals(1, modCount.getRowCount());
+        assertEquals(1, modCount.asScalarLong());
 
         VoltTable result = client.callProcedure("@AdHoc", "SELECT * FROM BLAH;").getResults()[0];
-        assertTrue(result.getRowCount() == 1);
+        assertEquals(1, result.getRowCount());
         System.out.println(result.toString());
 
         // test single-partition stuff
         result = client.callProcedure("@AdHoc", "SELECT * FROM BLAH;", 0).getResults()[0];
-        assertTrue(result.getRowCount() == 0);
+        assertEquals(0, result.getRowCount());
         System.out.println(result.toString());
         result = client.callProcedure("@AdHoc", "SELECT * FROM BLAH;", 1).getResults()[0];
-        assertTrue(result.getRowCount() == 1);
+        assertEquals(1, result.getRowCount());
         System.out.println(result.toString());
 
         try {
@@ -358,13 +287,13 @@
         // try a huge bigint literal
         modCount = client.callProcedure("@AdHoc", "INSERT INTO BLAH VALUES (974599638818488300, '2011-06-24 10:30:26.123012', 5);").getResults()[0];
         modCount = client.callProcedure("@AdHoc", "INSERT INTO BLAH VALUES (974599638818488301, '2011-06-24 10:30:28', 5);").getResults()[0];
-        assertTrue(modCount.getRowCount() == 1);
-        assertTrue(modCount.asScalarLong() == 1);
+        assertEquals(1, modCount.getRowCount());
+        assertEquals(1, modCount.asScalarLong());
         result = client.callProcedure("@AdHoc", "SELECT * FROM BLAH WHERE IVAL = 974599638818488300;").getResults()[0];
-        assertTrue(result.getRowCount() == 1);
+        assertEquals(1, result.getRowCount());
         System.out.println(result.toString());
         result = client.callProcedure("@AdHoc", "SELECT * FROM BLAH WHERE TVAL = '2011-06-24 10:30:26.123012';").getResults()[0];
-        assertTrue(result.getRowCount() == 1);
+        assertEquals(1, result.getRowCount());
         System.out.println(result.toString());
         result = client.callProcedure("@AdHoc", "SELECT * FROM BLAH WHERE TVAL > '2011-06-24 10:30:25';").getResults()[0];
         assertEquals(2, result.getRowCount());
@@ -384,10 +313,10 @@
 
         // try a decimal calculation (ENG-1093)
         modCount = client.callProcedure("@AdHoc", "INSERT INTO BLAH VALUES (2, '2011-06-24 10:30:26', 1.12345*1);").getResults()[0];
-        assertTrue(modCount.getRowCount() == 1);
-        assertTrue(modCount.asScalarLong() == 1);
+        assertEquals(1, modCount.getRowCount());
+        assertEquals(1, modCount.asScalarLong());
         result = client.callProcedure("@AdHoc", "SELECT * FROM BLAH WHERE IVAL = 2;").getResults()[0];
-        assertTrue(result.getRowCount() == 1);
+        assertEquals(1, result.getRowCount());
         System.out.println(result.toString());
 
         // try query batches
@@ -413,192 +342,4 @@
         assertTrue(batchResults[1].getRowCount() == 2);
         assertTrue(batchResults[2].getRowCount() == 3);
     }
-
-    static class LikeTest
-    {
-        String pattern;
-        int matches;
-        boolean crashes;
-        boolean addNot = false;
-        String escape  = null;
-
-        public LikeTest(String pattern, int matches) {
-            this.pattern = pattern;
-            this.matches = matches;
-            this.crashes = false;
-        }
-
-        public LikeTest(String pattern, int matches, boolean crashes, boolean addNot, String escape) {
-            this.pattern = pattern;
-            this.matches = matches;
-            this.crashes = crashes;
-            this.addNot  = addNot;
-            this.escape  = escape;
-        }
-
-        public String getClause() {
-            String not = (this.addNot ? "NOT " : "");
-            String escape = (this.escape != null ? String.format(" ESCAPE '%s'", this.escape) : "");
-            String clause = String.format("%sLIKE '%s'%s", not, this.pattern, escape);
-            return clause;
-        }
-    }
-
-    static class NotLikeTest extends LikeTest {
-        public NotLikeTest(String pattern, int matches) {
-            super(pattern, matches, false, true, null);
-        }
-    }
-
-    static class EscapeLikeTest extends LikeTest {
-        public EscapeLikeTest(String pattern, int matches, String escape) {
-            super(pattern, matches, false, false, escape);
-        }
-    }
-
-    static class UnsupportedLikeTest extends LikeTest {
-        public UnsupportedLikeTest(String pattern, int matches) {
-            super(pattern, matches, true, false, null);
-        }
-    }
-
-    static class UnsupportedEscapeLikeTest extends LikeTest {
-        public UnsupportedEscapeLikeTest(String pattern, int matches, String escape) {
-            super(pattern, matches, true, false, escape);
-        }
-    }
-
-    static class LikeTestData {
-        public final String val;
-        public final String pat;
-        public LikeTestData(String val, String pat) {
-            this.val = val;
-            this.pat = pat;
-        }
-    }
-
-    public void testLikeClause() throws Exception {
-
-        final String schema =
-            "create table STRINGS (" +
-            "ID int default 0 not null, " +
-            "VAL varchar(32) default null," +
-            "PAT varchar(32) default null," +
-            "PRIMARY KEY(ID));";
-
-        final LikeTestData[] rowData = {
-            new LikeTestData("aaaaaaa", "aaa%"),
-            new LikeTestData("abcccc%", "abc%"),
-            new LikeTestData("abcdefg", "abcdefg"),
-            new LikeTestData("âxxxéyy", "âxxx%"),
-        };
-
-        final LikeTest[] tests = {
-            // Patterns that pass (currently supported)
-            new LikeTest("aaa%", 1),
-            new LikeTest("abc%", 2),
-            new LikeTest("AbC%", 0),
-            new LikeTest("zzz%", 0),
-            new LikeTest("%", rowData.length),
-            new LikeTest("a%", 3),
-            new LikeTest("âxxx%", 1),
-            new NotLikeTest("aaa%", rowData.length - 1),
-            new EscapeLikeTest("abcccc|%", 1, "|"),
-            new EscapeLikeTest("abc%", 2, "|"),
-            new EscapeLikeTest("aaa", 0, "|"),
-            // Patterns that fail (unsupported until we fix the parser)
-            new UnsupportedLikeTest("aaaaaaa", 0),
-            new UnsupportedLikeTest("aaa", 0),
-            new UnsupportedLikeTest("abcdef_", 1),
-            new UnsupportedLikeTest("ab_d_fg", 1),
-            new UnsupportedLikeTest("%defg", 1),
-            new UnsupportedLikeTest("%de%", 1),
-            new UnsupportedLikeTest("%de% ", 0),
-            new UnsupportedEscapeLikeTest("abcd!%%", 0, "!"),
-        };
-
-        String pathToCatalog = Configuration.getPathToCatalogForTest("adhoc_like.jar");
-        String pathToDeployment = Configuration.getPathToCatalogForTest("adhoc_like.xml");
-
-        VoltProjectBuilder builder = new VoltProjectBuilder();
-        builder.addLiteralSchema(schema);
-        builder.addPartitionInfo("STRINGS", "ID");
-        builder.addStmtProcedure("Insert", "insert into strings values (?, ?, ?);", null);
-        boolean success = builder.compile(pathToCatalog, 2, 1, 0);
-        assertTrue("Insert compilation failed", success);
-        MiscUtils.copyFile(builder.getPathToDeployment(), pathToDeployment);
-
-        VoltDB.Configuration config = new VoltDB.Configuration();
-        config.m_pathToCatalog = pathToCatalog;
-        config.m_pathToDeployment = pathToDeployment;
-        ServerThread localServer = new ServerThread(config);
-
-        Client client = null;
-
-        try {
-            localServer.start();
-            localServer.waitForInitialization();
-
-            // do the test
-            client = ClientFactory.createClient();
-            client.createConnection("localhost");
-
-            int id = 0;
-            for (LikeTestData data : rowData) {
-                id++;
-                String query = String.format("insert into strings values (%d,'%s','%s');", id, data.val, data.pat);
-                VoltTable modCount = client.callProcedure("@AdHoc", query).getResults()[0];
-                assertEquals("Bad insert row count:", 1, modCount.getRowCount());
-                assertEquals("Bad insert modification count:", 1, modCount.asScalarLong());
-            }
-
-            // Tests based on LikeTest list
-            for (LikeTest test : tests) {
-                String clause = test.getClause();
-                String query = String.format("select * from strings where val %s", clause);
-                System.out.printf("LIKE clause \"%s\"\n", clause);
-                try {
-                    VoltTable result = client.callProcedure("@AdHoc", query).getResults()[0];
-                    assertEquals(String.format("\"%s\": bad row count:", clause),
-                                 test.matches, result.getRowCount());
-                    System.out.println(result.toString());
-                    assertFalse(String.format("Expected to crash on \"%s\", but didn't", clause), test.crashes);
-                } catch (ProcCallException e) {
-                    System.out.printf("LIKE clause \"%s\" failed\n", clause);
-                    System.out.println(e.toString());
-                    assertTrue("This failure was unexpected", test.crashes);
-                    System.out.println("(This failure was expected)");
-                }
-            }
-
-            // Tests using PAT column for pattern data
-            {
-                // Expact all PAT column patterns to produce a match with the VAL column string.
-                // We don't support non-literal likes yet. Remove the catch when we do.
-                String query = "select * from strings where val like pat";
-                try {
-                    VoltTable result = client.callProcedure("@AdHoc", query).getResults()[0];
-                    assertEquals(String.format("LIKE column test: bad row count:"),
-                                 tests.length, result.getRowCount());
-                } catch (ProcCallException e) {
-                    System.out.println("LIKE column test failed (expected for now)");
-                }
-            }
-        }
-        finally {
-            if (client != null) client.close();
-            client = null;
-
-            if (localServer != null) {
-                localServer.shutdown();
-                localServer.join();
-            }
-            localServer = null;
-
-            // no clue how helpful this is
-            System.gc();
-        }
-    }
-=======
->>>>>>> 9cb5e360
 }