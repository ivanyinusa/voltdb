--- conflicted
+++ resolved
@@ -528,7 +528,6 @@
         }
     }
 
-<<<<<<< HEAD
     public void testMaterializedViewMinMax() throws IOException, ProcCallException, Exception {
         System.out.println("Test Min and Max...");
         if (isHSQL()) {
@@ -594,10 +593,7 @@
         assertEquals(expectedTM, realTM);
     }
 
-    public void testMaterializedViewUpdateR4() throws IOException, ProcCallException {
-=======
     private void mvUpdateR4() throws IOException, ProcCallException {
->>>>>>> 7b11e6f3
         System.out.println("Test R4 update...");
 
         ClientResponse result;
