--- conflicted
+++ resolved
@@ -194,8 +194,6 @@
                 fail("Should be able to drop role NEWROLE");
             }
 
-<<<<<<< HEAD
-=======
             // Can't drop twice
             try {
                 adminClient.callProcedure("@AdHoc", "drop role NEWROLE;");
@@ -215,7 +213,6 @@
                 fail("Should be able to drop role NEWROLE if exists");
             }
 
->>>>>>> 3e50f553
             // Make sure the user doesn't actually have DEFAULTPROC permissions any more
             threw = false;
             try {
