--- conflicted
+++ resolved
@@ -21,12 +21,6 @@
  * OTHER DEALINGS IN THE SOFTWARE.
  */
 
-#include <vector>
-#include <string>
-#include <stdint.h>
-#include <boost/scoped_ptr.hpp>
-#include <boost/foreach.hpp>
-
 #include "harness.h"
 #include "common/TupleSchema.h"
 #include "common/types.h"
@@ -42,6 +36,10 @@
 #include "storage/CopyOnWriteIterator.h"
 #include "stx/btree_set.h"
 #include "common/DefaultTupleSerializer.h"
+#include <vector>
+#include <string>
+#include <stdint.h>
+#include <boost/foreach.hpp>
 
 using namespace voltdb;
 
@@ -131,21 +129,13 @@
         voltdb::TableIndexScheme indexScheme = voltdb::TableIndexScheme("primaryKeyIndex",
                                                                         voltdb::BALANCED_TREE_INDEX,
                                                                         m_primaryKeyIndexColumns,
-<<<<<<< HEAD
-                                                                        TableIndex::indexColumnsDirectly(),
-                                                                        true, true, false, m_tableSchema);
-=======
+                                                                        TableIndex::simplyIndexColumns(),
                                                                         true, true, m_tableSchema);
->>>>>>> 394c152f
         std::vector<voltdb::TableIndexScheme> indexes;
 
         m_table = dynamic_cast<voltdb::PersistentTable*>(voltdb::TableFactory::getPersistentTable
                                                          (0, m_engine->getExecutorContext(), "Foo",
-<<<<<<< HEAD
-                                                          m_tableSchema, &m_columnNames[0], 0,
-=======
-                                                          m_tableSchema, m_columnNames, &indexScheme, indexes, 0,
->>>>>>> 394c152f
+                                                          m_tableSchema, m_columnNames, 0,
                                                           false, false));
 
         TableIndex *pkeyIndex = TableIndexFactory::TableIndexFactory::getInstance(indexScheme);
