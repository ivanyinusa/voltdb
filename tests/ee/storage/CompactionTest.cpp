--- conflicted
+++ resolved
@@ -22,6 +22,7 @@
  */
 
 #include "harness.h"
+#include "common/executorcontext.hpp"
 #include "common/NValue.hpp"
 #include "common/Topend.h"
 #include "common/TupleSchema.h"
@@ -217,11 +218,7 @@
         }
         }
         m_engine->setUndoToken(++m_undoToken);
-<<<<<<< HEAD
-        ExecutorContext::setupTxnIdsForPlanFragmentsForTesting(0, 0);
-=======
-        m_engine->getExecutorContext()->setupForPlanFragments(m_engine->getCurrentUndoQuantum(), 0, 0, 0);
->>>>>>> 77209f07
+        ExecutorContext::setupForPlanFragments();
         m_tuplesDeletedInLastUndo = 0;
         m_tuplesInsertedInLastUndo = 0;
     }
@@ -261,7 +258,7 @@
             voltdb::TableTuple tuple(m_table->schema());
             voltdb::TableTuple tempTuple = m_table->tempTuple();
             if (tableutil::getRandomTuple(m_table, tuple)) {
-                tempTuple.copy(tuple);
+                tempTuple.copyTuple(tuple);
                 tempTuple.setNValue(1, ValueFactory::getIntegerValue(::rand()));
                 m_table->updateTuple(tuple, tempTuple);
                 m_tuplesUpdated++;
