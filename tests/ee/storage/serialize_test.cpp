/* This file is part of VoltDB.
 * Copyright (C) 2008-2016 VoltDB Inc.
 *
 * This file contains original code and/or modifications of original code.
 * Any modifications made by VoltDB Inc. are licensed under the following
 * terms and conditions:
 *
 * Permission is hereby granted, free of charge, to any person obtaining
 * a copy of this software and associated documentation files (the
 * "Software"), to deal in the Software without restriction, including
 * without limitation the rights to use, copy, modify, merge, publish,
 * distribute, sublicense, and/or sell copies of the Software, and to
 * permit persons to whom the Software is furnished to do so, subject to
 * the following conditions:
 *
 * The above copyright notice and this permission notice shall be
 * included in all copies or substantial portions of the Software.
 *
 * THE SOFTWARE IS PROVIDED "AS IS", WITHOUT WARRANTY OF ANY KIND,
 * EXPRESS OR IMPLIED, INCLUDING BUT NOT LIMITED TO THE WARRANTIES OF
 * MERCHANTABILITY, FITNESS FOR A PARTICULAR PURPOSE AND NONINFRINGEMENT.
 * IN NO EVENT SHALL THE AUTHORS BE LIABLE FOR ANY CLAIM, DAMAGES OR
 * OTHER LIABILITY, WHETHER IN AN ACTION OF CONTRACT, TORT OR OTHERWISE,
 * ARISING FROM, OUT OF OR IN CONNECTION WITH THE SOFTWARE OR THE USE OR
 * OTHER DEALINGS IN THE SOFTWARE.
 */
/* Copyright (C) 2008 by H-Store Project
 * Brown University
 * Massachusetts Institute of Technology
 * Yale University
 *
 * Permission is hereby granted, free of charge, to any person obtaining
 * a copy of this software and associated documentation files (the
 * "Software"), to deal in the Software without restriction, including
 * without limitation the rights to use, copy, modify, merge, publish,
 * distribute, sublicense, and/or sell copies of the Software, and to
 * permit persons to whom the Software is furnished to do so, subject to
 * the following conditions:
 *
 * The above copyright notice and this permission notice shall be
 * included in all copies or substantial portions of the Software.
 *
 * THE SOFTWARE IS PROVIDED "AS IS", WITHOUT WARRANTY OF ANY KIND,
 * EXPRESS OR IMPLIED, INCLUDING BUT NOT LIMITED TO THE WARRANTIES OF
 * MERCHANTABILITY, FITNESS FOR A PARTICULAR PURPOSE AND NONINFRINGEMENT
 * IN NO EVENT SHALL THE AUTHORS BE LIABLE FOR ANY CLAIM, DAMAGES OR
 * OTHER LIABILITY, WHETHER IN AN ACTION OF CONTRACT, TORT OR OTHERWISE,
 * ARISING FROM, OUT OF OR IN CONNECTION WITH THE SOFTWARE OR THE USE OR
 * OTHER DEALINGS IN THE SOFTWARE.
 */

#include <sstream>
#include <iostream>
#include <boost/shared_ptr.hpp>
#include "harness.h"
#include "common/common.h"
#include "common/serializeio.h"
#include "common/debuglog.h"
#include "common/tabletuple.h"
#include "storage/temptable.h"
#include "storage/tablefactory.h"
#include "storage/tableiterator.h"
#include "common/ValueFactory.hpp"

#define TUPLES 20

using namespace std;
using namespace voltdb;
using stupidunit::ChTempDir;

#define NUM_OF_COLUMNS 6
ValueType col_types[NUM_OF_COLUMNS] = { VALUE_TYPE_TINYINT, VALUE_TYPE_BIGINT, VALUE_TYPE_BIGINT, VALUE_TYPE_BIGINT, VALUE_TYPE_VARCHAR, VALUE_TYPE_DOUBLE };

class TableSerializeTest : public Test {
    public:
        TableSerializeTest() :
          columnNames(NUM_OF_COLUMNS),
          nullColumnNames(1)
        {
            this->database_id = 1000;

            std::vector<voltdb::ValueType> columnTypes;
            std::vector<int32_t> columnSizes;
            std::vector<bool> columnAllowNull(NUM_OF_COLUMNS, false);
            for (int ctr = 0; ctr < NUM_OF_COLUMNS; ctr++) {
                char name[16];
                if (ctr == 0) ::snprintf(name, 16, "id");
                else ::snprintf(name, 16, "val%02d", ctr);
                columnNames[ctr] = name;
                int size = (col_types[ctr] != VALUE_TYPE_VARCHAR ? 8 : 20);
                columnSizes.push_back(static_cast<int32_t>(size));
                columnTypes.push_back(col_types[ctr]);
            }
            voltdb::TupleSchema *schema = voltdb::TupleSchema::createTupleSchemaForTest(columnTypes, columnSizes, columnAllowNull);
            table_ = TableFactory::getTempTable(this->database_id, "temp_table", schema, columnNames, NULL);

            for (int64_t i = 1; i <= TUPLES; ++i) {
                TableTuple &tuple = table_->tempTuple();
                tuple.setNValue(0, ValueFactory::getTinyIntValue(static_cast<int8_t>(i)));
                tuple.setNValue(1, ValueFactory::getBigIntValue(static_cast<int16_t>(i % 2)));
                tuple.setNValue(2, ValueFactory::getBigIntValue(static_cast<int32_t>(i % 3)));
                tuple.setNValue(3, ValueFactory::getBigIntValue(static_cast<int64_t>(i % 5)));
                ostringstream str;
                str << "varchar string:" << (i % 7);
                NValue stringValue = ValueFactory::getStringValue(str.str());
                tuple.setNValueAllocateForObjectCopies(4, stringValue, NULL);
                stringValue.free();
                tuple.setNValue(5, ValueFactory::getDoubleValue(3.14f * static_cast<double>(i)));
                table_->insertTuple(tuple);
            }

        }
        virtual ~TableSerializeTest() {
            table_->deleteAllTempTupleDeepCopies();
            delete table_;
        }

        template <class T> size_t serializeTable(T* serializer) {
            SerializeOutput<T> serialize_out(serializer);
            table_->serializeTo(serialize_out);
            return serializer->size();
        }

        TableTuple& setupNullStrings() {
            std::vector<voltdb::ValueType> columnTypes(1, voltdb::VALUE_TYPE_VARCHAR);
            std::vector<int32_t> columnSizes(1, 20);
            std::vector<bool> columnAllowNull(1, false);
            voltdb::TupleSchema *schema = voltdb::TupleSchema::createTupleSchemaForTest(columnTypes, columnSizes, columnAllowNull);
            nullColumnNames[0] = "";
            table_->deleteAllTuples(true);
            delete table_;
            table_ = TableFactory::getTempTable(this->database_id, "temp_table", schema, nullColumnNames, NULL);

            TableTuple& tuple = table_->tempTuple();
            tuple.setNValue(0, ValueFactory::getNullStringValue());
            table_->insertTuple(tuple);
            return tuple;
        }

        void checkNullStrings(Table* deserialized, TableTuple& tuple) {
            EXPECT_EQ(1, deserialized->activeTupleCount());
            EXPECT_EQ(1, table_->activeTupleCount());
            EXPECT_EQ(1, deserialized->columnCount());
            EXPECT_EQ(1, table_->columnCount());
            EXPECT_EQ("", table_->columnName(0));
            EXPECT_EQ("", deserialized->columnName(0));
            EXPECT_EQ(VALUE_TYPE_VARCHAR, table_->schema()->columnType(0));
            EXPECT_EQ(VALUE_TYPE_VARCHAR, deserialized->schema()->columnType(0));
            EXPECT_EQ(false, table_->schema()->columnIsInlined(0));

            TableIterator iter = deserialized->iterator();
            TableTuple t(deserialized->schema());
            int count = 0;
            while (iter.next(t)) {
                const TupleSchema::ColumnInfo *columnInfo = tuple.getSchema()->getColumnInfo(0);
                EXPECT_EQ(VALUE_TYPE_VARCHAR, columnInfo->getVoltType());
                const TupleSchema::ColumnInfo *tcolumnInfo = t.getSchema()->getColumnInfo(0);
                EXPECT_EQ(VALUE_TYPE_VARCHAR, tcolumnInfo->getVoltType());
                EXPECT_TRUE(tuple.getNValue(0).isNull());
                EXPECT_TRUE(t.getNValue(0).isNull());
                EXPECT_TRUE(ValueFactory::getNullStringValue().op_equals(tuple.getNValue(0)).isTrue());
                EXPECT_TRUE(ValueFactory::getNullStringValue().op_equals(t.getNValue(0)).isTrue());
                count += 1;
            }
            EXPECT_EQ(1, count);
        }

    protected:
        CatalogId database_id;
        CatalogId table_id;
        TempTable* table_;
        std::vector<std::string> columnNames;
        std::vector<std::string> nullColumnNames;
};


TEST_F(TableSerializeTest, RoundTrip) {
    // print out the first table
    /*TableTuple tuple(table_.get());
    TableIterator iter = table_->iterator();
    VOLT_DEBUG("TABLE 1");
    while (iter.next(tuple)) {
        VOLT_DEBUG(" %s", tuple.debug(table_.get()).c_str());
    }*/
    // Serialize the table
    CopySerializeOutput serializer;
    size_t size = serializeTable(&serializer);

    // Deserialize the table: verify that it matches the existing table
    ReferenceSerializeInputBE serialize_in(serializer.data() + sizeof(int32_t), serializer.size() - sizeof(int32_t));
    TempTableLimits limits;
    TupleSchema *schema = TupleSchema::createTupleSchema(table_->schema());
<<<<<<< HEAD
    Table* deserialized = TableFactory::getTempTable(this->database_id, "foo", schema, columnNames, &limits);
    deserialized->loadTuplesFrom<ReferenceSerializeOutput>(serialize_in, NULL);
=======
    TempTable* deserialized = TableFactory::getTempTable(this->database_id, "foo", schema, columnNames, &limits);
    deserialized->loadTuplesFrom(serialize_in, NULL);
>>>>>>> 205f1abe
    int colnum = table_->columnCount();
    EXPECT_EQ(colnum, deserialized->columnCount());
    for (int i = 0; i < colnum; ++i) {
        EXPECT_EQ(table_->columnName(i), deserialized->columnName(i));
    }

    // Serialize the table a second time, verify that it's the same
    CopySerializeOutput serializer2;
    size_t size2 = serializeTable(&serializer2);
    ASSERT_EQ(size, size2);
    const void *data1 = serializer.data();
    const void *data2 = serializer2.data();
    EXPECT_EQ(0, ::memcmp(data1, data2, size));
    deserialized->deleteAllTempTupleDeepCopies();
    delete deserialized;
}

<<<<<<< HEAD
TEST_F(TableSerializeTest, FileRoundTrip) {
=======
TEST_F(TableSerializeTest, NullStrings) {
    std::vector<std::string> columnNames(1);
    std::vector<voltdb::ValueType> columnTypes(1, voltdb::VALUE_TYPE_VARCHAR);
    std::vector<int32_t> columnSizes(1, 20);
    std::vector<bool> columnAllowNull(1, false);
    voltdb::TupleSchema *schema = voltdb::TupleSchema::createTupleSchemaForTest(columnTypes, columnSizes, columnAllowNull);
    columnNames[0] = "";
    table_->deleteAllTempTupleDeepCopies();
    delete table_;
    table_ = TableFactory::getTempTable(this->database_id, "temp_table", schema, columnNames, NULL);

    TableTuple& tuple = table_->tempTuple();
    tuple.setNValue(0, ValueFactory::getNullStringValue());
    table_->insertTuple(tuple);

>>>>>>> 205f1abe
    // Serialize the table
    ChTempDir tempdir;
    std::string filename = tempdir.name() + "/test";
    SerializeOutputFile serializer;
    serializer.initialize(filename);
    size_t size = serializeTable(&serializer);
    serializer.close();

    std::fstream serialize_stream;
    serialize_stream.open(filename.c_str(),std::fstream::in);
    char * buffer = new char [size];
    serialize_stream.read(buffer,size);
    serialize_stream.close();

    // Deserialize the table: verify that it matches the existing table
    CopySerializeInputBE serialize_in(buffer + sizeof(int32_t), size - sizeof(int32_t));
    TempTableLimits limits;
    TupleSchema *schema = TupleSchema::createTupleSchema(table_->schema());
    Table* deserialized = TableFactory::getTempTable(this->database_id, "foo", schema, columnNames, &limits);
    deserialized->loadTuplesFrom<ReferenceSerializeOutput>(serialize_in, NULL);
    int colnum = table_->columnCount();
    EXPECT_EQ(colnum, deserialized->columnCount());
    for (int i = 0; i < colnum; ++i) {
        EXPECT_EQ(table_->columnName(i), deserialized->columnName(i));
    }

    // Serialize the table a second time, verify that it's the same

    std::string filename2 = tempdir.name() + "/test2";
    SerializeOutputFile serializer2;
    serializer2.initialize(filename2);
    size_t size2 = serializeTable(&serializer2);
    serializer2.close();

    std::fstream serialize_stream2;
    serialize_stream2.open(filename2.c_str(),std::fstream::in);

    char * buffer2 = new char [size2];
    serialize_stream2.read(buffer2,size2);
    serialize_stream2.close();

    ASSERT_EQ(size, size2);
    const void *data1 = buffer;
    const void *data2 = buffer2;
    EXPECT_EQ(0, ::memcmp(data1, data2, size));
    deserialized->deleteAllTuples(true);
    delete deserialized;
    delete[] buffer;
    delete[] buffer2;
}

TEST_F(TableSerializeTest, NullStrings) {
    TableTuple& tuple = setupNullStrings();

    // Serialize the table
    CopySerializeOutput serializer;
    serializeTable(&serializer);

    // Deserialize the table: verify that it matches the existing table
    ReferenceSerializeInputBE serialize_in(serializer.data() + sizeof(int32_t), serializer.size() - sizeof(int32_t));
    TempTableLimits limits;
    voltdb::TupleSchema *schema = TupleSchema::createTupleSchema(table_->schema());
    Table* deserialized = TableFactory::getTempTable(this->database_id, "foo", schema, nullColumnNames, &limits);
    deserialized->loadTuplesFrom<ReferenceSerializeOutput>(serialize_in, NULL);

    checkNullStrings(deserialized, tuple);

    delete deserialized;
}

TEST_F(TableSerializeTest, NullStringsFile) {
    TableTuple& tuple = setupNullStrings();

    // Serialize the table
    ChTempDir tempdir;
    std::string filename = tempdir.name() + "/test";
    SerializeOutputFile serializer;
    serializer.initialize(filename);
    size_t size = serializeTable(&serializer);
    serializer.close();

    std::fstream serialize_stream;
    serialize_stream.open(filename.c_str(),std::fstream::in);
    char * buffer = new char [size];
    serialize_stream.read(buffer,size);
    serialize_stream.close();

    // Deserialize the table: verify that it matches the existing table
    CopySerializeInputBE serialize_in(buffer + sizeof(int32_t), size - sizeof(int32_t));
    TempTableLimits limits;
    voltdb::TupleSchema *schema = TupleSchema::createTupleSchema(table_->schema());
    Table* deserialized = TableFactory::getTempTable(this->database_id, "foo", schema, nullColumnNames, &limits);
    deserialized->loadTuplesFrom<ReferenceSerializeOutput>(serialize_in, NULL);

    checkNullStrings(deserialized, tuple);
    delete deserialized;
    delete[] buffer;
}

int main() {
    return TestSuite::globalInstance()->runAll();
}<|MERGE_RESOLUTION|>--- conflicted
+++ resolved
@@ -190,13 +190,8 @@
     ReferenceSerializeInputBE serialize_in(serializer.data() + sizeof(int32_t), serializer.size() - sizeof(int32_t));
     TempTableLimits limits;
     TupleSchema *schema = TupleSchema::createTupleSchema(table_->schema());
-<<<<<<< HEAD
-    Table* deserialized = TableFactory::getTempTable(this->database_id, "foo", schema, columnNames, &limits);
+    TempTable* deserialized = TableFactory::getTempTable(this->database_id, "foo", schema, columnNames, &limits);
     deserialized->loadTuplesFrom<ReferenceSerializeOutput>(serialize_in, NULL);
-=======
-    TempTable* deserialized = TableFactory::getTempTable(this->database_id, "foo", schema, columnNames, &limits);
-    deserialized->loadTuplesFrom(serialize_in, NULL);
->>>>>>> 205f1abe
     int colnum = table_->columnCount();
     EXPECT_EQ(colnum, deserialized->columnCount());
     for (int i = 0; i < colnum; ++i) {
@@ -214,25 +209,7 @@
     delete deserialized;
 }
 
-<<<<<<< HEAD
 TEST_F(TableSerializeTest, FileRoundTrip) {
-=======
-TEST_F(TableSerializeTest, NullStrings) {
-    std::vector<std::string> columnNames(1);
-    std::vector<voltdb::ValueType> columnTypes(1, voltdb::VALUE_TYPE_VARCHAR);
-    std::vector<int32_t> columnSizes(1, 20);
-    std::vector<bool> columnAllowNull(1, false);
-    voltdb::TupleSchema *schema = voltdb::TupleSchema::createTupleSchemaForTest(columnTypes, columnSizes, columnAllowNull);
-    columnNames[0] = "";
-    table_->deleteAllTempTupleDeepCopies();
-    delete table_;
-    table_ = TableFactory::getTempTable(this->database_id, "temp_table", schema, columnNames, NULL);
-
-    TableTuple& tuple = table_->tempTuple();
-    tuple.setNValue(0, ValueFactory::getNullStringValue());
-    table_->insertTuple(tuple);
-
->>>>>>> 205f1abe
     // Serialize the table
     ChTempDir tempdir;
     std::string filename = tempdir.name() + "/test";
