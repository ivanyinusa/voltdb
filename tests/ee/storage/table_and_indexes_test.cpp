--- conflicted
+++ resolved
@@ -91,13 +91,11 @@
             : drStream(44, 64*1024),
               drReplicatedStream(16383, 64*1024) {
             NValueArray* noParams = NULL;
-<<<<<<< HEAD
             mockEngine = new MockVoltDBEngine();
-            eContext = new ExecutorContext(0, 0, NULL, &topend, &pool, noParams, mockEngine, "", 0, &drStream, &drReplicatedStream, 0);
-=======
-            mockEngine = new MockVoltDBEngine(false);
-            engine = new ExecutorContext(0, 0, NULL, &topend, &pool, noParams, mockEngine, "", 0, &drStream, &drReplicatedStream, 0, "");
->>>>>>> a76a2b67
+            eContext = new ExecutorContext(0, 0, NULL, &topend, &pool,
+                                           noParams, mockEngine, "", 0,
+                                           &drStream, &drReplicatedStream, 0,
+                                           "");
             mem = 0;
             *reinterpret_cast<int64_t*>(signature) = 42;
 
