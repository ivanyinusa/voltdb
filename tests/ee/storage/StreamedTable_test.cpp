/* This file is part of VoltDB.
 * Copyright (C) 2008-2017 VoltDB Inc.
 *
 * Permission is hereby granted, free of charge, to any person obtaining
 * a copy of this software and associated documentation files (the
 * "Software"), to deal in the Software without restriction, including
 * without limitation the rights to use, copy, modify, merge, publish,
 * distribute, sublicense, and/or sell copies of the Software, and to
 * permit persons to whom the Software is furnished to do so, subject to
 * the following conditions:
 *
 * The above copyright notice and this permission notice shall be
 * included in all copies or substantial portions of the Software.
 *
 * THE SOFTWARE IS PROVIDED "AS IS", WITHOUT WARRANTY OF ANY KIND,
 * EXPRESS OR IMPLIED, INCLUDING BUT NOT LIMITED TO THE WARRANTIES OF
 * MERCHANTABILITY, FITNESS FOR A PARTICULAR PURPOSE AND NONINFRINGEMENT.
 * IN NO EVENT SHALL THE AUTHORS BE LIABLE FOR ANY CLAIM, DAMAGES OR
 * OTHER LIABILITY, WHETHER IN AN ACTION OF CONTRACT, TORT OR OTHERWISE,
 * ARISING FROM, OUT OF OR IN CONNECTION WITH THE SOFTWARE OR THE USE OR
 * OTHER DEALINGS IN THE SOFTWARE.
 */

#include <cstring>
#include <cstdlib>
#include <queue>
#include <vector>
#include <deque>
#include <sstream>
#include "harness.h"

#include "common/executorcontext.hpp"
#include "common/Pool.hpp"
#include "common/UndoQuantum.h"
#include "common/Topend.h"
#include "common/FatalException.hpp"

#include "common/types.h"
#include "common/NValue.hpp"
#include "common/ValueFactory.hpp"
#include "common/TupleSchema.h"
#include "common/tabletuple.h"
#include "common/StreamBlock.h"
#include "storage/streamedtable.h"

#include "boost/smart_ptr.hpp"

using namespace std;
using namespace voltdb;

const int COLUMN_COUNT = 5;

class StreamedTableTest : public Test {
public:
    StreamedTableTest() {
        srand(0);
        m_topend = new DummyTopend();
        m_pool = new Pool();
        m_quantum = new (*m_pool) UndoQuantum(0, m_pool);
        VoltDBEngine* noEngine = NULL;
        m_context = new ExecutorContext(0, 0, m_quantum, m_topend, m_pool,
                                        noEngine, "", 0, NULL, NULL, 0);

        std::vector<std::string> columnNames;
        // set up the schema used to fill the new buffer
        std::vector<ValueType> columnTypes;
        std::vector<int32_t> columnLengths;
        std::vector<bool> columnAllowNull;
<<<<<<< HEAD
        ostringstream os;
=======
        std::vector<std::string> columnNames;
        //Five columns
        columnNames.push_back("one");
        columnNames.push_back("two");
        columnNames.push_back("three");
        columnNames.push_back("four");
        columnNames.push_back("five");
>>>>>>> 8da42e36
        for (int i = 0; i < COLUMN_COUNT; i++) {
            columnTypes.push_back(VALUE_TYPE_INTEGER);
            columnLengths.push_back(NValue::getTupleStorageSize(VALUE_TYPE_INTEGER));
            columnAllowNull.push_back(false);
            os.str(""); os << std::dec << i;
            columnNames.push_back(os.str());
        }
        m_schema =
          TupleSchema::createTupleSchemaForTest(columnTypes,
                                         columnLengths,
                                         columnAllowNull);

        // set up the tuple we're going to use to fill the buffer
        // set the tuple's memory to zero
        ::memset(m_tupleMemory, 0, 8 * (COLUMN_COUNT + 1));

        // deal with the horrible hack that needs to set the first
        // value to true (rtb?? what is this horrible hack?)
        *(reinterpret_cast<bool*>(m_tupleMemory)) = true;
        m_tuple = new TableTuple(m_schema);
        m_tuple->move(m_tupleMemory);

        // a simple helper around the constructor that sets the
        // wrapper buffer size to the specified value
<<<<<<< HEAD
        m_table = StreamedTable::createForTest(1024, m_context, m_schema, columnNames, false);
=======
        m_table = StreamedTable::createForTest(1024, m_context, m_schema, columnNames);
>>>>>>> 8da42e36
    }

    void nextQuantum(int i, int64_t tokenOffset)
    {
        // Takes advantage of "grey box test" friend privileges on UndoQuantum.
        m_quantum->release();
        m_quantum = new (*m_pool) UndoQuantum(i + tokenOffset, m_pool);
        // quant, currTxnId, committedTxnId
        m_context->setupForPlanFragments(m_quantum, i, i, i - 1, 0, false);
    }

    virtual ~StreamedTableTest() {
        delete m_tuple;
        if (m_schema)
            TupleSchema::freeTupleSchema(m_schema);
        delete m_table;
        delete m_context;
        m_quantum->release();
        delete m_pool;
        delete m_topend;
    }

protected:
    DummyTopend *m_topend;
    Pool *m_pool;
    UndoQuantum *m_quantum;
    ExecutorContext *m_context;

    StreamedTable *m_table;
    TupleSchema* m_schema;
    char m_tupleMemory[(COLUMN_COUNT + 1) * 8];
    TableTuple* m_tuple;

};

/**
 * The goal of this test is simply to run through the mechanics.
 * Fill a buffer repeatedly and make sure nothing breaks.
 */
TEST_F(StreamedTableTest, BaseCase) {
    int64_t tokenOffset = 2000; // just so tokens != txnIds

    // repeat for more tuples than fit in the default buffer
    for (int i = 1; i < 1000; i++) {

        // pretend to be a plan fragment execution
        nextQuantum(i, tokenOffset);

        // fill a tuple
        for (int col = 0; col < COLUMN_COUNT; col++) {
            int value = rand();
            m_tuple->setNValue(col, ValueFactory::getIntegerValue(value));
        }

        m_table->insertTuple(*m_tuple);
    }
    // a negative flush implies "now". this helps valgrind heap block test
    m_table->flushOldTuples(-1);

    // poll from the table and make sure we get "stuff", releasing as
    // we go.  This just makes sure we don't fail catastrophically and
    // that things are basically as we expect.
    deque<boost::shared_ptr<StreamBlock> >::iterator begin = m_topend->blocks.begin();
    int64_t uso = (*begin)->uso();
    EXPECT_EQ(uso, 0);
    size_t offset = (*begin)->offset();
    EXPECT_TRUE(offset != 0);
    while (begin != m_topend->blocks.end()) {
        begin++;
        if (begin == m_topend->blocks.end()) {
            break;
        }

        boost::shared_ptr<StreamBlock> block = *begin;
        uso = block->uso();
        EXPECT_EQ(uso, offset);
        offset += block->offset();
    }
}

int main() {
    return TestSuite::globalInstance()->runAll();
}<|MERGE_RESOLUTION|>--- conflicted
+++ resolved
@@ -26,7 +26,6 @@
 #include <queue>
 #include <vector>
 #include <deque>
-#include <sstream>
 #include "harness.h"
 
 #include "common/executorcontext.hpp"
@@ -61,14 +60,10 @@
         m_context = new ExecutorContext(0, 0, m_quantum, m_topend, m_pool,
                                         noEngine, "", 0, NULL, NULL, 0);
 
-        std::vector<std::string> columnNames;
         // set up the schema used to fill the new buffer
         std::vector<ValueType> columnTypes;
         std::vector<int32_t> columnLengths;
         std::vector<bool> columnAllowNull;
-<<<<<<< HEAD
-        ostringstream os;
-=======
         std::vector<std::string> columnNames;
         //Five columns
         columnNames.push_back("one");
@@ -76,13 +71,10 @@
         columnNames.push_back("three");
         columnNames.push_back("four");
         columnNames.push_back("five");
->>>>>>> 8da42e36
         for (int i = 0; i < COLUMN_COUNT; i++) {
             columnTypes.push_back(VALUE_TYPE_INTEGER);
             columnLengths.push_back(NValue::getTupleStorageSize(VALUE_TYPE_INTEGER));
             columnAllowNull.push_back(false);
-            os.str(""); os << std::dec << i;
-            columnNames.push_back(os.str());
         }
         m_schema =
           TupleSchema::createTupleSchemaForTest(columnTypes,
@@ -101,11 +93,7 @@
 
         // a simple helper around the constructor that sets the
         // wrapper buffer size to the specified value
-<<<<<<< HEAD
-        m_table = StreamedTable::createForTest(1024, m_context, m_schema, columnNames, false);
-=======
         m_table = StreamedTable::createForTest(1024, m_context, m_schema, columnNames);
->>>>>>> 8da42e36
     }
 
     void nextQuantum(int i, int64_t tokenOffset)
