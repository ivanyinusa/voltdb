/* This file is part of VoltDB.
 * Copyright (C) 2008-2017 VoltDB Inc.
 *
 * Permission is hereby granted, free of charge, to any person obtaining
 * a copy of this software and associated documentation files (the
 * "Software"), to deal in the Software without restriction, including
 * without limitation the rights to use, copy, modify, merge, publish,
 * distribute, sublicense, and/or sell copies of the Software, and to
 * permit persons to whom the Software is furnished to do so, subject to
 * the following conditions:
 *
 * The above copyright notice and this permission notice shall be
 * included in all copies or substantial portions of the Software.
 *
 * THE SOFTWARE IS PROVIDED "AS IS", WITHOUT WARRANTY OF ANY KIND,
 * EXPRESS OR IMPLIED, INCLUDING BUT NOT LIMITED TO THE WARRANTIES OF
 * MERCHANTABILITY, FITNESS FOR A PARTICULAR PURPOSE AND NONINFRINGEMENT.
 * IN NO EVENT SHALL THE AUTHORS BE LIABLE FOR ANY CLAIM, DAMAGES OR
 * OTHER LIABILITY, WHETHER IN AN ACTION OF CONTRACT, TORT OR OTHERWISE,
 * ARISING FROM, OUT OF OR IN CONNECTION WITH THE SOFTWARE OR THE USE OR
 * OTHER DEALINGS IN THE SOFTWARE.
 */
/*
 * This samples uses multiple threads to post synchronous requests to the
 * VoltDB server, simulating multiple client application posting
 * synchronous requests to the database, using the native VoltDB client
 * library.
 *
 * While synchronous processing can cause performance bottlenecks (each
 * caller waits for a transaction answer before calling another
 * transaction), the VoltDB cluster at large is still able to perform at
 * blazing speeds when many clients are connected to it.
 */

package exportbenchmark;

import java.io.IOException;
import java.net.InetSocketAddress;
import java.nio.ByteBuffer;
import java.nio.channels.DatagramChannel;
import java.util.Properties;

import org.json_voltpatches.JSONException;
import org.json_voltpatches.JSONObject;
import org.voltcore.logging.VoltLogger;
import org.voltcore.utils.CoreUtils;
import org.voltdb.export.AdvertisedDataSource;
import org.voltdb.exportclient.ExportClientBase;
import org.voltdb.exportclient.ExportDecoderBase;
import org.voltdb.exportclient.ExportRowData;

/**
 * Export class for performance measuring.
 * Export statistics are checked for timestamps, and performance metrics are
 * periodically pushed to a UDP socket for collection.
 */
public class SocketExporter extends ExportClientBase {

    private static final VoltLogger m_logger = new VoltLogger("ExportClient");

    String host;
    int port;
    int statsDuration;
    InetSocketAddress address;
    DatagramChannel channel;

    @Override
    public void configure(Properties config) throws Exception {
        host = config.getProperty("socket.dest", "localhost");
        port = Integer.parseInt(config.getProperty("socket.port", "5001"));
        statsDuration = Integer.parseInt(config.getProperty("stats.duration", "5"));
        setRunEverywhere(Boolean.parseBoolean(config.getProperty("replicated", "false")));

        if ("localhost".equals(host)) {
            address = new InetSocketAddress(CoreUtils.getLocalAddress(), port);
        } else {
            address = new InetSocketAddress(host, port);
        }
        channel = DatagramChannel.open();
    }

    class SocketExportDecoder extends ExportDecoderBase {
        long transactions = 0;
        long totalDecodeTime = 0;
        long timerStart = 0;

        SocketExportDecoder(AdvertisedDataSource source) {
            super(source);
        }

        /**
         * Prints performance statistics to a socket. Stats are:
         *   -Transactions per second
         *   -Average time for decodeRow() to run
         *   -Partition ID
         */
        public void sendStatistics() {
            if (timerStart > 0) {
                ByteBuffer buffer = ByteBuffer.allocate(1024);
                Long endTime = System.currentTimeMillis();

                // Create message
                JSONObject message = new JSONObject();
                try {
                    message.put("transactions", transactions);
                    message.put("decodeTime", totalDecodeTime);
                    message.put("startTime", timerStart);
                    message.put("endTime", endTime);
                    message.put("partitionId", getPartition());
                } catch (JSONException e) {
                    m_logger.error("Couldn't create JSON object: " + e.getLocalizedMessage());
                }

                String messageString = message.toString();
                buffer.clear();
                buffer.put((byte)messageString.length());
                buffer.put(messageString.getBytes());
                buffer.flip();

                // Send message over socket
                try {
                    int sent = channel.send(buffer, address);
                    if (sent != messageString.getBytes().length+1) {
                        // Should always send the whole packet.
                        m_logger.error("Error sending entire stats message");
                    }
                } catch (IOException e) {
                    m_logger.error("Couldn't send stats to socket");
                }
                transactions = 0;
                totalDecodeTime = 0;
            }
            timerStart = System.currentTimeMillis();
        }

        @Override
        public void sourceNoLongerAdvertised(AdvertisedDataSource source) {
            try {
                channel.close();
            } catch (IOException ignore) {}
        }

        @Override
        /**
         * Logs the transactions, and determines how long it take to decode
         * the row.
         */
        public boolean processRow(ExportRowData r) throws RestartBlockException {
            // Transaction count
            transactions++;

<<<<<<< HEAD
            // Time decodeRow
            try {
                long startTime = System.nanoTime();
                ExportRowData r = decodeRow(rowData);
                long endTime = System.nanoTime();

                totalDecodeTime += endTime - startTime;
            } catch (IOException e) {
                m_logger.error(e.getLocalizedMessage());
            }

=======
>>>>>>> 45829df5
            return true;
        }

        @Override
        public void onBlockCompletion(ExportRowData r) {
            if (transactions > 0)
                sendStatistics();
        }
    }

    @Override
    public ExportDecoderBase constructExportDecoder(AdvertisedDataSource source) {
        return new SocketExportDecoder(source);
    }
}<|MERGE_RESOLUTION|>--- conflicted
+++ resolved
@@ -149,20 +149,6 @@
             // Transaction count
             transactions++;
 
-<<<<<<< HEAD
-            // Time decodeRow
-            try {
-                long startTime = System.nanoTime();
-                ExportRowData r = decodeRow(rowData);
-                long endTime = System.nanoTime();
-
-                totalDecodeTime += endTime - startTime;
-            } catch (IOException e) {
-                m_logger.error(e.getLocalizedMessage());
-            }
-
-=======
->>>>>>> 45829df5
             return true;
         }
 
