<?xml version="1.0" ?>
<project default="default" name="VoltDB">

<!-- GENERAL HELPER MACROS -->

<macrodef name="envdefault">
    <attribute name="prop" />
    <attribute name="var" />
    <attribute name="default" />
    <sequential>
        <condition property="@{prop}" value="${env.@{var}}" else="@{default}">
            <isset property="env.@{var}" />
        </condition>
    </sequential>
</macrodef>

<!-- PATHS AND PROPERTIES -->

<!-- make environment var foo available as env.foo -->
<property environment="env"/>

<!-- allow env.VOLTBUILD to override "build" property -->
<envdefault prop="build" var="VOLTBUILD" default="release" />

<!-- allow env.VOLTPRO to override "voltpro" property -->
<condition property="voltpro" value="${env.VOLTPRO}">
    <isset property="env.VOLTPRO"/>
</condition>

<!-- stub the voltpro classpath fileset so a fileset with this id always exists -->
<fileset id="voltpro.classpath" file="build.xml">
  <exclude name="build.xml"/>
</fileset>

<!-- import the pro build.xml if it exists and is requested -->
<import file="${voltpro}/build.xml" optional="true"/>

<property name='build.dir'                   location='obj/${build}' />
<property name='build.prod.dir'              location='${build.dir}/prod' />
<property name='build.test.dir'              location='${build.dir}/test' />
<property name='dist.dir'                    location='${build.dir}/dist' />
<property name='dist.examples.dir'           location='${dist.dir}/examples' />
<property name='dist.examples.auction.dir'   location='${dist.examples.dir}/auction' />
<property name='dist.examples.satellite.dir' location='${dist.examples.dir}/satellite' />
<property name='dist.examples.voter.dir'     location='${dist.examples.dir}/voter' />
<property name='doc.dir'                     location='doc' />
<property name='src.gpl.dir'                 location='src/frontend' />
<property name='src.hsqldb.dir'              location='src/hsqldb19b3' />
<property name='src.test.dir'                location='tests/frontend' />
<property name='src.hsqldb.test.dir'         location='tests/hsqldb' />
<property name='build.testoutput.dir'        location='${build.dir}/testoutput' />
<property name='build.testobjects.dir'       location='${build.dir}/testobjects' />
<property name='vendor.lib.dir'              location='third_party/java/jars' />
<property name='vendor.src.dir'              location='third_party/java/src'  />
<property name='vendor.obj.dir'              location='third_party/java/obj'  />
<property name='src.ee.parent.dir'           location='src/ee' />
<property name='src.ee.dir'                  location='src/ee' />
<property name='m1catalog'                   location='${src.test.dir}/org/voltdb/catalog/catalog.txt' />
<property name='depcache'                    value='.depcache' />

<!-- emma build instrumentation location -->
<property name='build.instr.dir'             location='${build.dir}/instr' />

<!-- Default heap size for Volt server (MB)  -->
<condition property="volt.server.memory" value="2048">
    <not><isset property="volt.server.memory"/></not>
</condition>

<!-- Default heap size for Volt clients+loaders (MB)  -->
<condition property="volt.client.memory" value="1024">
    <not><isset property="volt.client.memory"/></not>
</condition>

<!-- Overridden in the Hudson test script. -->
<property name='junit.haltonfailure'    value='false' />
<property name="j2se_api" value="http://java.sun.com/javase/6/docs/api/"/>

<path id='project.classpath'>
    <pathelement location='${build.instr.dir}' />
    <pathelement location='${build.prod.dir}' />
    <pathelement location='${build.test.dir}' />
    <pathelement location='${vendor.obj.dir}' />
    <fileset dir='${vendor.lib.dir}'>
        <include name='*.jar' />
        <exclude name='ant.jar' />
    </fileset>
    <pathelement path="${java.class.path}"/>
    <fileset refid="voltpro.classpath"/>
</path>

<!-- select which set of regression suite configuration types to run -->
<condition property="regressions" value="${regressions}" else="all">
  <isset property="regressions"/>
</condition>

<!-- Workload Tracer Properties -->
<condition property="workload.trace.class" value="">
    <not><isset property="workload.trace.class"/></not>
</condition>
<condition property="workload.trace.path" value="">
    <not><isset property="workload.trace.path"/></not>
</condition>
<condition property="workload.trace.ignore" value="">
    <not><isset property="workload.trace.ignore"/></not>
</condition>

<!-- cluster machine names -->
<macrodef name="nexthosthelper">
    <attribute name="h1" />
    <attribute name="h2" />
    <attribute name="p1" />
    <attribute name="p2" />
    <sequential>
        <condition property="@{p2}" value="@{h2}">
            <equals arg1="${@{p1}}" arg2="@{h1}" />
        </condition>
    </sequential>
</macrodef>

<macrodef name="nexthostprop">
    <attribute name="prop" />
    <attribute name="next" />
    <sequential>
        <nexthosthelper h1="volt3a" h2="volt3b" p1="@{prop}" p2="@{next}" />
        <nexthosthelper h1="volt3b" h2="volt3c" p1="@{prop}" p2="@{next}" />
        <nexthosthelper h1="volt3c" h2="volt3d" p1="@{prop}" p2="@{next}" />
        <nexthosthelper h1="volt3d" h2="volt3e" p1="@{prop}" p2="@{next}" />
        <nexthosthelper h1="volt3e" h2="volt3f" p1="@{prop}" p2="@{next}" />
        <nexthosthelper h1="volt3f" h2="volt3g" p1="@{prop}" p2="@{next}" />
        <nexthosthelper h1="volt3g" h2="volt3h" p1="@{prop}" p2="@{next}" />
        <nexthosthelper h1="volt3h" h2="volt3i" p1="@{prop}" p2="@{next}" />
        <nexthosthelper h1="volt3i" h2="volt3j" p1="@{prop}" p2="@{next}" />
        <nexthosthelper h1="volt3j" h2="volt3k" p1="@{prop}" p2="@{next}" />
        <nexthosthelper h1="volt3k" h2="volt3l" p1="@{prop}" p2="@{next}" />

        <nexthosthelper h1="volt4a" h2="volt4b" p1="@{prop}" p2="@{next}" />
        <nexthosthelper h1="volt4b" h2="volt4c" p1="@{prop}" p2="@{next}" />
        <nexthosthelper h1="volt4c" h2="volt2"  p1="@{prop}" p2="@{next}" />

        <nexthosthelper h1="volt5a" h2="volt5b" p1="@{prop}" p2="@{next}" />
        <nexthosthelper h1="volt5b" h2="volt5c" p1="@{prop}" p2="@{next}" />
        <nexthosthelper h1="volt5c" h2="volt5d" p1="@{prop}" p2="@{next}" />
    </sequential>
</macrodef>

<envdefault prop="host1" var="FIRSTSERVER" default="volt3a" />
<nexthostprop prop="host1"  next="host2"  />
<nexthostprop prop="host2"  next="host3"  />
<nexthostprop prop="host3"  next="host4"  />
<nexthostprop prop="host4"  next="host5"  />
<nexthostprop prop="host5"  next="host6"  />
<nexthostprop prop="host6"  next="host7"  />
<nexthostprop prop="host7"  next="host8"  />
<nexthostprop prop="host8"  next="host9"  />
<nexthostprop prop="host9"  next="host10" />
<nexthostprop prop="host10" next="host11" />
<nexthostprop prop="host11" next="host12" />

<envdefault prop="clienthost1" var="FIRSTCLIENT" default="volt4a" />
<nexthostprop prop="clienthost1" next="clienthost2" />
<nexthostprop prop="clienthost2" next="clienthost3" />
<nexthostprop prop="clienthost3" next="clienthost4" />

<target name="testnexthostprop">
    <fail>
        <condition>
            <not>
                <and>
                    <equals arg1="${host12}" arg2="volt3l" />
                    <equals arg1="${clienthost4}" arg2="volt2" />
                </and>
            </not>
        </condition>
    </fail>
</target>

<!--
***************************************
PRIMARY ENTRY POINTS
***************************************
-->

<target name="default"
    depends="compile, ee"
    description="Compile Java classes and C++ JNI library."
/>
<target name="check"
    depends="compile, voltdbipc, eecheck, junit, distcheck, pythonfser,
             licensecheck, ant_unit_tests"
    description="Run Java and C++ JNI testcases and test plan fragments."
/>
<target name="check_quick"
    depends="licensecheck, compile, voltdbipc, junit_quick, distcheck,
             ant_unit_tests"
    description="Run a subset of Java testcases and test fragments."
/>
<target name="all"
    depends="compile, ee, junit, eecheck, doc, eedoc, jars"
    description="Do all tasks."
/>
<target name="jars"
    depends="voltdb.jar, voltdbfat.jar"
    description="Create production JAR files."
/>
<target name="dist"
    depends="dist_internal"
    description="Create VoltDB release package with examples and documentation."
/>

<!--
***************************************
DISTRIBUTION
***************************************
-->

<target name="voltbin" depends="compile, ee, jars">
    <mkdir dir="${build.dir}/voltbin" />
    <copy todir="${build.dir}/voltbin" flatten="true">
        <fileset dir="${build.dir}" defaultexcludes="yes">
            <include name="nativelibs/libvoltdb*" />
            <include name="prod/voltdbfat.jar" />
        </fileset>
    </copy>
    <!-- use cp to preserve permissions -->
    <exec dir="tools" executable="cp" failonerror="true">
        <arg line="getmac.py"/>
        <arg line="killstragglers.sh"/>
        <arg line="${build.dir}/voltbin"/>
    </exec>
    <!-- strip the voltbin shared library (~40x size reduction) -->
    <exec dir='${build.dir}/voltbin' executable='/bin/sh'>
        <arg line="-c '/usr/bin/strip -x libvoltdb*'"/>
    </exec>
</target>

<target name="dist_internal" depends="compile, ee, voltdb.jar">
    <!-- prepare release directory for new content -->
    <delete includeemptydirs="true" failonerror='false'>
        <fileset dir="${dist.dir}" includes="**/*" />
    </delete>
    <mkdir dir="${dist.dir}" />

    <mkdir dir="${dist.dir}/doc" />
    <mkdir dir="${dist.dir}/tools" />
    <mkdir dir="${dist.dir}/voltdb" />

    <!-- populate selected server/compiler javadoc documentation -->
    <javadoc
        destdir="${dist.dir}/doc/procedure-api"
        Public="true"
        version="true"
        use="true"
        nodeprecated="true"
        Overview='${src.gpl.dir}/overview-public.html'
        Windowtitle='VoltDB Server APIs'>
        <link href="${j2se_api}"/>
        <classpath refid='project.classpath' />
        <fileset dir="." defaultexcludes="yes">
            <include name="src/frontend/org/voltdb/VoltTable.java" />
            <include name="src/frontend/org/voltdb/VoltTableRow.java" />
            <include name="src/frontend/org/voltdb/VoltProcedure.java" />
            <include name="src/frontend/org/voltdb/SQLStmt.java" />
            <include name="src/frontend/org/voltdb/VoltType.java" />
            <include name="src/frontend/org/voltdb/ProcInfo.java" />
        </fileset>
    </javadoc>

    <!-- populate selected client javadoc documentation -->
    <javadoc
        destdir="${dist.dir}/doc/java-client-api"
        access="protected"
        version="true"
        use="true"
        nodeprecated="true"
        Overview='${src.gpl.dir}/overview-public.html'
        Windowtitle='VoltDB Client APIs'>
        <link href="${j2se_api}"/>
        <classpath refid='project.classpath' />
        <fileset dir="." defaultexcludes="yes">
            <include name="src/frontend/org/voltdb/VoltTable.java" />
            <include name="src/frontend/org/voltdb/VoltTableRow.java" />
            <include name="src/frontend/org/voltdb/VoltClient.java" />
            <include name="src/frontend/org/voltdb/VoltType.java" />
            <include name="src/frontend/org/voltdb/client/Client.java" />
            <include name="src/frontend/org/voltdb/client/NoConnectionsException.java" />
            <include name="src/frontend/org/voltdb/client/ProcedureCallback.java" />
            <include name="src/frontend/org/voltdb/client/ClientFactory.java" />
            <include name="src/frontend/org/voltdb/client/SyncCallback.java" />
            <include name="src/frontend/org/voltdb/client/NullCallback.java" />
            <include name="src/frontend/org/voltdb/client/ProcCallException.java" />
            <include name="src/frontend/org/voltdb/client/ClientStatusListener.java" />
            <include name="src/frontend/org/voltdb/client/ClientResponse.java" />
            <include name="src/frontend/org/voltdb/client/StatsUploaderSettings.java" />
        </fileset>
    </javadoc>

    <!-- populate java and native libraries -->
    <copy todir="${dist.dir}/voltdb" flatten="true" >
        <fileset dir="${build.dir}" defaultexcludes="yes">
            <include name="prod/voltdb-${dist.version}.jar" />
            <include name="nativelibs/libvoltdb*" />
        </fileset>
    </copy>

    <!-- populate top level README by copying and renaming user_guide -->
    <copy tofile="${dist.dir}/README" file="doc/user_guide"/>

    <!-- populate examples top level README -->
    <copy tofile="${dist.dir}/examples/README" file="examples/README"/>

    <!-- populate the other examples -->
    <copy todir="${dist.dir}/examples" >
        <fileset dir="examples" defaultexcludes="yes">
            <include name="**/*"/>
        </fileset>
    </copy>

    <!-- populate the ad hoc tool -->
    <copy todir="${dist.dir}/tools" >
        <fileset dir="tools" defaultexcludes="yes">
            <include name="browser_adhoc/**"/>
        </fileset>
    </copy>

    <!-- copy fastserializer.py for python examples -->
    <copy todir="${dist.dir}/tools/browser_adhoc" file="tests/scripts/fastserializer.py"/>
    <copy todir="${dist.dir}/tools/browser_adhoc" file="tests/scripts/Query.py"/>

    <!-- populate project generator -->
    <exec dir="src/proj_gen/" executable="python">
        <arg line="generator_compiler.py"/>
    </exec>
    <move tofile="${dist.dir}/tools/generate" file="src/proj_gen/generate" />
    <chmod perm="ugo+rx">
        <fileset dir="${dist.dir}/tools" defaultexcludes="yes">
            <include name="generate"/>
        </fileset>
    </chmod>

    <!-- copy licenses -->
    <copy todir="${dist.dir}" file="COPYING"/>
    <copy todir="${dist.dir}/voltdb" file="COPYING"/>

    <!-- create an archive for distribution -->
    <tar destfile="voltdb-temp.tar" >
        <tarfileset
            prefix="voltdb-${dist.version}"
            dir="${dist.dir}"
            includes="**/*"
            excludes="**/*.py generate"
        />
        <tarfileset
            prefix="voltdb-${dist.version}"
            dir="${dist.dir}"
            includes="**/*.py generate"
        />
    </tar>
    <gzip src="voltdb-temp.tar" destfile="${build.dir}/voltdb-${dist.version}.tar.gz" />
    <delete file="voltdb-temp.tar" />
</target>

<!--
***************************************
CLEANING
***************************************
-->

<target name='clean' description="Remove all compiled files.">
  <exec dir='.' executable='/bin/sh'>
    <arg line="-c 'rm -rf obj/*'"/>
  </exec>
</target>

<!--
***************************************
JAR BUILDING
***************************************
-->

<target name="buildinfo">
  <loadfile property='dist.version' srcFile='version.txt'>
      <filterchain><striplinebreaks/></filterchain>
  </loadfile>
  <exec dir="." executable="tools/getsvninfo.sh">
      <arg line='${dist.version}' />
  </exec>
</target>

<target name="voltdb.jar" depends="compile, buildinfo">
    <jar destfile="${build.prod.dir}/voltdb-${dist.version}.jar">
        <fileset dir="${build.prod.dir}" defaultexcludes="yes" >
            <include name="org/voltdb/**" />
            <include name="org/hsqldb/**" />
            <include name="org/json/**" />
        </fileset>
        <fileset dir="${build.test.dir}" defaultexcludes="yes" >
            <include name="org/voltdb/ServerThread.class" />
            <include name="org/voltdb/benchmark/*" />
            <include name="org/voltdb/regressionsuites/Local*" />
            <include name="org/voltdb/regressionsuites/MultiConfigSuiteBuilder.class" />
            <include name="org/voltdb/regressionsuites/RegressionSuite.class" />
            <include name="org/voltdb/regressionsuites/VoltServerConfig.class" />
        </fileset>
        <fileset dir="${vendor.obj.dir}" defaultexcludes="yes" >
            <include name="**" />
        </fileset>
        <fileset dir="."><include name="buildstring.txt"/></fileset>
        <manifest>
            <section name="Credits">
                <attribute name="Author" value="VoltDB LLC" />
            </section>
            <section name="Shared">
                <attribute
                    name="Title"
                    value="VoltDB compiler, server, and client interface libraries"
                />
                <attribute name="Date" value="${TODAY}" />
            </section>
        </manifest>
    </jar>
</target>

<target name="voltdbthin.jar" depends="compile"
    description="used by testability-explorer">
    <jar destfile="${build.prod.dir}/voltdbthin.jar">
        <fileset dir="${build.prod.dir}" defaultexcludes="yes" >
            <include name="org/voltdb/**" />
        </fileset>
    </jar>
</target>

<target name="voltdbfat.jar" depends="compile, buildinfo">
    <jar destfile="${build.prod.dir}/voltdbfat.jar">
        <fileset dir="${build.prod.dir}" defaultexcludes="yes" >
            <include name="org/voltdb/**" />
            <include name="org/hsqldb/**" />
            <include name="org/json/**" />
        </fileset>
        <fileset dir="${build.test.dir}" defaultexcludes="no" >
            <include name="org/voltdb/**" />
        </fileset>
        <fileset dir="${src.gpl.dir}" defaultexcludes="yes" >
            <include name="org/voltdb/**" />
        </fileset>
        <fileset dir="${src.test.dir}" defaultexcludes="yes" >
            <include name="org/voltdb/**" />
        </fileset>
        <fileset dir="${vendor.obj.dir}" defaultexcludes="yes" >
            <include name="**" />
        </fileset>
        <fileset dir="."><include name="buildstring.txt"/></fileset>
        <manifest>
            <section name="Credits">
                <attribute name="Author" value="VoltDB LLC" />
            </section>
            <section name="Shared">
                <attribute
                    name="Title"
                    value="VoltDB compiler, server, client and test libraries"
                />
                <attribute name="Date" value="${TODAY}" />
            </section>
        </manifest>
    </jar>
</target>

<!--
***************************************
JAVA COMPILATION
***************************************
-->

<target name="compile" depends="compile_core, compile_pro"
        description="Compile all Java source and test classes"/>

<target name="compile_core">
    <mkdir dir='${build.prod.dir}' />
    <mkdir dir='${build.test.dir}' />
    <exec
        dir='${src.gpl.dir}/org/voltdb/utils'
        executable='${src.gpl.dir}/org/voltdb/utils/generate_logkeys.py'
        failonerror='true' />
    <depend
        srcdir="${src.hsqldb.dir}:${src.hsqldb.test.dir}:${src.gpl.dir}:${src.test.dir}:${vendor.src.dir}"
        destdir="${build.prod.dir}:${build.test.dir}"
        cache="${depcache}">
        <classpath refid="project.classpath" />
    </depend>

    <!-- copy resources needed for logging messages -->
    <copy todir="${build.prod.dir}">
        <fileset dir="${src.hsqldb.dir}" includes="**/*.properties" />
        <fileset dir="${src.gpl.dir}" includes="**/*.properties"/>
        <fileset dir="${src.gpl.dir}" includes="**/*.xml" />
    </copy>

    <copy todir='${build.prod.dir}/org/hsqldb/resources'>
        <fileset dir="${src.hsqldb.dir}/org/hsqldb/resources">
            <include name="*"/>
        </fileset>
    </copy>

    <!-- pick src//** schemas as package resources -->
    <copy flatten='false' todir="${build.prod.dir}">
        <fileset dir="${src.gpl.dir}">
            <include name="**/*.xsd"/>
        </fileset>
    </copy>

    <!-- the ddl files used by tests and benchmark clients are copied
         relative to the client class and found with class.getResource() -->
    <copy flatten='false' todir='${build.test.dir}'>
        <fileset dir="${src.test.dir}">
            <include name="**/*.sql"/>
        </fileset>
    </copy>

    <copy todir='${build.test.dir}/org/hsqldb'>
        <fileset dir="${src.hsqldb.test.dir}/org/hsqldb">
            <include name="*.sql"/>
        </fileset>
    </copy>

    <copy
        file='${src.test.dir}/org/voltdb/catalog/catalog.txt'
        todir='${build.test.dir}/org/voltdb/catalog'/>

    <!-- compile the individual source directories -->
    <javac
        target="1.6"
        srcdir="${src.hsqldb.dir}"
        destdir='${build.prod.dir}'
        debug='true'>
        <classpath refid="project.classpath" />
    </javac>

    <javac
        target="1.6"
        srcdir="${vendor.src.dir}"
        destdir='${build.prod.dir}'
        debug='true'>
        <classpath refid="project.classpath" />
    </javac>

    <javac
        target="1.6"
        srcdir="${src.gpl.dir}"
        destdir='${build.prod.dir}'
        debug='true'>
        <classpath refid="project.classpath" />
    </javac>

    <!-- compile the individual test directories -->
    <javac
        target="1.6"
        srcdir="${src.hsqldb.test.dir}"
        destdir='${build.test.dir}'
        debug='true'>
        <classpath refid="project.classpath" />
    </javac>

    <javac
        target="1.6"
        srcdir="${src.test.dir}"
        destdir='${build.test.dir}'
        excludes="org/voltdb/benchmark/tpcc/JDBCClient.java,edu/mit/elt/ELTTester**"
        debug='true'>
        <classpath refid="project.classpath" />
    </javac>
</target>

<!-- This task only executes if the voltpro.flavor property is set. -->
<target name="compile_pro" if="voltpro.flavor">
  <antcall target="voltpro.compile"/>
</target>

<!--
***************************************
DOCUMENTATION
***************************************
-->

<target name="doc" description="Create Java doc files.">
    <javadoc
        destdir="${doc.dir}/java-api"
        version="true"
        use="true"
        Overview='${src.gpl.dir}/overview.html'>
        <classpath refid='project.classpath' />
        <link href="${j2se_api}"/>
        <fileset dir="." defaultexcludes="yes">
            <include name="src/frontend/org/voltdb/**/*.java"/>
        </fileset>
    </javadoc>
</target>

<taskdef
    name="doxygen"
    classname="org.doxygen.tools.DoxygenTask"
    classpath="${vendor.lib.dir}/ant_doxygen.jar"
/>
<target name="eedoc"
    description="Generate doxygen C++ execution engine documentation.">
    <doxygen configfilename="${doc.dir}/Doxyfile" />
</target>

<!--
***************************************
NATIVE EE STUFF
***************************************
-->

<target name='jnicompile'
    depends='compile, jnicompile_temp, uptodate_jni_h.check'
    description="Build C++ JNI library."
    unless='uptodate_jni_h'>
    <delete file="${src.ee.dir}/org_voltdb_jni_ExecutionEngine.h" />
    <delete file="${src.ee.dir}/org_voltdb_utils_DBBPool.h" />
    <delete file="${src.ee.dir}/org_voltdb_utils_ThreadUtils.h" />
    <move
        file='${build.dir}/org_voltdb_jni_ExecutionEngine.h'
        todir='${src.ee.dir}'
    />
    <move
        file='${build.dir}/org_voltdb_utils_DBBPool.h'
        todir='${src.ee.dir}'
    />
    <move
        file='${build.dir}/org_voltdb_utils_ThreadUtils.h'
        todir='${src.ee.dir}'
    />
</target>

<target name='uptodate_jni_h.check' depends='jnicompile_temp'>
    <condition property='uptodate_jni_h'>
        <and>
            <filesmatch
                file1="${src.ee.dir}/org_voltdb_jni_ExecutionEngine.h"
                file2="${build.dir}/org_voltdb_jni_ExecutionEngine.h"
            />
            <filesmatch
                file1="${src.ee.dir}/org_voltdb_utils_DBBPool.h"
                file2="${build.dir}/org_voltdb_utils_DBBPool.h"
            />
            <filesmatch
                file1="${src.ee.dir}/org_voltdb_utils_ThreadUtils.h"
                file2="${build.dir}/org_voltdb_utils_ThreadUtils.h"
            />
        </and>
    </condition>
</target>

<target name='jnicompile_temp'>
    <delete file="${build.dir}/org_voltdb_jni_ExecutionEngine.h"/>
    <delete file="${build.dir}/org_voltdb_utils_DBBPool.h" />
    <javah
        classpathref="project.classpath"
        force="yes"
        verbose="yes"
        class="org.voltdb.jni.ExecutionEngine"
        destdir="${build.dir}"
    />
    <javah
        classpathref="project.classpath"
        force="yes"
        verbose="yes"
        class="org.voltdb.utils.DBBPool"
        destdir="${build.dir}"
    />
    <javah
        classpathref="project.classpath"
        force="yes"
        verbose="yes"
        class="org.voltdb.utils.ThreadUtils"
        destdir="${build.dir}"
    />
</target>

<target name="eecheck" depends="ee"
    description="Run testcases for C++ JNI library.">
    <exec dir='.' executable='python' failonerror='true'>
        <env key='M1CATALOG_PATH' value='${m1catalog}' />
        <env key="TEST_DIR" value="${build.testobjects.dir}" />
        <arg line="build.py ${build} test" />
    </exec>
</target>

<target name='voltdbipc' depends="ee"
    description="Build the IPC client.">
    <exec dir='.' executable='python' failonerror='true'>
        <arg line="build.py ${build} voltdbipc" />
    </exec>
</target>

<target name='ee' depends="jnicompile"
    description="Build C++ JNI library and copy it to production folder.">
    <exec dir='.' executable='python' failonerror='true'>
        <arg line="build.py ${build}" />
    </exec>
</target>

<target name='execplanfrag' depends="ee"
        description="Create test program that loads catalog and tables and executes a plan fragment.">
    <exec dir='.' executable='python' failonerror='true'>
        <arg line="build.py EXECPLANFRAG ${build}" />
    </exec>
</target>


<!--
***************************************
LICENSING
***************************************
-->

<target name='licensecheck' description="make sure all source files have approved licenses">
    <exec dir='tools' executable='python' failonerror='true'>
        <arg line="licensescheck.py" />
        <arg line="${voltpro}"/>
    </exec>
</target>


<!--
***************************************
TEST CASES
***************************************
-->

<!-- tests of build.xml itself -->
<target name="ant_unit_tests" depends="testnexthostprop" />

<target name="pythonfser" description="run python fastserializer tests">
    <property name="build.dir.suffix" value="" /> <!-- Default -->
    <property name='classpath' refid='project.classpath' />
    <property name='echoserver.command' value="java
    -Djava.library.path=${build.dir}${build.dir.suffix}/nativelibs -classpath
    ${classpath} -server -Xmx64m -XX:+AggressiveOpts -ea
    org.voltdb.messaging.EchoServer" />
    <exec dir='tests/scripts/' executable='python' failonerror='true'>
        <arg line="Testfastserializer.py"/>
        <arg line='"${echoserver.command}"'/>
    </exec>
</target>

<target name='with.emma' description="enable code coverage analysis" >
    <!-- set up emma -->
    <path id="emma.lib" >
        <pathelement location="${vendor.lib.dir}/emma.jar" />
        <pathelement location="${vendor.lib.dir}/emma_ant.jar" />
    </path>
    <taskdef resource="emma_ant.properties" classpathref="emma.lib" />
    <!-- enable emma -->
    <property name="emma.enabled" value="true" />
    <!-- instrument the code -->
    <property name="emma.dir" location="${build.dir}/emma" />
    <mkdir dir="${emma.dir}" />
    <emma>
        <!-- don't instrument build.test.dir or any non-voltdb code -->
        <instr
            instrpath="${build.prod.dir}/org/voltdb"
            destdir="${build.instr.dir}/org/voltdb"
            metadatafile="${emma.dir}/metadata.emma"
            merge="true"
        />
    </emma>
</target>

<!-- common junit parameters go here -->
<macrodef name='run_junit'>
    <attribute name='timeout' default='240000' />
    <attribute name='printsummary' default='off' />
    <attribute name='showoutput' default='false' />
    <element name='tests'/>
    <element name='formatters'/>
    <sequential>
        <mkdir dir='${build.testoutput.dir}' />
        <junit
            fork="yes"
            haltonfailure="${junit.haltonfailure}"
            failureproperty="junit.failures"
            printsummary="@{printsummary}"
            timeout="@{timeout}"
            maxmemory='1024M'
            showoutput="@{showoutput}"
        >
            <classpath refid='project.classpath' />
            <jvmarg value="-Djava.library.path=${build.dir}/nativelibs" />
            <jvmarg value="-server" />
            <jvmarg value="-Xcheck:jni" />
            <jvmarg value="-Xmx2048m"/>
            <jvmarg value="-XX:+HeapDumpOnOutOfMemoryError"/>
            <env key="VOLTDB_BUILD_DIR" value="${build.dir}"/>
            <env key="TEST_DIR" value="${build.testobjects.dir}" />
            <env key="VOLT_REGRESSIONS" value="${regressions}" />
            <!-- Following two env vars are used by Java code
                 when running ant check -Dbuild=memcheck
                 The voltdbipc client is used in concert with valgrind
                 for most tests (those that would normally run against
                 the single process JNI backend. -->
            <env key="BUILD" value="${build}" />
            <env key="VOLTDBIPC_PATH" value="${build.prod.dir}/voltdbipc" />
            <!-- code coverage output settings, harmless if not in use -->
            <jvmarg value="-Demma.coverage.out.file=${emma.dir}/coverage.emma" />
            <jvmarg value="-Demma.coverage.out.merge=true" />
            <!-- -->
            <formatters/>
            <batchtest todir="${build.testoutput.dir}">
                <tests/>
            </batchtest>
            <assertions><enable/></assertions>
        </junit>
    </sequential>
</macrodef>

<!-- A set of junit tests that only run on hudson and have an extended timeout -->
<!-- Run this before junit to pick up these tests in the reporting -->
<target name="junit-hudson">
    <run_junit timeout="900000" printsummary="yes">
        <formatters>
            <formatter type="xml" />
        </formatters>
        <tests>
            <fileset dir='${build.test.dir}'>
                <!-- currently empty! -->
            </fileset>
        </tests>
    </run_junit>
</target>

<!-- Junit tests that run quickly -->
<target
    name="junit_quick"
    description="Tests and suites that run in under 3 minutes under memcheck"
>
    <run_junit>
        <formatters>
            <formatter type="plain" unless="hudson"/>
            <formatter
                type='xml'
                classname="org.voltdb.VoltJUnitFormatter"
                usefile='false'
                extension="none"
            />
            <formatter type="xml" />
        </formatters>
        <tests>
            <fileset dir='${build.test.dir}'>
                <include name='org/hsqldb/**/Test*.class'/>
                <include name='org/voltdb/**/Test*.class'/>
                <include name='org/voltdb/network/**/Test*.class'/>
                <include name='org/voltdb/messaging/**/*Test.class'/>
                <include name='org/voltdb/network/**/*Test.class'/>
                <include name='org/voltdb/utils/**/*Test.class'/>
                <exclude name="**/*$*.class"/>
                <exclude name="**/TestMaliciousClientSuite.class" />
                <exclude name="**/TestELTSuite.class" />
                <exclude name="**/TestFailuresSuite.class" />
                <exclude name="**/TestFixedSQLSuite.class" />
                <exclude name="**/TestPlansGroupBySuite.class" />
                <exclude name="**/TestRollbackSuite.class" />
                <exclude name="**/TestSaveRestoreSysprocSuite.class" />
                <exclude name="**/TestSQLFeaturesSuite.class" />
                <exclude name="**/TestSQLTypesSuite.class" />
                <exclude name="**/TestSqlUpdateSuite.class" />
                <exclude name="**/TestTPCCSuite.class" />
            </fileset>
        </tests>
    </run_junit>
    <!-- Fail the build if there were any problems.
        This runs all the tests before failing. -->
    <fail
        if="junit.failures"
        unless="emma.enabled"
        message="JUnit had failures"
    />
</target>

<target name="junit" description="Run testcases for Java classes.">
    <!-- Run the unit tests -->
    <condition property="timeoutLength" value="${timeoutLength}" else='600000'>
        <isset property="timeoutLength"/>
    </condition>

    <run_junit timeout="${timeoutLength}" printsummary="no">
        <formatters>
            <formatter type="plain" unless="hudson"/>
            <formatter
                type='xml'
                classname="org.voltdb.VoltJUnitFormatter"
                usefile='false'
                extension="none"
            />
            <formatter type="xml" />
        </formatters>
        <tests>
            <fileset dir='${build.test.dir}'>
                <include name='org/hsqldb/**/Test*.class'/>
                <include name='org/voltdb/**/Test*.class'/>
                <include name='org/voltdb/network/**/Test*.class'/>
                <include name='org/voltdb/messaging/**/*Test.class'/>
                <include name='org/voltdb/network/**/*Test.class'/>
                <include name='org/voltdb/utils/**/*Test.class'/>
                <exclude name="**/*$*.class"/>
                <exclude name="**/TestMaliciousClientSuite.class" />
            </fileset>
        </tests>
    </run_junit>

    <!-- Generate unit test reports. -->
    <mkdir dir='${build.testoutput.dir}/report' />
    <junitreport todir="${build.testoutput.dir}">
        <fileset dir='${build.testoutput.dir}'>
            <include name="*.xml" />
            <exclude name='TESTS-TestSuites.xml' />
        </fileset>
        <report format="noframes" todir="${build.testoutput.dir}/report"/>
        <report
            styledir="tools"
            format="noframes"
            todir="${build.testoutput.dir}"
        />
    </junitreport>

    <exec dir="${build.testoutput.dir}" executable='cat'>
        <arg line="junit-noframes.html"/>
    </exec>
    <delete
        dir='${build.testoutput.dir}'
        includes='*.xml'
        excludes='TESTS-TestSuites.xml'
    />
    <!-- Fail the build if there were any problems.
        This runs all the tests before failing. -->
    <fail
        if="junit.failures"
        unless="emma.enabled"
        message="JUnit had failures"
    />

    <!-- Regenerate milestoneOneCatalog/ -->
    <delete dir='${build.dir}/expanded/milestoneOneCatalog' />
    <mkdir dir='${build.dir}/expanded/milestoneOneCatalog' />
    <unjar
        src='${build.testobjects.dir}/milestoneOneCatalog.jar'
        dest='${build.dir}/expanded/milestoneOneCatalog'
    />
</target>

<target
    name='emma-report'
    depends='with.emma, junit'
    description="Generate code coverage reports, if appropriate.">
    <emma>
        <report
            sourcepath="${src.gpl.dir}"
            sort="+name"
            metrics="method:70,block:80,line:80,class:100">
            <fileset dir="${emma.dir}"><include name="*.emma"/></fileset>
            <xml outfile="${emma.dir}/coverage.xml" depth="method" />
            <html
                outfile="${emma.dir}/coverage.html"
                depth="method"
                columns="name,class,method,block,line"
                encoding="UTF-8"
            />
        </report>
    </emma>
</target>

<!--
    this target is intended to be called only with antcall!
    set two properties beforehand or as part of the call:
    lcov.dir is the directory in which to put the coverage report
    lcov.target is the ant target to run under coverage
-->
<target name='with.lcov' description="Generate C++ code coverage reports.">
  <property name="lcov.base.tracefile" value="lcov_base.info" />
  <property name="lcov.test.tracefile" value="lcov_test.info" />
  <property name="lcov.tracefile" value="lcov.info" />
  <!-- Generate instrumented objects -->
  <!-- Whether any work needs doing is left to the C++ makefile -->
  <exec dir='.' executable='python' failonerror='true'>
    <arg line="build.py ${build} coverage" />
  </exec>
  <mkdir dir="${lcov.dir}" />
  <!-- Reset all counters -->
  <exec dir="${lcov.dir}" executable='lcov' failonerror="true">
    <arg line="--directory ${build.dir}-coverage/objects"/>
    <arg line="--zerocounters"/>
  </exec>
  <!-- Get baseline coverage (zero coverage) -->
  <exec dir="${lcov.dir}" executable='lcov' failonerror="true">
    <arg line="--directory ${build.dir}-coverage/objects"/>
    <arg line="-i --capture"/>
    <arg line="--output-file ${lcov.base.tracefile}"/>
    <arg line="-b ${src.ee.parent.dir}"/>
  </exec>
  <!-- Run the tests -->
  <antcall target="${lcov.target}">
    <param name="build.dir.suffix" value="-coverage" />
  </antcall>
  <!-- Get test coverage -->
  <exec dir="${lcov.dir}" executable='lcov' failonerror="true">
    <arg line="--directory ${build.dir}-coverage/objects"/>
    <arg line="--capture"/>
    <arg line="--output-file ${lcov.test.tracefile}"/>
    <arg line="-b ${src.ee.parent.dir}"/>
  </exec>
  <!-- Combine the baseline coverage and the test coverage -->
  <exec dir="${lcov.dir}" executable='lcov' failonerror="true">
    <arg line="-a ${lcov.base.tracefile}"/>
    <arg line="-a ${lcov.test.tracefile}"/>
    <arg line="-o ${lcov.tracefile}"/>
  </exec>
  <!-- Remove standard library and third party coverages -->
  <exec dir="${lcov.dir}" executable='lcov' failonerror="true">
    <arg line="-r ${lcov.tracefile}"/>
    <arg line='"/usr/include/*"'/>
    <arg line='"*third_party*"'/>
    <arg line="-o ${lcov.tracefile}"/>
  </exec>
  <!-- Generate HTML report -->
  <exec dir="${lcov.dir}" executable='genhtml' failonerror="true">
    <arg line="${lcov.tracefile}"/>
  </exec>
</target>

<target name='lcov-report' description=''>
    <property name="lcov.dir" location="${build.dir}-coverage/lcov" />
    <property name="lcov.target" value="sqlcoverage" />
    <antcall target="with.lcov" />
</target>

<target
    name='lcov-unit-tests'
    description="Run C++ unit tests from the coverage directory">
    <exec dir='.' executable='python' failonerror='true'>
        <env key='M1CATALOG_PATH' value='${m1catalog}' />
        <env key="TEST_DIR" value="${build.dir}-coverage/testobjects" />
        <arg line="build.py ${build} test coverage" />
    </exec>
</target>

<target
    name='lcov-unit-tests-report'
    description="Generate C++ unit test coverage reports.">
    <property
        name="lcov.dir"
        location="${build.dir}-coverage/lcov-unit-tests"
    />
    <property name="lcov.target" value="lcov-unit-tests" />
    <antcall target="with.lcov" />
</target>

<target
    name='testability-report'
    depends="voltdbthin.jar"
    description="produce Google Code testability-explorer report">
    <path id="testability.lib">
        <pathelement
            location="${vendor.lib.dir}/ant-testability-explorer.jar"
        />
        <pathelement
            location="${vendor.lib.dir}/testability-explorer.jar"
        />
    </path>
    <taskdef
        name="testability"
        classname="com.google.ant.TestabilityTask"
        classpathref="testability.lib"
    />
    <testability
        resultfile="${build.dir}/testability.result.html" print="html"
        errorfile="${build.dir}/testability.err.txt">
        <classpath>
            <fileset dir="${build.prod.dir}">
                <include name="voltdbthin.jar" />
            </fileset>
        </classpath>
    </testability>
</target>

<target name="cpd">
    <taskdef
        name="cpdtask"
        classname="net.sourceforge.pmd.cpd.CPDTask"
        classpath="${vendor.lib.dir}/pmd-4.2.5.jar"
    />
    <macrodef name="cpd">
        <attribute name="language"/>
        <attribute name="srcdir"/>
        <attribute name="format"/>
        <sequential>
            <echo>@{language} @{srcdir} @{format}</echo>
            <cpdtask
                minimumTokenCount="100"
                outputFile="${build.dir}/cpd-@{language}.@{format}"
                language="@{language}"
                format="@{format}">
                <fileset dir="@{srcdir}">
                    <include name="**/*.@{language}"/>
                </fileset>
            </cpdtask>
        </sequential>
    </macrodef>
    <cpd language="java" srcdir="${src.gpl.dir}" format="text"/>
    <cpd language="java" srcdir="${src.gpl.dir}" format="xml"/>
    <cpd language="cpp" srcdir="${src.ee.dir}" format="text"/>
    <cpd language="cpp" srcdir="${src.ee.dir}" format="xml"/>
</target>

<!-- This target will run a junit suite. It will also run a single
     suite under valgrind with -Dbuild=memcheck.  NOTE: to use valgrind,
     you must "cd obj/memcheck && make prod/voltdbipc" separately. -->
<target name='junitclass'
    description="Run one junit suite (i.e, -Djunitclass=TestSQLFeaturesSuite)">

    <condition property="timeoutLength" value="${timeoutLength}" else='180000'>
        <isset property="timeoutLength"/>
    </condition>
    <run_junit timeout="${timeoutLength}" printsummary="yes" showoutput="yes">
        <formatters>
            <formatter usefile="false" type="plain"/>
        </formatters>
        <tests>
            <fileset dir='${build.test.dir}'>
              <include name="**/${junitclass}.class"/>
            </fileset>
        </tests>
    </run_junit>
    <fail if="junit.failures" message="JUnit had failures" />
</target>

<target name="distcheck" depends='dist'
    description="Verify distribution sample applications compile and run.">

    <!-- make sure auction example compiles -->
    <ant
        dir='${dist.examples.auction.dir}'
        inheritAll='false'
        inheritRefs='false'
        target='main'
    />

    <!-- make sure satellite example compiles
    <ant
        dir='${dist.examples.satellite.dir}'
        inheritAll='false'
        inheritRefs='false'
        target='main'
    />
    -->

    <!-- make sure voter example compiles -->
    <ant
        dir='${dist.examples.voter.dir}'
        inheritAll='false'
        inheritRefs='false'
        target='main'
    />

    <!-- test the generator -->
    <exec dir="${dist.dir}" executable='${dist.dir}/tools/generate'>
        <arg line="foo org.foo foo"/>
    </exec>
    <ant
        dir='${dist.dir}/foo'
        inheritAll='false'
        inheritRefs='false'
        target='main'
    />
    <delete dir='${dist.dir}/foo' />
</target>

<target name='m1test_pre' depends='ee, compile'>
    <mkdir dir='${build.testoutput.dir}' />
    <junit fork="yes" printsummary='yes' haltonfailure="yes" showoutput='true'>
        <jvmarg value="-Djava.library.path=${build.dir}/nativelibs" />
        <env key="TEST_DIR" value="${build.testobjects.dir}" />
        <env key="PLANNER" value="${planner}" />
        <classpath refid='project.classpath' />
        <formatter type="plain" unless="hudson"/>
        <formatter type="xml" if="hudson"/>
        <batchtest todir="${build.testoutput.dir}">
            <fileset dir='${build.test.dir}'>
                <include name='org/voltdb/compiler/TestMilestoneOneCompile.class'/>
                <exclude name="**/*$*.class"/>
            </fileset>
        </batchtest>
        <assertions><enable/></assertions>
    </junit>
    <delete dir='${build.dir}/expanded/milestoneOneCatalog' />
    <mkdir dir='${build.dir}/expanded/milestoneOneCatalog' />
    <unjar
        src='${build.testobjects.dir}/milestoneOneCatalog.jar'
        dest='${build.dir}/expanded/milestoneOneCatalog'
    />
    <copy
        file='${build.dir}/expanded/milestoneOneCatalog/catalog.txt'
        todir='${build.test.dir}/org/voltdb/catalog'
    />
    <copy
          file='${build.dir}/expanded/milestoneOneCatalog/catalog.txt'
          todir='${build.test.dir}/org/voltdb/catalog'
    />
    <copy
          file='${build.dir}/expanded/milestoneOneCatalog/catalog.txt'
          todir='${src.test.dir}/org/voltdb/catalog/'
    />
</target>

<target name='sqlcoverage' depends="ee,compile"
    description="Run the SQL coverage tests.">
    <property name="build.dir.suffix" value="" /> <!-- Default -->
    <property name="test.example.dir"
    location="tests/scripts/examples/sql_coverage" />
    <property name="default_config" location="${test.example.dir}/config.py" />
    <property name="regression_config"
              location="${test.example.dir}/regression-config.py" />
    <property name="sqlcov.dir" location="${build.dir}/sqlcoverage" />
    <mkdir dir="${sqlcov.dir}" />
    <condition property="" value="${env.VOLTBUILD}" else='release'>
        <isset property="env.VOLTBUILD"/>
    </condition>
    <condition property="seed_arg" value="-s ${sql_coverage_seed}" else="">
        <isset property="sql_coverage_seed"/>
    </condition>
    <condition property="meta_config" value="${default_config}"
               else="${regression_config}">
        <isset property="sql_coverage_default"/>
    </condition>
    <condition property="config_arg" value="-c ${sql_coverage_config}" else="">
        <isset property="sql_coverage_config"/>
    </condition>
    <condition property="config_verbose" value="-r" else="">
        <isset property="sql_coverage_verbose"/>
    </condition>
    <condition property="debug_output" value="" else="quietadhoc">
        <isset property="sql_coverage_verbose"/>
    </condition>
    <condition property="hosts" value="${sql_coverage_hosts}" else="1">
        <isset property="sql_coverage_hosts"/>
    </condition>
    <condition property="sitesperhost" value="${sql_coverage_sites}" else="1">
        <isset property="sql_coverage_sites"/>
    </condition>
    <condition property="replicas" value="${sql_coverage_replicas}" else="0">
        <isset property="sql_coverage_replicas"/>
    </condition>
    <property name='classpath' refid='project.classpath' />
    <property name='simpleserver.command' value='java
    -Djava.library.path=${build.dir}${build.dir.suffix}/nativelibs -classpath
    ${classpath} -server -Xmx512m -XX:+AggressiveOpts -ea
    org.voltdb.sqlgenerator.SimpleServer hosts=${hosts}
    sitesperhost=${sitesperhost} replicas=${replicas}
    ${debug_output}' />
    <copy todir="${build.test.dir}/org/voltdb/sqlgenerator">
      <fileset dir="${test.example.dir}">
        <include name="**/*.sql"/>
      </fileset>
    </copy>
    <copy todir="tests/scripts">
      <fileset dir=".">
        <include name="buildstring.txt"/>
        <include name="version.txt"/>
      </fileset>
    </copy>
    <exec dir='tests/scripts' executable='python' failonerror='true'>
        <env key="TEST_DIR" value="${build.testobjects.dir}" />
        <env key="VOLTDB_BUILD_DIR" value="${build.dir}"/>
        <arg line='sql_coverage_test.py' />
        <arg line="${seed_arg}" />
        <arg line="${config_arg}" />
        <arg line="${config_verbose}" />
        <arg file="${meta_config}" />
        <arg file="${sqlcov.dir}" />
        <arg line='"${simpleserver.command}"' />
    </exec>
</target>

<!--
***************************************
BENCHMARKS
***************************************
-->

<target name="benchmarkcluster"
    description="Call the standard benchmark target configured to use test cluster.">
    <antcall target="benchmark" inheritAll='true'>
        <param name="hostcount" value="12"/>
        <param name="sitesperhost" value="12"/>
        <param name="clientcount" value="3"/>
        <param name="processesperclient" value="1"/>
        <param name="duration" value="60000" />
        <param name="warehouses" value="144"/>
        <param name="loadthreads" value="12" />
    </antcall>
</target>

<target name="benchmarkone"
    description="Call the standard benchmark target configured to use one node of the test cluster.">
    <antcall target="benchmark" inheritAll='true'>
        <param name="hostcount" value="1"/>
        <param name="sitesperhost" value="6"/>
        <param name="clientcount" value="1"/>
        <param name="processesperclient" value="1"/>
<<<<<<< HEAD
        <param name="warehouses" value="6"/>
        <param name="volt.server.memory" value="4096"/>
=======
        <param name="warehouses" value="12"/>
        <param name="volt.server.memory" value="2048"/>
>>>>>>> 3e437803
    </antcall>
</target>

<target name='benchmark'
    description="Compile VoltDB and run a benchmark">
    <java fork="true" failonerror="true"
        classname="org.voltdb.benchmark.BenchmarkController">
        <classpath refid='project.classpath' />
        <jvmarg value="-Xmx512m" />
        <jvmarg value="-Djava.library.path=${build.dir}/nativelibs" />
        <assertions><disable/></assertions>
        <arg value="CLIENT=${client}" />
        <arg value="BACKEND=${backend}" />
        <arg value="HOSTCOUNT=${hostcount}" />
        <arg value="SITESPERHOST=${sitesperhost}"/>
        <arg value="KFACTOR=${kfactor}"/>
        <arg value="CLIENTCOUNT=${clientcount}" />
        <arg value="PROCESSESPERCLIENT=${processesperclient}" />
        <arg value="INTERVAL=${interval}" />
        <arg value="DURATION=${duration}" />
        <arg value="REMOTEPATH=${remotepath}" />
        <arg value="REMOTEUSER=${remoteuser}"/>
        <arg value="HOST=${host1}" />
        <arg value="HOST=${host2}" />
        <arg value="HOST=${host3}" />
        <arg value="HOST=${host4}" />
        <arg value="HOST=${host5}" />
        <arg value="HOST=${host6}" />
        <arg value="HOST=${host7}" />
        <arg value="HOST=${host8}" />
        <arg value="HOST=${host9}" />
        <arg value="HOST=${host10}" />
        <arg value="HOST=${host11}" />
        <arg value="HOST=${host12}" />
        <arg value="CLIENTHOST=${clienthost1}" />
        <arg value="CLIENTHOST=${clienthost2}" />
        <arg value="CLIENTHOST=${clienthost3}" />
        <arg value="LISTENFORDEBUGGER=${debug}" />
        <arg value="USEPROFILE=${useprofile}" />
        <arg value="CHECKTRANSACTION=${checktransaction}" />
        <arg value="CHECKTABLES=${checktables}" />
        <arg value="CLIENTHEAP=${volt.client.memory}" />
        <arg value="SERVERHEAP=${volt.server.memory}" />
        <arg value="LOCAL=${local}" />
        <!-- Actual TXN rate sent to cluster will be:
            TXNRATE * CLIENTCOUNT * PROCESSESPERCLIENT -->
        <arg value="TXNRATE=${txnrate}" />
        <!-- Actual number of connections opened to cluster will be:
            NUMCONNECTIONS * CLIENTCOUNT * PROCESSESPERCLIENT * HOSTCOUNT -->
        <arg value="NUMCONNECTIONS=${numconnections}" />
        <arg value="STATSTAG=${statsTag}" />
        <arg value="STATSDATABASEURL=${statsDatabaseURL}" />
        <arg value="APPLICATIONNAME=${applicationName}" />
        <arg value="SUBAPPLICATIONNAME=${subApplicationName}" />

        <!-- tpcc parameters -->
        <arg value="warehouses=${warehouses}" />
        <arg value="scalefactor=${sf}" />
        <arg value="skewfactor=${skew}" />
        <arg value="loadthreads=${loadthreads}" />

        <!-- measureoverhead parameters -->
        <arg value="transaction=${transaction}"/>

        <!-- multisite parameters -->
        <arg value="sf=${sf}"/>
        <arg value="multipartition=${multipartition}"/>

        <!-- automatic online snapshot parameters -->
        <arg value="SNAPSHOTPATH=${snapshotPath}" />
        <arg value="SNAPSHOTFREQUENCY=${snapshotFrequency}" />
        <arg value="SNAPSHOTPREFIX=${snapshotPrefix}" />
        <arg value="SNAPSHOTRETAIN=${snapshotRetain}" />

        <!-- miscellaneous reporting parameters -->
        <arg value="OS=${os}" />

        <jvmarg value="-server" />
        <jvmarg value="-Xmx2048m" />
        <jvmarg value="-XX:-ReduceInitialCardMarks" />
        <jvmarg value="-Xcheck:jni"/>
    </java>
</target>

<target name="benchmarkenv" description="Run second cluster using parameters from the environment">
    <antcall target="benchmark" inheritAll='true'>
        <param name="local" value="false"/>
        <param name="client" value="${env.BMCLIENT}"/>
        <param name="hostcount" value="${env.BMHOSTCOUNT}"/>
        <!-- use env.FIRSTSERVER to override host1 from volt3a -->
        <param name="sitesperhost" value="${env.BMSITESPERHOST}"/>
        <param name="clientcount" value="${env.BMCLIENTCOUNT}"/>
        <!-- use env.FIRSTCLIENT to override clienthost1 from volt4a -->
        <param name="processesperclient" value="1"/>
        <param name="duration" value="${env.BMDURATION}000"/>
        <param name="interval" value="${env.BMINTERVAL}000"/>
        <param name="txnrate" value="${env.BMRATELIMIT}"/>
        <param name="warehouses" value="${env.BMTPCCWAREHOUSES}"/>
        <param name="volt.server.memory" value="2048"/>
        <param name="os" value="${env.MACHTYPE}"/>
    </antcall>
</target>

<target name='proccallmicrobench' depends='ee, compile'
    description="Run client-server stored procedure call overhead microbenchmark. [-Dclients={# clients}]">
    <java fork="true" failonerror="true"
        classname="org.voltdb.ProcedureCallMicrobench" >
        <arg value='${clients}' />
        <jvmarg value="-Djava.library.path=${build.dir}/nativelibs" />
        <jvmarg value="-server" />
        <jvmarg value="-Xmx512m" />
        <classpath refid='project.classpath' />
        <assertions><disable /></assertions>
    </java>
</target>

<target name='update_logging' depends='compile'
    description="Invoke utility that connects to the specified VoltDB host and calls @UpdateLogging system procedure with the specified XML confiG file">
    <java fork="true" failonerror="true"
        classname="org.voltdb.UpdateLogging" >
        <arg value='host=${host}' />
        <arg value='config=${config}' />
        <arg value='allHosts=${allHosts}' />
        <arg value='user=${user}' />
        <arg value='password=${password}' />
        <classpath refid='project.classpath' />
        <assertions><enable /></assertions>
    </java>
</target>

<target name='tcp_throughput_sender' depends='compile'
    description="Open a TCP connection and send fixed sized packets for a specified duration.">
    <java fork="true" failonerror="true"
        classname="org.voltdb.TCPThroughputSender" >
        <jvmarg value="-server" />
        <jvmarg value="-Xmx512m" />
        <arg value='${address}' />
        <arg value='${packetsize}' />
        <arg value='${seconds}' />
        <arg value='${numsockets}' />
        <classpath refid='project.classpath' />
        <assertions><enable /></assertions>
    </java>
</target>

<target name='tcp_throughput_receiver' depends='compile'
  description="Accept a TCP connection and log how many messages and bytes are received.">
    <java fork="true" failonerror="true"
        classname="org.voltdb.TCPThroughputReceiver" >
        <jvmarg value="-server" />
        <jvmarg value="-Xmx512m" />
        <arg value="${respond}" />
        <arg value="${responsesize}" />
        <arg value="${packetsize}" />
        <classpath refid='project.classpath' />
        <assertions><enable /></assertions>
    </java>
</target>

<!--
***************************************
JAPEX MICROBENCHMARKS
***************************************
-->

<target name='microbenchmarks' description="Run all micro-benchmarks.">
    <!-- don't fail on error: jpeg generator requires sun jdk -->
    <java fork="true" classname="com.sun.japex.Japex">
        <jvmarg value="-server"/>
        <classpath refid="project.classpath"/>
        <jvmarg value="-Djapex.numberOfThreads=1"/>
        <arg line="microbenchmark-config.xml"/>
    </java>
</target>

<!--
***************************************
HUDSON-SPECIFIC TARGETS
***************************************
-->

<target name='copy-coverage-files'
    description="Collect test results so that Hudson can display them even after an ant clean">
    <copy todir=".." preservelastmodified="true">
        <fileset dir="obj/release/emma" includes="coverage.html"/>
        <fileset dir="obj/release/emma" includes="_files/"/>
        <fileset dir="obj/release-coverage" includes="lcov-unit-tests"/>
        <fileset dir="${build.dir}" includes="testability.result.html"/>
    </copy>
</target>

<!--
***************************************
UTILITIES
***************************************
-->

<target name='dumper' description="Ask a running voltdb to dump state.">
    <java fork="true" classname="org.voltdb.utils.DumpManager">
        <jvmarg value="-server"/>
        <classpath refid="project.classpath"/>
        <arg value='${hostname}' />
    </java>
</target>

<target name='dumpcluster' description="Ask a running voltdb on the default cluster to dump state.">
    <java fork="true" classname="org.voltdb.utils.DumpManager">
        <jvmarg value="-server"/>
        <classpath refid="project.classpath"/>
        <arg value='volt3a' />
        <arg value='volt3b' />
        <arg value='volt3c' />
        <arg value='volt3d' />
        <arg value='volt3e' />
        <arg value='volt3f' />
    </java>
</target>

<target name='elsinkserver'
    description="Run the EL sink test server.">
    <java fork="true" failonerror="true"
        classname="org.voltdb.elt.ELSinkServer">
        <classpath refid='project.classpath' />
        <assertions><enable/></assertions>
    </java>
</target>


<!-- END PROJECT -->
</project><|MERGE_RESOLUTION|>--- conflicted
+++ resolved
@@ -1302,23 +1302,19 @@
     description="Call the standard benchmark target configured to use one node of the test cluster.">
     <antcall target="benchmark" inheritAll='true'>
         <param name="hostcount" value="1"/>
-        <param name="sitesperhost" value="6"/>
+        <param name="sitesperhost" value="12"/>
         <param name="clientcount" value="1"/>
         <param name="processesperclient" value="1"/>
-<<<<<<< HEAD
-        <param name="warehouses" value="6"/>
-        <param name="volt.server.memory" value="4096"/>
-=======
         <param name="warehouses" value="12"/>
         <param name="volt.server.memory" value="2048"/>
->>>>>>> 3e437803
     </antcall>
 </target>
 
 <target name='benchmark'
     description="Compile VoltDB and run a benchmark">
     <java fork="true" failonerror="true"
-        classname="org.voltdb.benchmark.BenchmarkController">
+        classname="org.voltdb.benchmark.BenchmarkController"
+        jvm="/opt/jdk/bin/java" >
         <classpath refid='project.classpath' />
         <jvmarg value="-Xmx512m" />
         <jvmarg value="-Djava.library.path=${build.dir}/nativelibs" />
