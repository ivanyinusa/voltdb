--- conflicted
+++ resolved
@@ -20,11 +20,8 @@
     <attribute name="includes" default=""/>
     <sequential>
         <javac
-<<<<<<< HEAD
             target="1.8"
             source="1.8"
-=======
->>>>>>> ec67d7de
             srcdir="@{srcdir}"
             destdir="@{destdir}"
             excludes="@{excludes}"
@@ -1004,17 +1001,11 @@
         else="${build.prod.dir}/org/voltdb/native/Linux/x86_64">
         <isset property="os.mac"/>
     </condition>
-<<<<<<< HEAD
-=======
-
->>>>>>> ec67d7de
     <copy todir="${jar.nativelib.dir}">
         <fileset dir="${base.dir}/voltdb">
             <include name="libvoltdb*" />
         </fileset>
     </copy>
-<<<<<<< HEAD
-=======
 
     <!-- Call shell script that handles copying native libs so they can be packaged together -->
     <exec dir='.' executable="/usr/bin/env" failonerror='true'>
@@ -1024,7 +1015,6 @@
         <arg value='${dist.version}'/>
         <arg value='${kitbuild}'/>
     </exec>
->>>>>>> ec67d7de
 </target>
 
 <target name="call_strip_lib" unless="isDebug">
@@ -1330,9 +1320,6 @@
             <include name="org/voltdb/**" />
         </fileset>
         <fileset dir="${src.gpl.dir}" defaultexcludes="yes" >
-            <include name="org/voltdb/**" />
-        </fileset>
-        <fileset dir="${src.test.assertions.dir}" defaultexcludes="yes" >
             <include name="org/voltdb/**" />
         </fileset>
         <fileset dir="${src.test.dir}" defaultexcludes="yes" >
