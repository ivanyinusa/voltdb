/* This file is part of VoltDB.
 * Copyright (C) 2008-2016 VoltDB Inc.
 *
 * This program is free software: you can redistribute it and/or modify
 * it under the terms of the GNU Affero General Public License as
 * published by the Free Software Foundation, either version 3 of the
 * License, or (at your option) any later version.
 *
 * This program is distributed in the hope that it will be useful,
 * but WITHOUT ANY WARRANTY; without even the implied warranty of
 * MERCHANTABILITY or FITNESS FOR A PARTICULAR PURPOSE.  See the
 * GNU Affero General Public License for more details.
 *
 * You should have received a copy of the GNU Affero General Public License
 * along with VoltDB.  If not, see <http://www.gnu.org/licenses/>.
 */

package org.hsqldb_voltpatches;

import java.io.IOException;
import java.util.HashSet;
import java.util.Map;
import java.util.Set;
import java.util.TimeZone;
import java.util.TreeMap;

import org.hsqldb_voltpatches.VoltXMLElement.VoltXMLDiff;
import org.hsqldb_voltpatches.index.Index;
import org.hsqldb_voltpatches.lib.HashMappedList;
import org.hsqldb_voltpatches.persist.HsqlProperties;
import org.hsqldb_voltpatches.result.Result;
import org.voltcore.logging.VoltLogger;
import org.voltdb.sqlparser.semantics.symtab.CatalogAdapter;
import org.voltdb.sqlparser.semantics.symtab.Column;
import org.voltdb.sqlparser.syntax.SQLKind;
import org.voltdb.sqlparser.syntax.SQLParserDriver;

/**
 * This class is built to create a single in-memory database
 * which can then be easily manipulated by VoltDB code.
 * <p>
 * Primary interaction with HSQLDB in the following ways:
 * <ul>
 * <li>Initialize an In-Memory SQL Store</li>
 * <li>Execute DDL Statements</li>
 * <li>Dump Serialized Catalog as XML</li>
 * <li>Compile SQL DML Statements to XML</li>
 * </ul>
 */
public class HSQLInterface {
<<<<<<< HEAD
    static private final VoltLogger m_logger = new VoltLogger("HSQLDB_COMPILER");
    static public String XML_SCHEMA_NAME = "databaseschema";
    /**
     * Naming conventions for unnamed indexes and constraints
     */
    static public String AUTO_GEN_MATVIEW = "MATVIEW_PK_";
    static public String AUTO_GEN_MATVIEW_IDX = AUTO_GEN_MATVIEW + "INDEX";
    static public String AUTO_GEN_MATVIEW_CONST = AUTO_GEN_MATVIEW + "CONSTRAINT";
    static public String AUTO_GEN_PREFIX = "VOLTDB_AUTOGEN_";
    static public String AUTO_GEN_IDX_PREFIX = AUTO_GEN_PREFIX + "IDX_";
    static public String AUTO_GEN_CONSTRAINT_PREFIX = AUTO_GEN_IDX_PREFIX + "CT_";
    static public String AUTO_GEN_PRIMARY_KEY_PREFIX = AUTO_GEN_IDX_PREFIX + "PK_";
    static public String AUTO_GEN_CONSTRAINT_WRAPPER_PREFIX = AUTO_GEN_PREFIX + "CONSTRAINT_IDX_";
    /*
     * This is the VoltDB Sql Parser catalog.
     */
    private CatalogAdapter m_catalogAdapter = new CatalogAdapter();

    public final CatalogAdapter getCatalogAdapter() {
        return m_catalogAdapter;
    }
=======
    private static final VoltLogger m_logger = new VoltLogger("HSQLDB_COMPILER");

    public static final String XML_SCHEMA_NAME = "databaseschema";
    /**
     * Naming conventions for unnamed indexes and constraints
     */
    public static final String AUTO_GEN_MATVIEW = "MATVIEW_PK_";
    public static final String AUTO_GEN_MATVIEW_IDX = AUTO_GEN_MATVIEW + "INDEX";
    public static final String AUTO_GEN_MATVIEW_CONST = AUTO_GEN_MATVIEW + "CONSTRAINT";
    public static final String AUTO_GEN_PREFIX = "VOLTDB_AUTOGEN_";
    public static final String AUTO_GEN_IDX_PREFIX = AUTO_GEN_PREFIX + "IDX_";
    public static final String AUTO_GEN_CONSTRAINT_PREFIX = AUTO_GEN_IDX_PREFIX + "CT_";
    public static final String AUTO_GEN_PRIMARY_KEY_PREFIX = AUTO_GEN_IDX_PREFIX + "PK_";
    public static final String AUTO_GEN_CONSTRAINT_WRAPPER_PREFIX = AUTO_GEN_PREFIX + "CONSTRAINT_IDX_";
>>>>>>> ec67d7de

    /**
     * The spacer to use for nested XML elements
     */
    public static final String XML_INDENT = "    ";

    /**
     * Exception subclass that is thrown from <code>getXMLCompiledStatement</code>
     * and <code>runDDLCommand</code> when a SQL parse error is encountered.
     *
     * @see getXMLCompiledStatement
     * @see runDDLCommand
     */
    public static class HSQLParseException extends Exception {
        private static final long serialVersionUID = -7341323582748684001L;

        private Integer lineNo = null;

        HSQLParseException(String msg, Throwable caught) {
            super(msg, caught);
        }

        HSQLParseException(String msg) {
            super(msg);
        }

        HSQLParseException(String msg, int lineNo) {
            super(msg);
            this.lineNo = lineNo;
        }

        public Integer getLineNumber() {
            return lineNo;
        }

    }

    Session sessionProxy;
    // Keep track of the previous XML for each table in the schema
    Map<String, VoltXMLElement> lastSchema = new TreeMap<>();
    // empty schema for cloning and for null diffs
    private static final VoltXMLElement emptySchema = new VoltXMLElement(XML_SCHEMA_NAME);
    static {
        emptySchema.attributes.put("name", XML_SCHEMA_NAME);
    }
    static int instanceId = 0;

    private HSQLInterface(Session sessionProxy) {
        this.sessionProxy = sessionProxy;
    }

    @Override
    public void finalize() {
        final Database db = sessionProxy.getDatabase();
        sessionProxy.close();
        db.close(Database.CLOSEMODE_IMMEDIATELY);
        sessionProxy = null;
    }

    /**
     * Load up an HSQLDB in-memory instance.
     *
     * @return A newly initialized in-memory HSQLDB instance accessible
     * through the returned instance of HSQLInterface
     */
    public static HSQLInterface loadHsqldb() {
        // Specifically set the timezone to UTC to avoid the default usage local timezone in HSQL.
        // This ensures that all VoltDB data paths use the same timezone for representing time.
        TimeZone.setDefault(TimeZone.getTimeZone("GMT+0"));

        String name = "hsqldbinstance-" + String.valueOf(instanceId) + "-" + String.valueOf(System.currentTimeMillis());
        instanceId++;

        HsqlProperties props = new HsqlProperties();
        try {
            Session sessionProxy = DatabaseManager.newSession(DatabaseURL.S_MEM, name, "SA", "", props, 0);
            // make HSQL case insensitive
            sessionProxy.executeDirectStatement("SET IGNORECASE TRUE;");

            return new HSQLInterface(sessionProxy);
        }
        catch (HsqlException caught) {
            m_logger.warn("Unexpected error initializing the SQL parser",
                    caught);
            caught.printStackTrace();
            throw caught;
        }
    }

    /**
     * Modify the current schema with a SQL DDL command and get the
     * diff which represents the changes.
     *
     * Note that you have to be consistent WRT case for the expected names.
     *
     * @param expectedTableAffected The name of the table affected by this DDL
     * or null if unknown
     * @param expectedIndexAffected The name of the index affected by this DDL
     * or null if table is known instead
     * @param ddl The SQL DDL statement to be run.
     * @return the "diff" of the before and after trees for the affected table
     * @throws HSQLParseException Throws exception if SQL parse error is
     * encountered.
     */
    public VoltXMLDiff runDDLCommandAndDiff(HSQLDDLInfo stmtInfo,
                                            String ddl)
                                            throws HSQLParseException
    {
        // name of the table we're going to have to diff (if any)
        String expectedTableAffected = null;

        // If we fail to pre-process a statement, then we want to fail, but we're
        // still going to run the statement through HSQL to get its error message.
        // This variable helps us make sure we don't fail to preprocess and then
        // succeed at runnign the statement through HSQL.
        boolean expectFailure = false;

        // If cascade, we're going to need to look for any views that might have
        // gotten deleted. So get a list of all tables and views that existed before
        // we run the ddl, then we'll do a comparison later.
        Set<String> existingTableNames = null;

        if (stmtInfo != null) {
            if (stmtInfo.cascade) {
                existingTableNames = getTableNames();
            }

            // we either have an index name or a table/view name, but not both
            if (stmtInfo.noun == HSQLDDLInfo.Noun.INDEX) {
                if (stmtInfo.verb == HSQLDDLInfo.Verb.CREATE) {
                    expectedTableAffected = stmtInfo.secondName;
                }
                else {
                    expectedTableAffected = tableNameForIndexName(stmtInfo.name);
                }
            }
            else {
                expectedTableAffected = stmtInfo.name;
            }

            // Note that we're assuming ifexists can't happen with "create"
            expectFailure = (expectedTableAffected == null) && !stmtInfo.ifexists;
        }
        else {
            expectFailure = true;
        }

        // get old and new XML representations for the affected table
        VoltXMLElement tableXMLNew = null, tableXMLOld = null;
        // This will add the internal representation of the DDL to
        // HSQL or VoltSQLParser, whichever is configured.
        runDDLCommand(ddl);

        // If we expect to fail, but the statement above didn't bail...
        // (Shouldn't get here ever I think)
        if (expectFailure) {
            throw new HSQLParseException("Unable to plan statement due to VoltDB DDL pre-processing error");
        }
        // sanity checks for non-failure
        assert(stmtInfo != null);
        tableXMLNew = getXMLForTable(expectedTableAffected);

        if (expectedTableAffected != null) {
            tableXMLOld = lastSchema.get(expectedTableAffected);
        }

        // valid reasons for tableXMLNew to be null are DROP IF EXISTS and not much else
        if (tableXMLNew == null) {
            tableXMLNew = emptySchema;
        }

        // the old table can be null for CREATE TABLE or for IF EXISTS stuff
        if (tableXMLOld == null) {
            tableXMLOld = emptySchema;
        }

        VoltXMLDiff diff = VoltXMLElement.computeDiff(tableXMLOld, tableXMLNew);

        // now find any views that might be missing and make sure the diff reflects that
        // they're gone
        if (stmtInfo.cascade) {
            Set<String> finalTableNames = getTableNames();
            for (String tableName : existingTableNames) {
                if (!finalTableNames.contains(tableName)) {
                    tableName = tableName.toLowerCase();
                    tableXMLOld = lastSchema.get(tableName).children.get(0);
                    lastSchema.remove(tableName);
                    if (tableName.equals(expectedTableAffected)) {
                        continue;
                    }
                    diff.m_removedElements.add(tableXMLOld);
                }
            }
        }

        // this is a hack to allow the diff-apply-er to accept a diff that has no order
        diff.m_elementOrder.clear();

        // remember the current schema
        if (expectedTableAffected != null) {
            lastSchema.put(expectedTableAffected, tableXMLNew.duplicate());
        }
        return diff;
    }

    /**
     * Modify the current schema with a SQL DDL command.
     *
     * @param ddl The SQL DDL statement to be run.
     * @throws HSQLParseException Throws exception if SQL parse error is
     * encountered.
     */
    public void runDDLCommand(String ddl) throws HSQLParseException {
        if (usingVoltSQLParser()) {
            processDDLStatementsUsingVoltSQLParser(ddl, null);
        } else {
            Result result = sessionProxy.executeDirectStatement(ddl);
            if (result.hasError()) {
                throw new HSQLParseException(result.getMainString());
            }
        }
    }

    /**
     * Load a text file full or DDL and run <code>runDDLCommand</code>
     * on every DDL statment in the file.
     *
     * @param path Path to a text file containing semi-colon
     * delimited SQL DDL statements.
     * @throws HSQLParseException throws an exeption if there
     * is a problem reading, parsing, or running the file.
     */
    public void runDDLFile(String path) throws HSQLParseException {
        HSQLFileParser.Statement[] stmts;
        stmts = HSQLFileParser.getStatements(path);
        for (HSQLFileParser.Statement stmt : stmts) {
            try {
                runDDLCommand(stmt.statement);
            }
            catch (HSQLParseException e) {
                e.lineNo = stmt.lineNo;
                throw e;
            }
        }
    }

    /**
     * Compile a SQL statement with parameters into an XML representation.<p>
     * Any question-marks (?) in the statement will be considered parameters.
     *
     * @param sql SQL statement to be compiled against the current schema.
     * @return Pseudo XML representation of the compiled statement.
     * @throws HSQLParseException Throws exception if SQL parse error is
     * encountered.
     * @throws HSQLParseException
     */
    public VoltXMLElement getXMLCompiledStatement(String sql) throws HSQLParseException
    {
        VoltXMLElement xml = null;
        Statement cs = null;
        if (m_logger.isDebugEnabled()) {
            m_logger.debug("\nSQL: " + sql + "\n");
        }
        if (!usingVoltSQLParser()) {
            // clear the expression node id set for determinism
            sessionProxy.resetVoltNodeIds();

<<<<<<< HEAD
            try {
                cs = sessionProxy.compileStatement(sql);
            } catch( HsqlException hex) {
                // a switch in case we want to give more error details on additional error codes
                switch( hex.getErrorCode()) {
                case -ErrorCode.X_42581:
                    throw new HSQLParseException("SQL Syntax error in \"" + sql + "\" " + hex.getMessage());
                default:
                    throw new HSQLParseException(hex.getMessage());
                }
            } catch (Throwable t) {
                throw new HSQLParseException(t.getMessage());
            }
=======
        try {
            cs = sessionProxy.compileStatement(sql);
        }
        catch (HsqlException caught) {
            // a switch in case we want to give more error details on additional error codes
            switch(caught.getErrorCode()) {
            case -ErrorCode.X_42581:
                throw new HSQLParseException(
                        "SQL Syntax error in \"" + sql + "\" " + caught.getMessage(),
                        caught);
            default:
                throw new HSQLParseException("Error in \"" + sql + "\" " + caught.getMessage(), caught);
            }
        }
        catch (StackOverflowError caught) {
            // Handle this consistently in high level callers
            // regardless of where it is thrown.
            // It should be presumed to be a user error where the user is
            // exceeding a soft limit on the supportable complexity of a
            // SQL statement causing unreasonable levels of recursion.
            throw caught;
        }
        catch (Throwable caught) {
            // Expectable user errors should have been thrown as HSQLException.
            // So, this throwable should be an unexpected system error.
            // The details of these arbitrary Throwables are not typically
            // useful to an end user reading an error message.
            // They should be logged.
            m_logger.error("Unexpected error in the SQL parser for statement \"" + sql + "\" ",
                    caught);
            // The important thing for the end user is that
            // they be notified that there is a system error involved,
            // suggesting that it is not their fault -- though they MAY be
            // able to work around the issue with the help of VoltDB support
            // (especially if they can provide the log traces).
            throw new HSQLParseException(
                    "An unexpected system error was logged by the SQL parser for statement \"" + sql + "\" ",
                    caught);
        }
>>>>>>> ec67d7de

            //Result result = Result.newPrepareResponse(cs.id, cs.type, rmd, pmd);
            Result result = Result.newPrepareResponse(cs);
            if (result.hasError()) {
                throw new HSQLParseException(result.getMainString());
            }
            xml = cs.voltGetStatementXML(sessionProxy);
            // this releases some small memory hsql uses that builds up over time if not
            // cleared
            // if it's not called for every call of getXMLCompiledStatement, that's ok;
            // it'll get called next time
            sessionProxy.sessionData.persistentStoreCollection.clearAllTables();

            // clean up sql-in expressions
            fixupInStatementExpressions(xml);
        } else {
            xml = getVoltXMLFromSQLUsingVoltSQLParser(sql, null, SQLKind.DQL);
        }
        if (m_logger.isDebugEnabled()) {
            if (cs != null) {
            	try {
            		m_logger.debug("\nHSQLDB: " + cs.describe(sessionProxy) + "\n");
            	} catch (Exception ex) {
            		System.err.printf("HSQL Describe Exception: %s\n", ex.getMessage());
            	}
            } else {
            	m_logger.debug("\nHSQLDB: None\n");
            }
        }
        if (m_logger.isDebugEnabled()) {
        	try {
	            if (xml != null) {
	                m_logger.debug("\nVoltDB: " + xml.toString() + "\n");
	            } else {
	                m_logger.debug("\nVoltDB: None\n");
	            }
        	} catch (Exception ex) {
        		System.err.printf("VoltDB xml toString exception: %s\n", ex.getMessage());
        	}
        }
<<<<<<< HEAD
=======

        VoltXMLElement xml = null;
        xml = cs.voltGetStatementXML(sessionProxy);
        if (m_logger.isDebugEnabled()) {
            try {
                /*
                 * Sometimes exceptions happen.
                 */
                m_logger.debug(String.format("SQL: %s\n", sql));;
                m_logger.debug(String.format("HSQLDB:\n%s", (cs == null) ? "<NULL>" : cs.describe(sessionProxy)));
                m_logger.debug(String.format("VOLTDB:\n%s", (xml == null) ? "<NULL>" : xml));
            }
            catch (Exception caught) {
                m_logger.warn("Unexpected error in the SQL parser",
                        caught);
                caught.printStackTrace(System.out);
            }
        }

        // this releases some small memory hsql uses that builds up over time if not
        // cleared
        // if it's not called for every call of getXMLCompiledStatement, that's ok;
        // it'll get called next time
        sessionProxy.sessionData.persistentStoreCollection.clearAllTables();

        // clean up sql-in expressions
        fixupInStatementExpressions(xml);

>>>>>>> ec67d7de
        assert(xml != null);

        return xml;
    }

    /**
     * Fetch a VoltXMLElement from the catalog.  This is clearly misplaced.
     * It should be a VoltSQLInterface class somehow, but it's not.
     *
     * @param aTableName
     * @param aAdapter
     * @return
     */
    public VoltXMLElement getVoltCatalogXML(String aTableName, CatalogAdapter aAdapter) {
        VoltXMLElement xml = new VoltXMLElement(XML_SCHEMA_NAME);
        CatalogAdapter adapter = aAdapter;
        if (adapter == null) {
            adapter = m_catalogAdapter;
        }
        xml.withValue("name", "databaseschema");
        for (String tblName : adapter.getTableNames()) {
            if ((aTableName != null) && (!aTableName.equalsIgnoreCase(tblName))) {
                continue;
            }
            org.voltdb.sqlparser.semantics.symtab.Table table = adapter.getTableByName(tblName);
            VoltXMLElement tableXML = new VoltXMLElement("table");
            tableXML.withValue("name", table.getName().toUpperCase());
            xml.children.add(tableXML);
            VoltXMLElement columnsXML = new VoltXMLElement("columns");
            columnsXML.withValue("name", "columns");
            tableXML.children.add(columnsXML);
            int colidx = 0;
            for (String colName : table.getColumnNames()) {
                Column col = table.getColumnByName(colName);
                VoltXMLElement colXML = new VoltXMLElement("column");
                colXML.withValue("name", colName.toUpperCase())
                      .withValue("index", Integer.toString(colidx))
                      .withValue("nullable", "false")
                      .withValue("valuetype", col.getType().getName().toUpperCase());
                colidx += 1;
                columnsXML.children.add(colXML);
            }
            VoltXMLElement indicesXML = new VoltXMLElement("indexes");
            indicesXML.withValue("name", "indexes");
            tableXML.children.add(indicesXML);
            VoltXMLElement constraintsXML = new VoltXMLElement("constraints");
            constraintsXML.withValue("name", "constraints");
            tableXML.children.add(constraintsXML);
        }
        return xml;
    }

    /**
     * Recursively find all in-lists, subquery, row comparisons found in the XML and munge them into the
     * simpler thing we want to pass to the AbstractParsedStmt.
     * @throws HSQLParseException
     */
    private void fixupInStatementExpressions(VoltXMLElement expr) throws HSQLParseException {
        if (doesExpressionReallyMeanIn(expr)) {
            inFixup(expr);
            // can't return because in with subquery can be nested
        }

        // recursive hunt
        for (VoltXMLElement child : expr.children) {
            fixupInStatementExpressions(child);
        }
    }

    /**
     * Find in-expressions in fresh-off-the-hsql-boat Volt XML. Is this fake XML
     * representing an in-list in the weird table/row way that HSQL generates
     * in-list expressions. Used by {@link this#fixupInStatementExpressions(VoltXMLElement)}.
     * @throws HSQLParseException
     */
    private boolean doesExpressionReallyMeanIn(VoltXMLElement expr) throws HSQLParseException {
        if (!expr.name.equals("operation")) {
            return false;
        }
        if (!expr.attributes.containsKey("optype") ||
            !expr.attributes.get("optype").equals("equal")) {
            return false;
        }

        // see if the children are "row" and "table" or "tablesubquery".
        int rowCount = 0;
        int tableCount = 0;
        int valueCount = 0;
        for (VoltXMLElement child : expr.children) {
            if (child.name.equals("row")) {
                rowCount++;
            }
            else if (child.name.equals("table")) {
                tableCount++;
            }
            else if (child.name.equals("value")) {
                valueCount++;
            }
        }
        //  T.C     IN (SELECT ...) => row       equal                  tablesubquery => IN
        //  T.C     =  (SELECT ...) => columnref equal                  tablesubquery
        //  (C1,C2)  IN (SELECT ...) => row       equal/anyqunatified    tablesubquery
        //  (C1, C2) =  (SELECT ...) => row       equal                  tablesubquery
        if ((tableCount + rowCount > 0) && (tableCount + valueCount > 0)) {
            assert rowCount == 1;
            assert tableCount + valueCount == 1;
            return true;
        }

        return false;
    }

    /**
     * Take an equality-test expression that represents in-list
     * and munge it into the simpler thing we want to output
     * to the AbstractParsedStmt for its AbstractExpression classes.
     */
    private void inFixup(VoltXMLElement inElement) {
        // make this an in expression
        inElement.name = "operation";
        inElement.attributes.put("optype", "in");

        VoltXMLElement rowElem = null;
        VoltXMLElement tableElem = null;
        VoltXMLElement subqueryElem = null;
        VoltXMLElement valueElem = null;
        for (VoltXMLElement child : inElement.children) {
            if (child.name.equals("row")) {
                rowElem = child;
            }
            else if (child.name.equals("table")) {
                tableElem = child;
            }
            else if (child.name.equals("tablesubquery")) {
                subqueryElem = child;
            }
            else if (child.name.equals("value")) {
                valueElem = child;
            }
        }

        VoltXMLElement inlist;
        if (tableElem != null) {
            // make the table expression an in-list
            inlist = new VoltXMLElement("vector");
            for (VoltXMLElement child : tableElem.children) {
                assert(child.name.equals("row"));
                assert(child.children.size() == 1);
                inlist.children.addAll(child.children);
            }
        }
        else if (subqueryElem != null) {
            inlist = subqueryElem;
        }
        else {
            assert valueElem != null;
            inlist = valueElem;
        }

        assert(rowElem != null);
        assert(inlist != null);
        inElement.children.clear();
        // add the row
        inElement.children.add(rowElem);
        // add the inlist
        inElement.children.add(inlist);
    }

    /**
     * Debug-only method that prints out the names of all
     * tables in the current schema.
     */
    @SuppressWarnings("unused")
    private void printTables() {
        try {
            String schemaName = sessionProxy.getSchemaName(null);
            System.out.println("*** Tables For Schema: " + schemaName + " ***");
        }
        catch (HsqlException caught) {
            caught.printStackTrace();
        }

        // load all the tables
        HashMappedList hsqlTables = getHSQLTables();
        for (int i = 0; i < hsqlTables.size(); i++) {
            Table table = (Table) hsqlTables.get(i);
            System.out.println(table.getName().name);
        }
    }

    /**
     * @return The set of all table/view names in the schema.
     */
    private Set<String> getTableNames() {
        Set<String> names = new HashSet<>();

        // load all the tables
        HashMappedList hsqlTables = getHSQLTables();
        for (int i = 0; i < hsqlTables.size(); i++) {
            Table table = (Table) hsqlTables.get(i);
            names.add(table.getName().name);
        }

        return names;
    }

    /**
     * Find the table that owns a particular index by name (or null if no match).
     * Case insensitive with whatever performance cost that implies.
     */
    String tableNameForIndexName(String indexName) {
        // the schema manager has a map of indexes by name
        // if this shows up on profiles, you can try to use that, but beware
        // the case insensitivity going on here
        HashMappedList hsqlTables = getHSQLTables();
        for (int i = 0; i < hsqlTables.size(); i++) {
            Table table = (Table) hsqlTables.get(i);
            for (Index index : table.getIndexList()) {
                if (index.getName().name.equalsIgnoreCase(indexName)) {
                    return table.getName().name.toLowerCase();
                }
            }
        }
        return null;
    }

    /**
     * Get an serialized XML representation of the current schema/catalog.
     *
     * @return The XML representing the catalog.
     * @throws HSQLParseException
     */
    public VoltXMLElement getXMLFromCatalog() throws HSQLParseException {
        VoltXMLElement xml = emptySchema.duplicate();

        // load all the tables
        HashMappedList hsqlTables = getHSQLTables();
        for (int i = 0; i < hsqlTables.size(); i++) {
            Table table = (Table) hsqlTables.get(i);
            VoltXMLElement vxmle = table.voltGetTableXML(sessionProxy);
            assert(vxmle != null);
            xml.children.add(vxmle);
        }

        return xml;
    }

    /**
     * Get a serialized XML representation of a particular table.
     */
    public VoltXMLElement getXMLForTable(String tableName) throws HSQLParseException {
        VoltXMLElement xml = emptySchema.duplicate();
        if (usingVoltSQLParser()) {
            return getVoltCatalogXML(tableName, m_catalogAdapter);
        } else {

            // search all the tables XXX probably could do this non-linearly,
            //  but i don't know about case-insensitivity yet
            HashMappedList hsqlTables = getHSQLTables();
            for (int i = 0; i < hsqlTables.size(); i++) {
                Table table = (Table) hsqlTables.get(i);
                String candidateTableName = table.getName().name;

                // found the table of interest
                if (candidateTableName.equalsIgnoreCase(tableName)) {
                    VoltXMLElement vxmle = table.voltGetTableXML(sessionProxy);
                    assert(vxmle != null);
                    xml.children.add(vxmle);
                    return xml;
                }
            }
            return null;
        }
    }

    private HashMappedList getHSQLTables() {
        try {
            String schemaName = null;
            schemaName = sessionProxy.getSchemaName(null);
            // search all the tables XXX probably could do this non-linearly,
            //  but i don't know about case-insensitivity yet
            SchemaManager schemaManager = sessionProxy.getDatabase().schemaManager;
            return schemaManager.getTables(schemaName);
        }
        catch (HsqlException caught) {
            m_logger.warn("Unexpected error in the SQL parser",
                    caught);
            return new HashMappedList();
        }

    }


    /**
     * Process a hunk of DDL.  If aAdapter is null, use the adapter in
     * this HSQLInterface, which is the catalog of the existing database.
     *
     * @param sql
     * @param aAdapter
     * @throws HSQLParseException
     */
    public void processDDLStatementsUsingVoltSQLParser(String sql, CatalogAdapter aAdapter) throws HSQLParseException {
        CatalogAdapter adapter = (aAdapter == null) ? m_catalogAdapter : aAdapter;
        VoltParserFactory factory = new VoltParserFactory(adapter);
        VoltDDLVisitor visitor = new VoltDDLVisitor(factory);
        processSQLWithListener(sql, visitor, SQLKind.DDL);
    }

    private void processSQLWithListener(String aSQL, VoltDDLVisitor aVisitor, SQLKind aKind) throws HSQLParseException {
        SQLParserDriver driver;
        try {
            driver = new SQLParserDriver(aSQL, aVisitor, aKind);
        } catch (IOException e) {
            throw new HSQLParseException(e.getMessage());
        }
        driver.walk(aVisitor);
        if (aVisitor.hasErrors()) {
            throw new HSQLParseException(aVisitor.getErrorMessagesAsString());
        }
    }

    /**
     * Process a DQL string and return the VoltXML for the resulting
     * catalog.  If the CatalogAdapter is supplied use it.  If it is
     * null, use the HSQLInterface's CatalogAdapter, which is the one
     * representing the current database.  Note that this *does not*
     * update the CatalogAdapter.  This is just a DQL statement.
     * @param aKind TODO
     * @param sql
     *
     * @return
     * @throws HSQLParseException
     */
    public VoltXMLElement getVoltXMLFromSQLUsingVoltSQLParser(String aSQL, CatalogAdapter aAdapter, SQLKind aKind) throws HSQLParseException {
        CatalogAdapter adapter = (aAdapter == null) ? m_catalogAdapter : aAdapter;
        VoltParserFactory factory = new VoltParserFactory(adapter);
        VoltDDLVisitor visitor = new VoltDDLVisitor(factory);
        processSQLWithListener(aSQL, visitor, aKind);
        return visitor.getVoltXML();
    }

    private boolean usingVoltSQLParser() {
        return Boolean.getBoolean("useVoltSQLParser");
    }

}<|MERGE_RESOLUTION|>--- conflicted
+++ resolved
@@ -24,6 +24,7 @@
 import java.util.TimeZone;
 import java.util.TreeMap;
 
+import org.hsqldb_voltpatches.HSQLInterface.HSQLParseException;
 import org.hsqldb_voltpatches.VoltXMLElement.VoltXMLDiff;
 import org.hsqldb_voltpatches.index.Index;
 import org.hsqldb_voltpatches.lib.HashMappedList;
@@ -48,29 +49,6 @@
  * </ul>
  */
 public class HSQLInterface {
-<<<<<<< HEAD
-    static private final VoltLogger m_logger = new VoltLogger("HSQLDB_COMPILER");
-    static public String XML_SCHEMA_NAME = "databaseschema";
-    /**
-     * Naming conventions for unnamed indexes and constraints
-     */
-    static public String AUTO_GEN_MATVIEW = "MATVIEW_PK_";
-    static public String AUTO_GEN_MATVIEW_IDX = AUTO_GEN_MATVIEW + "INDEX";
-    static public String AUTO_GEN_MATVIEW_CONST = AUTO_GEN_MATVIEW + "CONSTRAINT";
-    static public String AUTO_GEN_PREFIX = "VOLTDB_AUTOGEN_";
-    static public String AUTO_GEN_IDX_PREFIX = AUTO_GEN_PREFIX + "IDX_";
-    static public String AUTO_GEN_CONSTRAINT_PREFIX = AUTO_GEN_IDX_PREFIX + "CT_";
-    static public String AUTO_GEN_PRIMARY_KEY_PREFIX = AUTO_GEN_IDX_PREFIX + "PK_";
-    static public String AUTO_GEN_CONSTRAINT_WRAPPER_PREFIX = AUTO_GEN_PREFIX + "CONSTRAINT_IDX_";
-    /*
-     * This is the VoltDB Sql Parser catalog.
-     */
-    private CatalogAdapter m_catalogAdapter = new CatalogAdapter();
-
-    public final CatalogAdapter getCatalogAdapter() {
-        return m_catalogAdapter;
-    }
-=======
     private static final VoltLogger m_logger = new VoltLogger("HSQLDB_COMPILER");
 
     public static final String XML_SCHEMA_NAME = "databaseschema";
@@ -85,13 +63,13 @@
     public static final String AUTO_GEN_CONSTRAINT_PREFIX = AUTO_GEN_IDX_PREFIX + "CT_";
     public static final String AUTO_GEN_PRIMARY_KEY_PREFIX = AUTO_GEN_IDX_PREFIX + "PK_";
     public static final String AUTO_GEN_CONSTRAINT_WRAPPER_PREFIX = AUTO_GEN_PREFIX + "CONSTRAINT_IDX_";
->>>>>>> ec67d7de
-
+    
     /**
      * The spacer to use for nested XML elements
      */
     public static final String XML_INDENT = "    ";
 
+    public final VoltSQLInterface m_voltSQLInterface = new VoltSQLInterface();
     /**
      * Exception subclass that is thrown from <code>getXMLCompiledStatement</code>
      * and <code>runDDLCommand</code> when a SQL parse error is encountered.
@@ -233,8 +211,6 @@
             expectFailure = true;
         }
 
-        // get old and new XML representations for the affected table
-        VoltXMLElement tableXMLNew = null, tableXMLOld = null;
         // This will add the internal representation of the DDL to
         // HSQL or VoltSQLParser, whichever is configured.
         runDDLCommand(ddl);
@@ -246,9 +222,11 @@
         }
         // sanity checks for non-failure
         assert(stmtInfo != null);
-        tableXMLNew = getXMLForTable(expectedTableAffected);
-
+
+        // get old and new XML representations for the affected table
+        VoltXMLElement tableXMLNew = null, tableXMLOld = null;
         if (expectedTableAffected != null) {
+            tableXMLNew = getXMLForTable(expectedTableAffected);
             tableXMLOld = lastSchema.get(expectedTableAffected);
         }
 
@@ -299,13 +277,13 @@
      * encountered.
      */
     public void runDDLCommand(String ddl) throws HSQLParseException {
-        if (usingVoltSQLParser()) {
-            processDDLStatementsUsingVoltSQLParser(ddl, null);
-        } else {
-            Result result = sessionProxy.executeDirectStatement(ddl);
-            if (result.hasError()) {
-                throw new HSQLParseException(result.getMainString());
-            }
+        if (m_voltSQLInterface.usingVoltSQLParser()) {
+            m_voltSQLInterface.processDDLStatementsUsingVoltSQLParser(ddl, null);
+            return;
+        }
+        Result result = sessionProxy.executeDirectStatement(ddl);
+        if (result.hasError()) {
+            throw new HSQLParseException(result.getMainString());
         }
     }
 
@@ -344,30 +322,18 @@
      */
     public VoltXMLElement getXMLCompiledStatement(String sql) throws HSQLParseException
     {
-        VoltXMLElement xml = null;
-        Statement cs = null;
         if (m_logger.isDebugEnabled()) {
             m_logger.debug("\nSQL: " + sql + "\n");
         }
-        if (!usingVoltSQLParser()) {
-            // clear the expression node id set for determinism
-            sessionProxy.resetVoltNodeIds();
-
-<<<<<<< HEAD
-            try {
-                cs = sessionProxy.compileStatement(sql);
-            } catch( HsqlException hex) {
-                // a switch in case we want to give more error details on additional error codes
-                switch( hex.getErrorCode()) {
-                case -ErrorCode.X_42581:
-                    throw new HSQLParseException("SQL Syntax error in \"" + sql + "\" " + hex.getMessage());
-                default:
-                    throw new HSQLParseException(hex.getMessage());
-                }
-            } catch (Throwable t) {
-                throw new HSQLParseException(t.getMessage());
-            }
-=======
+        if (m_voltSQLInterface.usingVoltSQLParser()) {
+            VoltXMLElement xml = m_voltSQLInterface.getVoltXMLFromSQLUsingVoltSQLParser(sql, null, SQLKind.DQL);
+            assert(xml != null);
+            return xml;
+        }
+        Statement cs = null;
+        // clear the expression node id set for determinism
+        sessionProxy.resetVoltNodeIds();
+
         try {
             cs = sessionProxy.compileStatement(sql);
         }
@@ -407,49 +373,12 @@
                     "An unexpected system error was logged by the SQL parser for statement \"" + sql + "\" ",
                     caught);
         }
->>>>>>> ec67d7de
-
-            //Result result = Result.newPrepareResponse(cs.id, cs.type, rmd, pmd);
-            Result result = Result.newPrepareResponse(cs);
-            if (result.hasError()) {
-                throw new HSQLParseException(result.getMainString());
-            }
-            xml = cs.voltGetStatementXML(sessionProxy);
-            // this releases some small memory hsql uses that builds up over time if not
-            // cleared
-            // if it's not called for every call of getXMLCompiledStatement, that's ok;
-            // it'll get called next time
-            sessionProxy.sessionData.persistentStoreCollection.clearAllTables();
-
-            // clean up sql-in expressions
-            fixupInStatementExpressions(xml);
-        } else {
-            xml = getVoltXMLFromSQLUsingVoltSQLParser(sql, null, SQLKind.DQL);
-        }
-        if (m_logger.isDebugEnabled()) {
-            if (cs != null) {
-            	try {
-            		m_logger.debug("\nHSQLDB: " + cs.describe(sessionProxy) + "\n");
-            	} catch (Exception ex) {
-            		System.err.printf("HSQL Describe Exception: %s\n", ex.getMessage());
-            	}
-            } else {
-            	m_logger.debug("\nHSQLDB: None\n");
-            }
-        }
-        if (m_logger.isDebugEnabled()) {
-        	try {
-	            if (xml != null) {
-	                m_logger.debug("\nVoltDB: " + xml.toString() + "\n");
-	            } else {
-	                m_logger.debug("\nVoltDB: None\n");
-	            }
-        	} catch (Exception ex) {
-        		System.err.printf("VoltDB xml toString exception: %s\n", ex.getMessage());
-        	}
-        }
-<<<<<<< HEAD
-=======
+
+        //Result result = Result.newPrepareResponse(cs.id, cs.type, rmd, pmd);
+        Result result = Result.newPrepareResponse(cs);
+        if (result.hasError()) {
+            throw new HSQLParseException(result.getMainString());
+        }
 
         VoltXMLElement xml = null;
         xml = cs.voltGetStatementXML(sessionProxy);
@@ -478,56 +407,8 @@
         // clean up sql-in expressions
         fixupInStatementExpressions(xml);
 
->>>>>>> ec67d7de
         assert(xml != null);
 
-        return xml;
-    }
-
-    /**
-     * Fetch a VoltXMLElement from the catalog.  This is clearly misplaced.
-     * It should be a VoltSQLInterface class somehow, but it's not.
-     *
-     * @param aTableName
-     * @param aAdapter
-     * @return
-     */
-    public VoltXMLElement getVoltCatalogXML(String aTableName, CatalogAdapter aAdapter) {
-        VoltXMLElement xml = new VoltXMLElement(XML_SCHEMA_NAME);
-        CatalogAdapter adapter = aAdapter;
-        if (adapter == null) {
-            adapter = m_catalogAdapter;
-        }
-        xml.withValue("name", "databaseschema");
-        for (String tblName : adapter.getTableNames()) {
-            if ((aTableName != null) && (!aTableName.equalsIgnoreCase(tblName))) {
-                continue;
-            }
-            org.voltdb.sqlparser.semantics.symtab.Table table = adapter.getTableByName(tblName);
-            VoltXMLElement tableXML = new VoltXMLElement("table");
-            tableXML.withValue("name", table.getName().toUpperCase());
-            xml.children.add(tableXML);
-            VoltXMLElement columnsXML = new VoltXMLElement("columns");
-            columnsXML.withValue("name", "columns");
-            tableXML.children.add(columnsXML);
-            int colidx = 0;
-            for (String colName : table.getColumnNames()) {
-                Column col = table.getColumnByName(colName);
-                VoltXMLElement colXML = new VoltXMLElement("column");
-                colXML.withValue("name", colName.toUpperCase())
-                      .withValue("index", Integer.toString(colidx))
-                      .withValue("nullable", "false")
-                      .withValue("valuetype", col.getType().getName().toUpperCase());
-                colidx += 1;
-                columnsXML.children.add(colXML);
-            }
-            VoltXMLElement indicesXML = new VoltXMLElement("indexes");
-            indicesXML.withValue("name", "indexes");
-            tableXML.children.add(indicesXML);
-            VoltXMLElement constraintsXML = new VoltXMLElement("constraints");
-            constraintsXML.withValue("name", "constraints");
-            tableXML.children.add(constraintsXML);
-        }
         return xml;
     }
 
@@ -731,27 +612,25 @@
      */
     public VoltXMLElement getXMLForTable(String tableName) throws HSQLParseException {
         VoltXMLElement xml = emptySchema.duplicate();
-        if (usingVoltSQLParser()) {
-            return getVoltCatalogXML(tableName, m_catalogAdapter);
-        } else {
-
-            // search all the tables XXX probably could do this non-linearly,
-            //  but i don't know about case-insensitivity yet
-            HashMappedList hsqlTables = getHSQLTables();
-            for (int i = 0; i < hsqlTables.size(); i++) {
-                Table table = (Table) hsqlTables.get(i);
-                String candidateTableName = table.getName().name;
-
-                // found the table of interest
-                if (candidateTableName.equalsIgnoreCase(tableName)) {
-                    VoltXMLElement vxmle = table.voltGetTableXML(sessionProxy);
-                    assert(vxmle != null);
-                    xml.children.add(vxmle);
-                    return xml;
-                }
-            }
-            return null;
-        }
+        if (m_voltSQLInterface.usingVoltSQLParser()) {
+            return m_voltSQLInterface.getVoltCatalogXML(tableName);
+        }
+        // search all the tables XXX probably could do this non-linearly,
+        //  but i don't know about case-insensitivity yet
+        HashMappedList hsqlTables = getHSQLTables();
+        for (int i = 0; i < hsqlTables.size(); i++) {
+            Table table = (Table) hsqlTables.get(i);
+            String candidateTableName = table.getName().name;
+
+            // found the table of interest
+            if (candidateTableName.equalsIgnoreCase(tableName)) {
+                VoltXMLElement vxmle = table.voltGetTableXML(sessionProxy);
+                assert(vxmle != null);
+                xml.children.add(vxmle);
+                return xml;
+            }
+        }
+        return null;
     }
 
     private HashMappedList getHSQLTables() {
@@ -771,57 +650,16 @@
 
     }
 
-
-    /**
-     * Process a hunk of DDL.  If aAdapter is null, use the adapter in
-     * this HSQLInterface, which is the catalog of the existing database.
-     *
-     * @param sql
-     * @param aAdapter
-     * @throws HSQLParseException
-     */
-    public void processDDLStatementsUsingVoltSQLParser(String sql, CatalogAdapter aAdapter) throws HSQLParseException {
-        CatalogAdapter adapter = (aAdapter == null) ? m_catalogAdapter : aAdapter;
-        VoltParserFactory factory = new VoltParserFactory(adapter);
-        VoltDDLVisitor visitor = new VoltDDLVisitor(factory);
-        processSQLWithListener(sql, visitor, SQLKind.DDL);
-    }
-
-    private void processSQLWithListener(String aSQL, VoltDDLVisitor aVisitor, SQLKind aKind) throws HSQLParseException {
-        SQLParserDriver driver;
-        try {
-            driver = new SQLParserDriver(aSQL, aVisitor, aKind);
-        } catch (IOException e) {
-            throw new HSQLParseException(e.getMessage());
-        }
-        driver.walk(aVisitor);
-        if (aVisitor.hasErrors()) {
-            throw new HSQLParseException(aVisitor.getErrorMessagesAsString());
-        }
-    }
-
-    /**
-     * Process a DQL string and return the VoltXML for the resulting
-     * catalog.  If the CatalogAdapter is supplied use it.  If it is
-     * null, use the HSQLInterface's CatalogAdapter, which is the one
-     * representing the current database.  Note that this *does not*
-     * update the CatalogAdapter.  This is just a DQL statement.
-     * @param aKind TODO
-     * @param sql
-     *
-     * @return
-     * @throws HSQLParseException
-     */
-    public VoltXMLElement getVoltXMLFromSQLUsingVoltSQLParser(String aSQL, CatalogAdapter aAdapter, SQLKind aKind) throws HSQLParseException {
-        CatalogAdapter adapter = (aAdapter == null) ? m_catalogAdapter : aAdapter;
-        VoltParserFactory factory = new VoltParserFactory(adapter);
-        VoltDDLVisitor visitor = new VoltDDLVisitor(factory);
-        processSQLWithListener(aSQL, visitor, aKind);
-        return visitor.getVoltXML();
-    }
-
-    private boolean usingVoltSQLParser() {
-        return Boolean.getBoolean("useVoltSQLParser");
-    }
-
+	public VoltXMLElement getVoltCatalogXML(String tableName) {
+		// TODO Auto-generated method stub
+		return m_voltSQLInterface.getVoltCatalogXML(tableName);
+	}
+	
+	public VoltXMLElement getVoltXMLFromSQLUsingVoltSQLParser(String aSQL, CatalogAdapter aAdapter, SQLKind aKind) throws HSQLParseException {
+		return m_voltSQLInterface.getVoltXMLFromSQLUsingVoltSQLParser(aSQL, aAdapter, aKind);
+	}
+
+	public void processDDLStatementsUsingVoltSQLParser(String sql, CatalogAdapter aAdapter) throws HSQLParseException {
+		m_voltSQLInterface.processDDLStatementsUsingVoltSQLParser(sql, aAdapter);
+	}
 }