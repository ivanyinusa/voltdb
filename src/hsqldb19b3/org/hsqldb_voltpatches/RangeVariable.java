--- conflicted
+++ resolved
@@ -1178,12 +1178,6 @@
         // output open tag
         VoltXMLElement scan = new VoltXMLElement("tablescan");
 
-<<<<<<< HEAD
-        if (rangeTable.tableType == TableBase.SYSTEM_SUBQUERY && tableAlias == null) {
-            scan.attributes.put("table", rangeTable.getName().name + rangeTable.getName().hashCode());
-        } else {
-            scan.attributes.put("table", rangeTable.getName().name);
-=======
         if (rangeTable.tableType == TableBase.SYSTEM_SUBQUERY) {
             if (rangeTable instanceof TableDerived) {
                 if (tableAlias == null || tableAlias.name == null) {
@@ -1198,24 +1192,10 @@
             }
         } else {
             scan.attributes.put("table", rangeTable.getName().name.toUpperCase());
->>>>>>> 14b32b3b
         }
 
         if (tableAlias != null && !rangeTable.getName().name.equals(tableAlias)) {
             scan.attributes.put("tablealias", tableAlias.name.toUpperCase());
-        }
-
-        if (rangeTable.tableType == TableBase.SYSTEM_SUBQUERY) {
-            if (rangeTable instanceof TableDerived) {
-                if (tableAlias == null || (tableAlias != null && tableAlias.name == null )) {
-                    // VoltDB require derived sub select table with user specified alias
-                    throw new org.hsqldb_voltpatches.HSQLInterface.HSQLParseException(
-                            "SQL Syntax error: Every derived table must have its own alias.");
-                }
-
-                VoltXMLElement subQuery = ((TableDerived) rangeTable).dataExpression.voltGetXML(session);
-                scan.children.add(subQuery);
-            }
         }
 
         // note if this is an outer join
