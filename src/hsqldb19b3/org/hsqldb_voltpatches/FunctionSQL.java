/* Copyright (c) 2001-2009, The HSQL Development Group
 * All rights reserved.
 *
 * Redistribution and use in source and binary forms, with or without
 * modification, are permitted provided that the following conditions are met:
 *
 * Redistributions of source code must retain the above copyright notice, this
 * list of conditions and the following disclaimer.
 *
 * Redistributions in binary form must reproduce the above copyright notice,
 * this list of conditions and the following disclaimer in the documentation
 * and/or other materials provided with the distribution.
 *
 * Neither the name of the HSQL Development Group nor the names of its
 * contributors may be used to endorse or promote products derived from this
 * software without specific prior written permission.
 *
 * THIS SOFTWARE IS PROVIDED BY THE COPYRIGHT HOLDERS AND CONTRIBUTORS "AS IS"
 * AND ANY EXPRESS OR IMPLIED WARRANTIES, INCLUDING, BUT NOT LIMITED TO, THE
 * IMPLIED WARRANTIES OF MERCHANTABILITY AND FITNESS FOR A PARTICULAR PURPOSE
 * ARE DISCLAIMED. IN NO EVENT SHALL HSQL DEVELOPMENT GROUP, HSQLDB.ORG,
 * OR CONTRIBUTORS BE LIABLE FOR ANY DIRECT, INDIRECT, INCIDENTAL, SPECIAL,
 * EXEMPLARY, OR CONSEQUENTIAL DAMAGES (INCLUDING, BUT NOT LIMITED TO,
 * PROCUREMENT OF SUBSTITUTE GOODS OR SERVICES;
 * LOSS OF USE, DATA, OR PROFITS; OR BUSINESS INTERRUPTION) HOWEVER CAUSED AND
 * ON ANY THEORY OF LIABILITY, WHETHER IN CONTRACT, STRICT LIABILITY, OR TORT
 * (INCLUDING NEGLIGENCE OR OTHERWISE) ARISING IN ANY WAY OUT OF THE USE OF THIS
 * SOFTWARE, EVEN IF ADVISED OF THE POSSIBILITY OF SUCH DAMAGE.
 */


package org.hsqldb_voltpatches;

import org.hsqldb_voltpatches.ParserDQL.CompileContext;
import org.hsqldb_voltpatches.lib.IntValueHashMap;
import org.hsqldb_voltpatches.store.ValuePool;
import org.hsqldb_voltpatches.types.BinaryData;
import org.hsqldb_voltpatches.types.BinaryType;
import org.hsqldb_voltpatches.types.BlobData;
import org.hsqldb_voltpatches.types.CharacterType;
import org.hsqldb_voltpatches.types.DTIType;
import org.hsqldb_voltpatches.types.DateTimeType;
import org.hsqldb_voltpatches.types.NumberType;
import org.hsqldb_voltpatches.types.Type;

/**
 * Implementation of SQL standard function calls
 *
 * @author Fred Toussi (fredt@users dot sourceforge.net)
 * @version 1.9.0
 * @since 1.9.0
 */
public class FunctionSQL extends Expression {

    private final static int   FUNC_POSITION_CHAR                    = 1;     // numeric
    private final static int   FUNC_POSITION_BINARY                  = 2;
    private final static int   FUNC_OCCURENCES_REGEX                 = 3;
    private final static int   FUNC_POSITION_REGEX                   = 4;
    protected final static int FUNC_EXTRACT                          = 5;
    protected final static int FUNC_BIT_LENGTH                       = 6;
    protected final static int FUNC_CHAR_LENGTH                      = 7;
    protected final static int FUNC_OCTET_LENGTH                     = 8;
    private final static int   FUNC_CARDINALITY                      = 9;
    private final static int   FUNC_ABS                              = 10;
    private final static int   FUNC_MOD                              = 11;
    protected final static int FUNC_LN                               = 12;
    private final static int   FUNC_EXP                              = 13;
    private final static int   FUNC_POWER                            = 14;
    private final static int   FUNC_SQRT                             = 15;
    private final static int   FUNC_FLOOR                            = 16;
    private final static int   FUNC_CEILING                          = 17;
    private final static int   FUNC_WIDTH_BUCKET                     = 20;
    protected final static int FUNC_SUBSTRING_CHAR                   = 21;    // string
    private final static int   FUNC_SUBSTRING_REG_EXPR               = 22;
    private final static int   FUNC_SUBSTRING_REGEX                  = 23;
    protected final static int FUNC_FOLD_LOWER                       = 24;
    protected final static int FUNC_FOLD_UPPER                       = 25;
    private final static int   FUNC_TRANSCODING                      = 26;
    private final static int   FUNC_TRANSLITERATION                  = 27;
    private final static int   FUNC_REGEX_TRANSLITERATION            = 28;
    protected final static int FUNC_TRIM_CHAR                        = 29;
    final static int           FUNC_OVERLAY_CHAR                     = 30;
    private final static int   FUNC_CHAR_NORMALIZE                   = 31;
    private final static int   FUNC_SUBSTRING_BINARY                 = 32;
    private final static int   FUNC_TRIM_BINARY                      = 33;
    private final static int   FUNC_OVERLAY_BINARY                   = 40;
    protected final static int FUNC_CURRENT_DATE                     = 41;    // datetime
    protected final static int FUNC_CURRENT_TIME                     = 42;
    protected final static int FUNC_CURRENT_TIMESTAMP                = 43;
    protected final static int FUNC_LOCALTIME                        = 44;
    private final static int   FUNC_LOCALTIMESTAMP                   = 50;
    private final static int   FUNC_CURRENT_CATALOG                  = 51;    // general
    private final static int   FUNC_CURRENT_DEFAULT_TRANSFORM_GROUP  = 52;
    private final static int   FUNC_CURRENT_PATH                     = 53;
    private final static int   FUNC_CURRENT_ROLE                     = 54;
    private final static int   FUNC_CURRENT_SCHEMA                   = 55;
    private final static int   FUNC_CURRENT_TRANSFORM_GROUP_FOR_TYPE = 56;
    private final static int   FUNC_CURRENT_USER                     = 57;
    private final static int   FUNC_SESSION_USER                     = 58;
    private final static int   FUNC_SYSTEM_USER                      = 59;
    protected final static int FUNC_USER                             = 60;
    private final static int   FUNC_VALUE                            = 61;

    //
    static final short[] noParamList              = new short[]{};
    static final short[] emptyParamList           = new short[] {
        Tokens.OPENBRACKET, Tokens.CLOSEBRACKET
    };
    static final short[] optionalNoParamList      = new short[] {
        Tokens.X_OPTION, 2, Tokens.OPENBRACKET, Tokens.CLOSEBRACKET
    };
    static final short[] singleParamList          = new short[] {
        Tokens.OPENBRACKET, Tokens.QUESTION, Tokens.CLOSEBRACKET
    };
    static final short[] optionalIntegerParamList = new short[] {
        Tokens.X_OPTION, 3, Tokens.OPENBRACKET, Tokens.X_POS_INTEGER,
        Tokens.CLOSEBRACKET
    };
    static final short[] doubleParamList = new short[] {
        Tokens.OPENBRACKET, Tokens.QUESTION, Tokens.COMMA, Tokens.QUESTION,
        Tokens.CLOSEBRACKET
    };
    static final short[] tripleParamList = new short[] {
        Tokens.OPENBRACKET, Tokens.QUESTION, Tokens.COMMA, Tokens.QUESTION,
        Tokens.COMMA, Tokens.QUESTION, Tokens.CLOSEBRACKET
    };
    static final short[] quadParamList = new short[] {
        Tokens.OPENBRACKET, Tokens.QUESTION, Tokens.COMMA, Tokens.QUESTION,
        Tokens.COMMA, Tokens.QUESTION, Tokens.COMMA, Tokens.QUESTION,
        Tokens.CLOSEBRACKET
    };

    //
    static IntValueHashMap valueFuncMap   = new IntValueHashMap();
    static IntValueHashMap regularFuncMap = new IntValueHashMap();

    static {
        regularFuncMap.put(Tokens.T_POSITION, FUNC_POSITION_CHAR);
        /*
        regularFuncMap.put(Token.T_OCCURENCES_REGEX, FUNC_OCCURENCES_REGEX);
        */
        regularFuncMap.put(Tokens.T_POSITION_REGEX, FUNC_POSITION_REGEX);
        regularFuncMap.put(Tokens.T_EXTRACT, FUNC_EXTRACT);
        regularFuncMap.put(Tokens.T_BIT_LENGTH, FUNC_BIT_LENGTH);
        regularFuncMap.put(Tokens.T_CHAR_LENGTH, FUNC_CHAR_LENGTH);
        regularFuncMap.put(Tokens.T_CHARACTER_LENGTH, FUNC_CHAR_LENGTH);
        regularFuncMap.put(Tokens.T_OCTET_LENGTH, FUNC_OCTET_LENGTH);
        /*
        regularFuncMap.put(Token.T_CARDINALITY, FUNC_CARDINALITY);
        */
        regularFuncMap.put(Tokens.T_ABS, FUNC_ABS);
        regularFuncMap.put(Tokens.T_MOD, FUNC_MOD);
        regularFuncMap.put(Tokens.T_LN, FUNC_LN);
        regularFuncMap.put(Tokens.T_EXP, FUNC_EXP);
        regularFuncMap.put(Tokens.T_POWER, FUNC_POWER);
        regularFuncMap.put(Tokens.T_SQRT, FUNC_SQRT);
        regularFuncMap.put(Tokens.T_FLOOR, FUNC_FLOOR);
        regularFuncMap.put(Tokens.T_CEILING, FUNC_CEILING);
        regularFuncMap.put(Tokens.T_CEIL, FUNC_CEILING);
        regularFuncMap.put(Tokens.T_WIDTH_BUCKET, FUNC_WIDTH_BUCKET);
        regularFuncMap.put(Tokens.T_SUBSTRING, FUNC_SUBSTRING_CHAR);
        /*
        regularFuncMap.put(Token.T_SUBSTRING_REG_EXPR,
                           FUNC_SUBSTRING_REG_EXPR);
        */
        regularFuncMap.put(Tokens.T_SUBSTRING_REGEX, FUNC_SUBSTRING_REGEX);
        regularFuncMap.put(Tokens.T_LOWER, FUNC_FOLD_LOWER);
        regularFuncMap.put(Tokens.T_UPPER, FUNC_FOLD_UPPER);
        /*
        regularFuncMap.put(Token.T_TRANSCODING, FUNC_TRANSCODING);
        regularFuncMap.put(Token.T_TRANSLITERATION, FUNC_TRANSLITERATION);
        regularFuncMap.put(Token.T_TRASLATION,
                           FUNC_REGEX_TRANSLITERATION);
        */
        regularFuncMap.put(Tokens.T_TRIM, FUNC_TRIM_CHAR);
        regularFuncMap.put(Tokens.T_OVERLAY, FUNC_OVERLAY_CHAR);
        /*
        regularFuncMap.put(Token.T_NORMALIZE, FUNC_CHAR_NORMALIZE);
        */
        regularFuncMap.put(Tokens.T_TRIM, FUNC_TRIM_BINARY);
    }

    static {
        valueFuncMap.put(Tokens.T_CURRENT_DATE, FUNC_CURRENT_DATE);
        valueFuncMap.put(Tokens.T_CURRENT_TIME, FUNC_CURRENT_TIME);
        valueFuncMap.put(Tokens.T_CURRENT_TIMESTAMP, FUNC_CURRENT_TIMESTAMP);
        valueFuncMap.put(Tokens.T_LOCALTIME, FUNC_LOCALTIME);
        valueFuncMap.put(Tokens.T_LOCALTIMESTAMP, FUNC_LOCALTIMESTAMP);
        valueFuncMap.put(Tokens.T_CURRENT_CATALOG, FUNC_CURRENT_CATALOG);
        /*
        valueFuncMap.put(Token.T_CURRENT_DEFAULT_TRANSFORM_GROUP,
                FUNC_CURRENT_DEFAULT_TRANSFORM_GROUP);
        */
        valueFuncMap.put(Tokens.T_CURRENT_PATH, FUNC_CURRENT_PATH);
        valueFuncMap.put(Tokens.T_CURRENT_ROLE, FUNC_CURRENT_ROLE);
        valueFuncMap.put(Tokens.T_CURRENT_SCHEMA, FUNC_CURRENT_SCHEMA);
        /*
        valueFuncMap.put(Token.T_CURRENT_TRANSFORM_GROUP_FOR_TYPE,
                FUNC_CURRENT_TRANSFORM_GROUP_FOR_TYPE);
        */
        valueFuncMap.put(Tokens.T_CURRENT_USER, FUNC_CURRENT_USER);
        valueFuncMap.put(Tokens.T_SESSION_USER, FUNC_SESSION_USER);
        valueFuncMap.put(Tokens.T_SYSTEM_USER, FUNC_SYSTEM_USER);
        valueFuncMap.put(Tokens.T_USER, FUNC_USER);
        valueFuncMap.put(Tokens.T_VALUE, FUNC_VALUE);
    }

    //
    int     funcType;
    String  name;
    short[] parseList;
    short[] parseListAlt;
    boolean isValueFunction;
    // A VoltDB extension to control SQL functions,
    // their types and whether they are implemented in VoltDB.
    protected int parameterArg = -1;
    protected String voltDisabled;
    private static String DISABLED_IN_FUNCTIONSQL_CONSTRUCTOR = "SQL Function";
    // End of VoltDB extension

    public static FunctionSQL newSQLFunction(String token,
            CompileContext context) {

        int id = regularFuncMap.get(token, -1);

        if (id == -1) {
            id = valueFuncMap.get(token, -1);
        }

        if (id == -1) {
            return null;
        }

        FunctionSQL function = new FunctionSQL(id);

        if (id == FUNC_VALUE) {
            if (context.currentDomain == null) {
                return null;
            }

            function.dataType = context.currentDomain;
        }

        return function;
    }

    public static boolean isFunction(String token) {
        return isRegularFunction(token) || isValueFunction(token);
    }

    public static boolean isRegularFunction(String token) {
        return regularFuncMap.containsKey(token);
    }

    public static boolean isValueFunction(String token) {
        return valueFuncMap.containsKey(token);
    }

    protected FunctionSQL() {

        super(OpTypes.SQL_FUNCTION);

        nodes = Expression.emptyExpressionArray;
    }

    protected FunctionSQL(int id) {

        this();

        this.funcType = id;

        switch (id) {

            case FUNC_POSITION_CHAR :
            case FUNC_POSITION_BINARY :
                name      = Tokens.T_POSITION;
                parseList = new short[] {
                    Tokens.OPENBRACKET, Tokens.QUESTION, Tokens.IN,
                    Tokens.QUESTION, Tokens.X_OPTION, 5, Tokens.USING,
                    Tokens.X_KEYSET, 2, Tokens.CHARACTERS, Tokens.OCTETS,
                    Tokens.CLOSEBRACKET
                };
                // A VoltDB extension to support more flexible call syntax
                // Allowing commas in the place of the traditional separator
                // keywords "IN" and "USING", because that is more
                // convenient to canonically re-generate.
                parseListAlt = new short[] {
                        Tokens.OPENBRACKET, Tokens.QUESTION, Tokens.COMMA,
                        Tokens.QUESTION, Tokens.X_OPTION, 5, Tokens.COMMA,
                        Tokens.X_KEYSET, 2, Tokens.CHARACTERS, Tokens.OCTETS,
                        Tokens.CLOSEBRACKET
                    };
                // End of VoltDB extension
                break;

            case FUNC_OCCURENCES_REGEX :
            case FUNC_POSITION_REGEX :
                // A VoltDB extension to customize the SQL function set support
                voltDisabled = DISABLED_IN_FUNCTIONSQL_CONSTRUCTOR;
                // End of VoltDB extension
                break;

            case FUNC_EXTRACT :
                name      = Tokens.T_EXTRACT;
                parseList = new short[] {
                    // A VoltDB extension to support more selectors
                    Tokens.OPENBRACKET, Tokens.X_KEYSET, 18, Tokens.YEAR,
                    /* disable 1 line ...
                    Tokens.OPENBRACKET, Tokens.X_KEYSET, 16, Tokens.YEAR,
                    ... disabled 1 line */
                    // End of VoltDB extension
                    Tokens.MONTH, Tokens.DAY, Tokens.HOUR, Tokens.MINUTE,
                    Tokens.SECOND, Tokens.DAY_OF_WEEK, Tokens.WEEK_OF_YEAR,
                    Tokens.QUARTER, Tokens.DAY_OF_YEAR, Tokens.DAY_OF_MONTH,
                    Tokens.DAY_NAME, Tokens.MONTH_NAME,
                    Tokens.SECONDS_MIDNIGHT, Tokens.TIMEZONE_HOUR,
                    // A VoltDB extension to support WEEK, WEEKDAY
                    Tokens.WEEKDAY, Tokens.WEEK,
                    // End of VoltDB extension
                    Tokens.TIMEZONE_MINUTE, Tokens.FROM, Tokens.QUESTION,
                    Tokens.CLOSEBRACKET
                };
                // A VoltDB extension to support more flexible call syntax
                // Allowing commas in the place of the traditional separator
                // keyword "FROM", because that is more
                // convenient to canonically re-generate.
                parseListAlt = new short[] {
                        Tokens.OPENBRACKET, Tokens.X_KEYSET, 18, Tokens.YEAR,
                        Tokens.MONTH, Tokens.DAY, Tokens.HOUR, Tokens.MINUTE,
                        Tokens.SECOND, Tokens.DAY_OF_WEEK, Tokens.WEEK_OF_YEAR,
                        Tokens.QUARTER, Tokens.DAY_OF_YEAR, Tokens.DAY_OF_MONTH,
                        Tokens.DAY_NAME, Tokens.MONTH_NAME,
                        Tokens.SECONDS_MIDNIGHT, Tokens.TIMEZONE_HOUR,
                        Tokens.WEEKDAY, Tokens.WEEK, Tokens.TIMEZONE_MINUTE,
                        Tokens.COMMA, Tokens.QUESTION, Tokens.CLOSEBRACKET
                    };
                // End of VoltDB extension
                break;

            case FUNC_CHAR_LENGTH :
                name      = Tokens.T_CHAR_LENGTH;
                parseList = new short[] {
                    Tokens.OPENBRACKET, Tokens.QUESTION, Tokens.X_OPTION, 5,
                    Tokens.USING, Tokens.X_KEYSET, 2, Tokens.CHARACTERS,
                    Tokens.OCTETS, Tokens.CLOSEBRACKET
                };
                break;

            case FUNC_BIT_LENGTH :
                name      = Tokens.T_BIT_LENGTH;
                parseList = singleParamList;
                // A VoltDB extension to customize the SQL function set support
                voltDisabled = DISABLED_IN_FUNCTIONSQL_CONSTRUCTOR;
                // End of VoltDB extension
                break;

            case FUNC_OCTET_LENGTH :
                name      = Tokens.T_OCTET_LENGTH;
                parseList = singleParamList;
                break;

            case FUNC_CARDINALITY :
                parseList = singleParamList;
                // A VoltDB extension to customize the SQL function set support
                voltDisabled = DISABLED_IN_FUNCTIONSQL_CONSTRUCTOR;
                // End of VoltDB extension
                break;

            case FUNC_ABS :
                name      = Tokens.T_ABS;
                parseList = singleParamList;
                break;

            case FUNC_MOD :
                name      = Tokens.T_MOD;
                parseList = doubleParamList;
                break;

            case FUNC_LN :
                name      = Tokens.T_LN;
                parseList = singleParamList;
                break;

            case FUNC_EXP :
                name      = Tokens.T_EXP;
                parseList = singleParamList;
                break;

            case FUNC_POWER :
                name      = Tokens.T_POWER;
                parseList = doubleParamList;
                break;

            case FUNC_SQRT :
                name      = Tokens.T_SQRT;
                parseList = singleParamList;
                break;

            case FUNC_FLOOR :
                name      = Tokens.T_FLOOR;
                parseList = singleParamList;
                break;

            case FUNC_CEILING :
                name      = Tokens.T_CEILING;
                parseList = singleParamList;
                break;

            case FUNC_WIDTH_BUCKET :
                name      = Tokens.T_WIDTH_BUCKET;
                parseList = quadParamList;
                // A VoltDB extension to customize the SQL function set support
                voltDisabled = DISABLED_IN_FUNCTIONSQL_CONSTRUCTOR;
                // End of VoltDB extension
                break;

            // A VoltDB extension to customize the SQL function set support
            case FUNC_SUBSTRING_BINARY :
                voltDisabled = DISABLED_IN_FUNCTIONSQL_CONSTRUCTOR;
                // $FALL-THROUGH$
            case FUNC_SUBSTRING_CHAR :
            /* disable 2 lines ...
            case FUNC_SUBSTRING_CHAR :
            case FUNC_SUBSTRING_BINARY :
            ... disabled 2 lines */
            // End of VoltDB extension
                name      = Tokens.T_SUBSTRING;
                parseList = new short[] {
                    Tokens.OPENBRACKET, Tokens.QUESTION, Tokens.FROM,
                    Tokens.QUESTION, Tokens.X_OPTION, 2, Tokens.FOR,
                    Tokens.QUESTION, Tokens.X_OPTION, 5, Tokens.USING,
                    Tokens.X_KEYSET, 2, Tokens.CHARACTERS, Tokens.OCTETS,
                    Tokens.CLOSEBRACKET
                };
                parseListAlt = new short[] {
                    Tokens.OPENBRACKET, Tokens.QUESTION, Tokens.COMMA,
                    // A VoltDB extension to make the third parameter optional
                    /* disable 1 line ...
                    Tokens.QUESTION, Tokens.COMMA, Tokens.QUESTION,
                    ... disabled 1 line */
                    Tokens.QUESTION, Tokens.X_OPTION, 2, Tokens.COMMA, Tokens.QUESTION,
                    // End of VoltDB extension
                    Tokens.CLOSEBRACKET
                };
                break;

            /*
            case FUNCTION_SUBSTRING_REG_EXPR :
                break;
            case FUNCTION_SUBSTRING_REGEX :
                break;
            */
            case FUNC_FOLD_LOWER :
                name      = Tokens.T_LOWER;
                parseList = singleParamList;
                break;

            case FUNC_FOLD_UPPER :
                name      = Tokens.T_UPPER;
                parseList = singleParamList;
                break;

            /*
            case FUNCTION_TRANSCODING :
                break;
            case FUNCTION_TRANSLITERATION :
                break;
            case FUNCTION_REGEX_TRANSLITERATION :
                break;
             */
            case FUNC_TRIM_CHAR :
            case FUNC_TRIM_BINARY :
                name      = Tokens.T_TRIM;
                parseList = new short[] {
                    Tokens.OPENBRACKET, Tokens.X_OPTION, 11,    //
                    Tokens.X_OPTION, 5,                         //
                    Tokens.X_KEYSET, 3, Tokens.LEADING, Tokens.TRAILING,
                    Tokens.BOTH,                                //
                    Tokens.X_OPTION, 1, Tokens.QUESTION,        //
                    Tokens.FROM, Tokens.QUESTION, Tokens.CLOSEBRACKET
                };
                // A VoltDB extension to support more flexible call syntax
                // TRIM ( [ LEADING|TRAILING|BOTH ,] value [, value] )
                // This syntax is not standard, but it's "intuitive"
                // and convenient to canonically re-generate.
                parseListAlt = new short[] {
                        Tokens.OPENBRACKET, Tokens.X_OPTION, 6,
                        Tokens.X_KEYSET, 3,
                        Tokens.LEADING, Tokens.TRAILING, Tokens.BOTH,
                        Tokens.COMMA,
                        Tokens.QUESTION,
                        Tokens.X_OPTION, 2, Tokens.COMMA, Tokens.QUESTION,
                        Tokens.CLOSEBRACKET
                    };
                // End of VoltDB extension
                break;

            /*
            case FUNCTION_CHAR_NORMALIZE :
                break;
            */
            // A VoltDB extension to customize the SQL function set support
            case FUNC_OVERLAY_BINARY :
                voltDisabled = DISABLED_IN_FUNCTIONSQL_CONSTRUCTOR;
                // $FALL-THROUGH$
            case FUNC_OVERLAY_CHAR :
            /* disable 2 lines ...
            case FUNC_OVERLAY_CHAR :
            case FUNC_OVERLAY_BINARY :
            ... disabled 2 lines */
            // End of VoltDB extension
                name      = Tokens.T_OVERLAY;
                parseList = new short[] {
                    Tokens.OPENBRACKET, Tokens.QUESTION, Tokens.PLACING,
                    Tokens.QUESTION, Tokens.FROM, Tokens.QUESTION,
                    Tokens.X_OPTION, 2, Tokens.FOR, Tokens.QUESTION,
                    Tokens.X_OPTION, 2, Tokens.USING, Tokens.CHARACTERS,
                    Tokens.CLOSEBRACKET
                };
                // A VoltDB extension to support more flexible call syntax
                // Allowing commas in the place of the traditional separator
                // keywords "FROM", "FOR" and "USING", because that is more
                // convenient to canonically re-generate.
                parseListAlt = new short[] {
                    Tokens.OPENBRACKET, Tokens.QUESTION, Tokens.COMMA,
                    Tokens.QUESTION, Tokens.COMMA, Tokens.QUESTION,
                    Tokens.X_OPTION, 2, Tokens.COMMA, Tokens.QUESTION,
                    Tokens.X_OPTION, 2, Tokens.COMMA, Tokens.CHARACTERS,
                    Tokens.CLOSEBRACKET
                    };
                // End of VoltDB extension
                break;

            case FUNC_CURRENT_CATALOG :
                name            = Tokens.T_CURRENT_CATALOG;
                parseList       = noParamList;
                isValueFunction = true;
                // A VoltDB extension to customize the SQL function set support
                voltDisabled = DISABLED_IN_FUNCTIONSQL_CONSTRUCTOR;
                // End of VoltDB extension
                break;

            /*
            case FUNC_CURRENT_DEFAULT_TRANSFORM_GROUP :
                break;
            case FUNC_CURRENT_PATH :
                break;
            */
            case FUNC_CURRENT_ROLE :
                name            = Tokens.T_CURRENT_ROLE;
                parseList       = noParamList;
                isValueFunction = true;
                // A VoltDB extension to customize the SQL function set support
                voltDisabled = DISABLED_IN_FUNCTIONSQL_CONSTRUCTOR;
                // End of VoltDB extension
                break;

            case FUNC_CURRENT_SCHEMA :
                name            = Tokens.T_CURRENT_SCHEMA;
                parseList       = noParamList;
                isValueFunction = true;
                // A VoltDB extension to customize the SQL function set support
                voltDisabled = DISABLED_IN_FUNCTIONSQL_CONSTRUCTOR;
                // End of VoltDB extension
                break;

            /*
            case FUNC_CURRENT_TRANSFORM_GROUP_FOR_TYPE :
                break;
            */
            case FUNC_CURRENT_USER :
                name            = Tokens.T_CURRENT_USER;
                parseList       = noParamList;
                isValueFunction = true;
                // A VoltDB extension to customize the SQL function set support
                voltDisabled = DISABLED_IN_FUNCTIONSQL_CONSTRUCTOR;
                // End of VoltDB extension
                break;

            case FUNC_SESSION_USER :
                name            = Tokens.T_SESSION_USER;
                parseList       = noParamList;
                isValueFunction = true;
                // A VoltDB extension to customize the SQL function set support
                voltDisabled = DISABLED_IN_FUNCTIONSQL_CONSTRUCTOR;
                // End of VoltDB extension
                break;

            case FUNC_SYSTEM_USER :
                name            = Tokens.T_SYSTEM_USER;
                parseList       = noParamList;
                isValueFunction = true;
                // A VoltDB extension to customize the SQL function set support
                voltDisabled = DISABLED_IN_FUNCTIONSQL_CONSTRUCTOR;
                // End of VoltDB extension
                break;

            case FUNC_USER :
                name            = Tokens.T_USER;
                parseList       = optionalNoParamList;
                isValueFunction = true;
                // A VoltDB extension to customize the SQL function set support
                voltDisabled = DISABLED_IN_FUNCTIONSQL_CONSTRUCTOR;
                // End of VoltDB extension
                break;

            case FUNC_VALUE :
                name            = Tokens.T_VALUE;
                parseList       = noParamList;
                isValueFunction = false;
                // A VoltDB extension to customize the SQL function set support
                voltDisabled = DISABLED_IN_FUNCTIONSQL_CONSTRUCTOR;
                // End of VoltDB extension
                break;

            case FUNC_CURRENT_DATE :
                name            = Tokens.T_CURRENT_DATE;
                parseList       = noParamList;
                isValueFunction = true;
                // A VoltDB extension to customize the SQL function set support
                voltDisabled = DISABLED_IN_FUNCTIONSQL_CONSTRUCTOR;
                // End of VoltDB extension
                break;

            case FUNC_CURRENT_TIME :
                name            = Tokens.T_CURRENT_TIME;
                parseList       = optionalIntegerParamList;
                isValueFunction = true;
                // A VoltDB extension to customize the SQL function set support
                voltDisabled = DISABLED_IN_FUNCTIONSQL_CONSTRUCTOR;
                // End of VoltDB extension
                break;

            case FUNC_CURRENT_TIMESTAMP :
                name            = Tokens.T_CURRENT_TIMESTAMP;
                parseList       = optionalIntegerParamList;
                isValueFunction = true;
                break;

            case FUNC_LOCALTIME :
                name            = Tokens.T_LOCALTIME;
                parseList       = optionalIntegerParamList;
                isValueFunction = true;
                // A VoltDB extension to customize the SQL function set support
                voltDisabled = DISABLED_IN_FUNCTIONSQL_CONSTRUCTOR;
                // End of VoltDB extension
                break;

            case FUNC_LOCALTIMESTAMP :
                name            = Tokens.T_LOCALTIMESTAMP;
                parseList       = optionalIntegerParamList;
                isValueFunction = true;
                // A VoltDB extension to customize the SQL function set support
                voltDisabled = DISABLED_IN_FUNCTIONSQL_CONSTRUCTOR;
                // End of VoltDB extension
                break;

            default :
                throw Error.runtimeError(ErrorCode.U_S0500, "FunctionSQL");
        }
    }

    public void setArguments(Expression[] newNodes) {
        this.nodes = newNodes;
    }

    public Expression getFunctionExpression() {
        return this;
    }

    /**
     * Evaluates and returns this Function in the context of the session.<p>
     */
    public Object getValue(Session session) {

        Object[] data = new Object[nodes.length];

        for (int i = 0; i < nodes.length; i++) {
            Expression e = nodes[i];

            if (e != null) {
                data[i] = e.getValue(session, e.dataType);
            }
        }

        return getValue(session, data);
    }

    Object getValue(Session session, Object[] data) {

        switch (funcType) {

            case FUNC_POSITION_CHAR : {
                if (data[0] == null || data[1] == null) {
                    return null;
                }

                long result =
                    ((CharacterType) nodes[1].dataType).position(
                        session, data[1], data[0], nodes[0].dataType, 0) + 1;

                if (nodes[2] != null
                        && ((Number) nodes[2].valueData).intValue()
                           == Tokens.OCTETS) {
                    result *= 2;
                }

                return ValuePool.getLong(result);
            }
            case FUNC_POSITION_BINARY : {
                if (data[0] == null || data[1] == null) {
                    return null;
                }

                long result =
                    ((BinaryType) nodes[1].dataType).position(
                        session, (BlobData) data[1], (BlobData) data[0],
                        nodes[0].dataType, 0) + 1;

                if (nodes[2] != null
                        && ((Number) nodes[2].valueData).intValue()
                           == Tokens.OCTETS) {
                    result *= 2;
                }

                return ValuePool.getLong(result);
            }
            /*
            case FUNC_OCCURENCES_REGEX :
            case FUNC_POSITION_REGEX :
            */
            case FUNC_EXTRACT : {
                if (data[1] == null) {
                    return null;
                }

                int part = ((Number) nodes[0].valueData).intValue();

                part = DTIType.getFieldNameTypeForToken(part);

                switch (part) {

                    case Types.SQL_INTERVAL_SECOND : {
                        return ((DTIType) nodes[1].dataType).getSecondPart(
                            data[1]);
                    }
                    case DTIType.MONTH_NAME :
                    case DTIType.DAY_NAME : {
                        return ((DateTimeType) nodes[1].dataType)
                            .getPartString(session, data[1], part);
                    }
                    default : {
                        int value =
                            ((DTIType) nodes[1].dataType).getPart(session,
                                data[1], part);

                        return ValuePool.getInt(value);
                    }
                }
            }
            case FUNC_CHAR_LENGTH : {
                if (data[0] == null) {
                    return null;
                }

                long result = ((CharacterType) nodes[0].dataType).size(session,
                    data[0]);

                return ValuePool.getLong(result);
            }
            case FUNC_BIT_LENGTH : {
                if (data[0] == null) {
                    return null;
                }

                long result;

                if (nodes[0].dataType.isBinaryType()) {
                    result = ((BlobData) data[0]).bitLength(session);
                } else {
                    result =
                        16 * ((CharacterType) nodes[0].dataType).size(session,
                            data[0]);
                }

                return ValuePool.getLong(result);
            }
            case FUNC_OCTET_LENGTH : {
                if (data[0] == null) {
                    return null;
                }

                long result;

                if (nodes[0].dataType.isBinaryType()) {
                    result = ((BlobData) data[0]).length(session);
                } else {
                    result =
                        2 * ((CharacterType) nodes[0].dataType).size(session,
                            data[0]);
                }

                return ValuePool.getLong(result);
            }
            /*
            case FUNC_CARDINALITY :
            */
            case FUNC_ABS : {
                if (data[0] == null) {
                    return null;
                }

                return dataType.absolute(data[0]);
            }
            case FUNC_MOD : {
                if (data[0] == null || data[1] == null) {
                    return null;
                }

                // non-integral arguments are accepted with conversion

                /** @todo - check if widening has an effect */
                // A VoltDB extension to customize the SQL function set support
                Object value =
                        ((NumberType) nodes[0].dataType).mod(data[0],
                                data[1]);
                // End of VoltDB extension
                // result type is the same as argList[1]
                return ((NumberType) dataType).convertToTypeLimits(session,
                        value);
            }
            case FUNC_LN : {
                if (data[0] == null) {
                    return null;
                }

                double d = ((Number) data[0]).doubleValue();

                if (d <= 0) {
                    throw Error.error(ErrorCode.X_2201E);
                }

                d = Math.log(d);

                return ValuePool.getDouble(Double.doubleToLongBits(d));
            }
            case FUNC_EXP : {
                if (data[0] == null) {
                    return null;
                }

                double val = Math.exp(((Number) data[0]).doubleValue());
                // A VoltDB extension to tweak compliance with standard sql error handling
                if (Double.isNaN(val) || Double.isInfinite(val)) {
                    throw Error.error(ErrorCode.X_2201F);
                }
                // End of VoltDB extension

                return ValuePool.getDouble(Double.doubleToLongBits(val));
            }
            case FUNC_POWER : {
                if (data[0] == null || data[1] == null) {
                    return null;
                }

                double base     = ((Number) data[0]).doubleValue();
                double exponent = ((Number) data[1]).doubleValue();
                double val;

                // A VoltDB extension to tweak compliance with standard sql error handling
                //VOLTDB's HSQL_BACKEND doesn't object to negative exponents -- why should it?
                /* disable 3 lines ...
                if (exponent < 0) {
                    throw Error.error(ErrorCode.X_2201F);
                }
                ... disabled 2 lines */
                // End of VoltDB extension

                if (base == 0) {
                    if (exponent < 0) {
                        throw Error.error(ErrorCode.X_2201F);
                    } else if (exponent == 0) {
                        val = 1;
                    } else {
                        val = 0;
                    }
                } else {
                    val = Math.pow(base, exponent);
                    // A VoltDB extension to tweak compliance with standard sql error handling
                    if (Double.isNaN(val) || Double.isInfinite(val)) {
                        throw Error.error(ErrorCode.X_2201F);
                    }
                    // End of VoltDB extension
                }

                return ValuePool.getDouble(Double.doubleToLongBits(val));
            }
            case FUNC_SQRT : {
                if (data[0] == null) {
                    return null;
                }

                double val = Math.sqrt(((Number) data[0]).doubleValue());
                // A VoltDB extension to tweak compliance with standard sql error handling
                if (Double.isNaN(val) || Double.isInfinite(val)) {
                    throw Error.error(ErrorCode.X_2201F);
                }
                // End of VoltDB extension

                return ValuePool.getDouble(Double.doubleToLongBits(val));
            }
            case FUNC_FLOOR : {
                if (data[0] == null) {
                    return null;
                }

                return ((NumberType) dataType).floor(data[0]);
            }
            case FUNC_CEILING : {
                if (data[0] == null) {
                    return null;
                }

                return ((NumberType) dataType).ceiling(data[0]);
            }
            case FUNC_WIDTH_BUCKET : {
                return null;
            }
            case FUNC_SUBSTRING_CHAR : {
                if (data[0] == null || data[1] == null) {
                    return null;
                }

                Object value;

                value = Type.SQL_BIGINT.convertToType(session, data[1],
                                                      nodes[1].dataType);

                long offset = ((Number) value).longValue() - 1;
                long length = 0;

                // A VoltDB extension to make the third parameter optional and ignored vs. broken and disabled
                /* disable 1 line ...
                if (nodes[2] != null) {
                ... disabled 1 line */
                if (nodes.length > 2 && nodes[2] != null) {
                // End of VoltDB extension
                    if (data[2] == null) {
                        return null;
                    }

                    value = Type.SQL_BIGINT.convertToType(session, data[2],
                                                          nodes[2].dataType);
                    length = ((Number) value).longValue();
                }

                // A VoltDB extension to make the fourth parameter optional and ignored vs. broken and disabled
                /* disable 9 lines ...
                if (nodes[3] != null
                        && ((Number) nodes[2].valueData).intValue()
                           == Tokens.OCTETS) {

                    // not clear what the rules on USING OCTECTS are with UTF
                }

                return ((CharacterType) dataType).substring(session, data[0],
                        offset, length, nodes[2] != null, false);
                ... disabled 9 lines */

                return ((CharacterType) dataType).substring(session, data[0],
                        offset, length, (nodes.length > 2 && nodes[2] != null), false);
                // End of VoltDB extension
            }
            /*
            case FUNCTION_SUBSTRING_REG_EXPR :
                break;
            case FUNCTION_SUBSTRING_REGEX :
                break;
            */
            case FUNC_FOLD_LOWER :
                if (data[0] == null) {
                    return null;
                }

                return ((CharacterType) dataType).lower(session, data[0]);

            case FUNC_FOLD_UPPER :
                if (data[0] == null) {
                    return null;
                }

                return ((CharacterType) dataType).upper(session, data[0]);

            /*
            case FUNCTION_TRANSCODING :
                break;
            case FUNCTION_TRANSLITERATION :
                break;
            case FUNCTION_REGEX_TRANSLITERATION :
                break;
             */
            case FUNC_TRIM_CHAR : {
                if (data[1] == null || data[2] == null) {
                    return null;
                }

                boolean leading  = false;
                boolean trailing = false;

                switch (((Number) nodes[0].valueData).intValue()) {

                    case Tokens.BOTH :
                        leading = trailing = true;
                        break;

                    case Tokens.LEADING :
                        leading = true;
                        break;

                    case Tokens.TRAILING :
                        trailing = true;
                        break;

                    default :
                        throw Error.runtimeError(ErrorCode.U_S0500,
                                                 "FunctionSQL");
                }

                String string = (String) data[1];

                if (string.length() != 1) {
                    throw Error.error(ErrorCode.X_22027);
                }

                int character = string.charAt(0);

                return ((CharacterType) dataType).trim(session, data[2],
                                                       character, leading,
                                                       trailing);
            }
            case FUNC_OVERLAY_CHAR : {
                if (data[0] == null || data[1] == null || data[2] == null) {
                    return null;
                }

                Object value;

                value = Type.SQL_BIGINT.convertToType(session, data[2],
                                                      nodes[2].dataType);

                long offset = ((Number) value).longValue() - 1;
                long length = 0;

                if (nodes[3] != null) {
                    if (data[3] == null) {
                        return null;
                    }

                    value = Type.SQL_BIGINT.convertToType(session, data[3],
                                                          nodes[3].dataType);
                    length = ((Number) value).longValue();
                }

                return ((CharacterType) dataType).overlay(null, data[0],
                        data[1], offset, length, nodes[3] != null);
            }
            /*
            case FUNCTION_CHAR_NORMALIZE :
                break;
            */
            case FUNC_SUBSTRING_BINARY : {
                if (data[0] == null || data[1] == null) {
                    return null;
                }

                Object value;

                value = Type.SQL_BIGINT.convertToType(session, data[1],
                                                      nodes[1].dataType);

                long offset = ((Number) value).longValue() - 1;
                long length = 0;

                if (nodes[2] != null) {
                    if (data[2] == null) {
                        return null;
                    }

                    value = Type.SQL_BIGINT.convertToType(session, data[2],
                                                          nodes[2].dataType);
                    length = ((Number) value).intValue();
                }

                return ((BinaryType) dataType).substring(session,
                        (BlobData) data[0], offset, length, nodes[2] != null);
            }
            case FUNC_TRIM_BINARY : {
                if (data[1] == null || data[2] == null) {
                    return null;
                }

                boolean leading  = false;
                boolean trailing = false;
                int     spec     = ((Number) nodes[0].valueData).intValue();

                switch (spec) {

                    case Tokens.BOTH :
                        leading = trailing = true;
                        break;

                    case Tokens.LEADING :
                        leading = true;
                        break;

                    case Tokens.TRAILING :
                        trailing = true;
                        break;

                    default :
                        throw Error.runtimeError(ErrorCode.U_S0500,
                                                 "FunctionSQL");
                }

                BlobData string = (BlobData) data[1];

                if (string.length(session) != 1) {
                    throw Error.error(ErrorCode.X_22027);
                }

                byte[] bytes = string.getBytes();

                return ((BinaryType) dataType).trim(session,
                                                    (BlobData) data[3],
                                                    bytes[0], leading,
                                                    trailing);
            }
            case FUNC_OVERLAY_BINARY : {
                if (data[0] == null || data[1] == null || data[2] == null) {
                    return null;
                }

                Object value;

                value = Type.SQL_BIGINT.convertToType(session, data[2],
                                                      nodes[2].dataType);

                long offset = ((Number) value).longValue() - 1;
                long length = 0;

                if (nodes[3] != null) {
                    if (data[3] == null) {
                        return null;
                    }

                    value = Type.SQL_BIGINT.convertToType(session, data[3],
                                                          nodes[3].dataType);
                    length = ((Number) value).longValue();
                }

                return ((BinaryType) dataType).overlay(session,
                                                       (BlobData) data[0],
                                                       (BlobData) data[1],
                                                       offset, length,
                                                       nodes[3] != null);
            }
            case FUNC_CURRENT_CATALOG :
                return session.database.getCatalogName().name;

            /*
            case FUNC_CURRENT_DEFAULT_TRANSFORM_GROUP :
            case FUNC_CURRENT_PATH :
            */
            case FUNC_CURRENT_ROLE :
                return null;

            case FUNC_CURRENT_SCHEMA :
                return session.currentSchema.name;

            /*
            case FUNC_CURRENT_TRANSFORM_GROUP_FOR_TYPE :
            */
            case FUNC_CURRENT_USER :
                return session.getGrantee().getNameString();

            case FUNC_SESSION_USER :
                return session.getGrantee().getNameString();

            case FUNC_SYSTEM_USER :
                return session.getGrantee().getNameString();

            case FUNC_USER :
                return session.getGrantee().getNameString();

            case FUNC_VALUE :
                return session.sessionData.currentValue;

            case FUNC_CURRENT_DATE :
                return session.getCurrentDate();

            case FUNC_CURRENT_TIME :
                return dataType.convertToTypeLimits(
                    session, session.getCurrentTime(true));

            case FUNC_CURRENT_TIMESTAMP :
                return dataType.convertToTypeLimits(
                    session, session.getCurrentTimestamp(true));

            case FUNC_LOCALTIME :
                return dataType.convertToTypeLimits(
                    session, session.getCurrentTime(false));

            case FUNC_LOCALTIMESTAMP :
                return dataType.convertToTypeLimits(
                    session, session.getCurrentTimestamp(false));

            default :
                throw Error.runtimeError(ErrorCode.U_S0500, "FunctionSQL");
        }
    }

    public void resolveTypes(Session session, Expression parent) {

        for (int i = 0; i < nodes.length; i++) {
            if (nodes[i] != null) {
                nodes[i].resolveTypes(session, this);
            }
        }

        switch (funcType) {

            case FUNC_POSITION_CHAR :
            case FUNC_POSITION_BINARY : {
                if (nodes[0].dataType == null) {
                    if (nodes[1].dataType == null) {
                        throw Error.error(ErrorCode.X_42567);
                    }

                    if (nodes[1].dataType.typeCode == Types.SQL_CLOB
                            || nodes[1].dataType.isBinaryType()) {
                        nodes[0].dataType = nodes[1].dataType;
                    } else {
                        nodes[0].dataType = Type.SQL_VARCHAR_DEFAULT;
                    }
                }

                if (nodes[1].dataType == null) {
                    if (nodes[0].dataType.typeCode == Types.SQL_CLOB
                            || nodes[0].dataType.isBinaryType()) {
                        nodes[1].dataType = nodes[0].dataType;
                    } else {
                        nodes[1].dataType = Type.SQL_VARCHAR_DEFAULT;
                    }
                }

                if (nodes[0].dataType.isCharacterType()
                        && nodes[1].dataType.isCharacterType()) {
                    funcType = FUNC_POSITION_CHAR;
                } else if (nodes[0].dataType.isBinaryType()
                           && nodes[1].dataType.isBinaryType()) {
                    if (nodes[0].dataType.isBitType()
                            || nodes[1].dataType.isBitType()) {
                        throw Error.error(ErrorCode.X_42565);
                    }

                    funcType = FUNC_POSITION_BINARY;
                } else {
                    throw Error.error(ErrorCode.X_42565);
                }

                dataType = Type.SQL_BIGINT;

                break;
            }
            /*
            case FUNC_OCCURENCES_REGEX :
            case FUNC_POSITION_REGEX :
            */
            case FUNC_EXTRACT : {
                if (nodes[1].dataType == null) {
                    throw Error.error(ErrorCode.X_42567);
                }

                if (!nodes[1].dataType.isDateTimeType()
                        && !nodes[1].dataType.isIntervalType()) {
                    throw Error.error(ErrorCode.X_42565);
                }

                int     part = ((Number) nodes[0].valueData).intValue();
                DTIType type = (DTIType) nodes[1].dataType;

                part     = DTIType.getFieldNameTypeForToken(part);
                dataType = type.getExtractType(part);

                break;
            }
            case FUNC_BIT_LENGTH : {
                if (nodes[0].dataType == null) {
                    nodes[0].dataType = Type.SQL_BIT_VARYING_MAX_LENGTH;
                }

                if (!nodes[0].dataType.isCharacterType()
                        && !nodes[0].dataType.isBinaryType()) {
                    throw Error.error(ErrorCode.X_42565);
                }

                dataType = Type.SQL_BIGINT;

                break;
            }
            case FUNC_CHAR_LENGTH :
            case FUNC_OCTET_LENGTH : {
                if (nodes[0].dataType == null) {
                    nodes[0].dataType = Type.SQL_VARCHAR_DEFAULT;
                }
                else if (!nodes[0].dataType.isCharacterType() &&
                             ((funcType == FUNC_CHAR_LENGTH) ||
                              (!nodes[0].dataType.isBinaryType() && (funcType == FUNC_OCTET_LENGTH)))) {
                    throw Error.error(ErrorCode.X_42565);
                }

                dataType = Type.SQL_BIGINT;

                break;
            }
            case FUNC_CARDINALITY : {
                dataType = Type.SQL_BIGINT;

                break;
            }
            case FUNC_MOD : {
                if (nodes[0].dataType == null) {
                    nodes[1].dataType = nodes[0].dataType;
                }

                if (nodes[1].dataType == null) {
                    nodes[0].dataType = nodes[1].dataType;
                }

                if (nodes[0].dataType == null) {
                    throw Error.error(ErrorCode.X_42567);
                }

                if (!nodes[0].dataType.isNumberType()
                        || !nodes[1].dataType.isNumberType()) {
                    throw Error.error(ErrorCode.X_42565);
                }
                // A VoltDB extension
                if (!nodes[0].dataType.isIntegralType() || !nodes[1].dataType.isIntegralType()) {
                    throw new RuntimeException("unsupported non-integral type for SQL MOD function");
                }
                // End of VoltDB extension

                nodes[0].dataType =
                    ((NumberType) nodes[0].dataType).getIntegralType();
                nodes[1].dataType =
                    ((NumberType) nodes[1].dataType).getIntegralType();
                dataType = nodes[1].dataType;
                // A VoltDB extension to customize the SQL function set support
                parameterArg = 1;
                // End of VoltDB extension

                break;
            }
            case FUNC_POWER : {
                if (nodes[0].dataType == null) {
                    // A VoltDB extension to customize the SQL function set support
                    // VoltDB swapped out this odd propagation of nulls.
                    // VoltDB simply gives missing types the benefit of the doubt.
                    nodes[0].dataType = Type.SQL_DOUBLE;
                    // For VoltDB, the retest for null below is now redundant.
                    /* disable 1 line ...
                    nodes[1].dataType = nodes[0].dataType;
                    ... disabled 1 line */
                    // End of VoltDB extension
                }

                if (nodes[1].dataType == null) {
                    // VoltDB swapped out this odd propagation of nulls.
                    // ORIGINAL HSQL CODE: nodes[0].dataType = nodes[1].dataType;
                    // VoltDB simply gives missing types the benefit of the doubt.
                    nodes[1].dataType = Type.SQL_DOUBLE;
                    // A VoltDB extension to customize the SQL function set support
                    // VoltDB swapped out this odd propagation of nulls.
                    /* disable 1 line ...
                    nodes[0].dataType = nodes[1].dataType;
                    ... disabled 1 line */
                    // End of VoltDB extension
                }

                if (nodes[0].dataType == null) {
                    throw Error.error(ErrorCode.X_42567);
                }

                if (!nodes[0].dataType.isNumberType()
                        || !nodes[1].dataType.isNumberType()) {
                    throw Error.error(ErrorCode.X_42565);
                }

                nodes[0].dataType = Type.SQL_DOUBLE;
                nodes[1].dataType = Type.SQL_DOUBLE;
                dataType          = Type.SQL_DOUBLE;

                break;
            }
            case FUNC_LN :
            case FUNC_EXP :
            case FUNC_SQRT : {
                if (nodes[0].dataType == null) {
                    nodes[0].dataType = Type.SQL_DOUBLE;
                }

                if (!nodes[0].dataType.isNumberType()) {
                    throw Error.error(ErrorCode.X_42565);
                }

                nodes[0].dataType = Type.SQL_DOUBLE;
                dataType          = Type.SQL_DOUBLE;

                break;
            }
            case FUNC_ABS :
                if (nodes[0].dataType != null
                        && nodes[0].dataType.isIntervalType()) {
                    dataType = nodes[0].dataType;
                    // A VoltDB extension to customize the SQL function set support
                    parameterArg = 0;
                    // End of VoltDB extension

                    break;
                }

            // $FALL-THROUGH$
            case FUNC_FLOOR :
            case FUNC_CEILING : {
                if (nodes[0].dataType == null) {
                    nodes[0].dataType = Type.SQL_DOUBLE;
                }

                if (!nodes[0].dataType.isNumberType()) {
                    throw Error.error(ErrorCode.X_42565);
                }

                dataType = nodes[0].dataType;
                // A VoltDB extension to customize the SQL function set support
                parameterArg = 0;
                // End of VoltDB extension

                break;
            }
            case FUNC_WIDTH_BUCKET : {
                if (nodes[0].dataType == null || nodes[1].dataType == null
                        || nodes[2].dataType == null
                        || nodes[3].dataType == null) {
                    throw Error.error(ErrorCode.X_42567);
                }

                if (!nodes[0].dataType.isNumberType()
                        || !nodes[1].dataType.isNumberType()
                        || !nodes[2].dataType.isNumberType()
                        || !nodes[3].dataType.isIntegralType()) {
                    throw Error.error(ErrorCode.X_42565);
                }

                dataType = nodes[3].dataType;
                // A VoltDB extension to customize the SQL function set support
                parameterArg = 3;
                // End of VoltDB extension

                break;
            }
            case FUNC_SUBSTRING_CHAR :
            case FUNC_SUBSTRING_BINARY : {
                if (nodes[0].dataType == null) {

                    // in 20.6 parameter not allowed as type cannot be determined as binary or char
                    throw Error.error(ErrorCode.X_42567);
                }

                if (nodes[1].dataType == null) {
                    nodes[1].dataType = NumberType.SQL_NUMERIC_DEFAULT_INT;
                }

                if (!nodes[1].dataType.isNumberType()) {
                    throw Error.error(ErrorCode.X_42565);
                }

                // A VoltDB extension to make the third parameter optional
                /* disable 1 line ...
                if (nodes[2] != null) {
                ... disabled 1 line */
                if (nodes.length > 2 && nodes[2] != null) {
                // End of VoltDB extension
                    if (nodes[2].dataType == null) {
                        nodes[2].dataType = NumberType.SQL_NUMERIC_DEFAULT_INT;
                    }

                    if (!nodes[2].dataType.isNumberType()) {
                        throw Error.error(ErrorCode.X_42565);
                    }

                    nodes[2].dataType =
                        ((NumberType) nodes[2].dataType).getIntegralType();
                }

                dataType = nodes[0].dataType;
                // A VoltDB extension to customize the SQL function set support
                parameterArg = 0;
                // End of VoltDB extension

                if (dataType.isCharacterType()) {
                    funcType = FUNC_SUBSTRING_CHAR;

                    if (dataType.typeCode == Types.SQL_CHAR) {
                        dataType =
                            CharacterType.getCharacterType(Types.SQL_VARCHAR,
                                                           dataType.precision);
                    }
                } else if (dataType.isBinaryType()) {
                    funcType = FUNC_SUBSTRING_BINARY;
                } else {
                    throw Error.error(ErrorCode.X_42565);
                }

                if (nodes.length > 3 && nodes[3] != null) {

                    // always boolean constant if defined
                }

                break;
            }
            /*
            case FUNCTION_SUBSTRING_REG_EXPR :
                break;
            case FUNCTION_SUBSTRING_REGEX :
                break;
            */
            case FUNC_FOLD_LOWER :
            case FUNC_FOLD_UPPER :
                if (nodes[0].dataType == null) {
                    throw Error.error(ErrorCode.X_42567);
                }

                dataType = nodes[0].dataType;
                // A VoltDB extension to customize the SQL function set support
                parameterArg = 0;
                // End of VoltDB extension

                if (!dataType.isCharacterType()) {
                    throw Error.error(ErrorCode.X_42565);
                }
                break;

            /*
            case FUNCTION_TRANSCODING :
                break;
            case FUNCTION_TRANSLITERATION :
                break;
            case FUNCTION_REGEX_TRANSLITERATION :
                break;
             */
            case FUNC_TRIM_CHAR :
            case FUNC_TRIM_BINARY :
                if (nodes[0] == null) {
                    nodes[0] =
                        new ExpressionValue(ValuePool.getInt(Tokens.BOTH),
                                            Type.SQL_INTEGER);
                }

                // A VoltDB extension to support more flexible call syntax.
                // When using comma separators, one string argument may
                // have been provided. It is syntactically the first string
                // argument so the second defaults to null.
                // However, the intent is for the FIRST argument to be the
                // optional one, NOT the SECOND. So, swap the two.
                // This leaves the first string argument null to be replaced
                // with the default value ' '.
                if (nodes[2] == null) {
                	nodes[2] = nodes[1];
                	nodes[1] = null;
                }

                // End of VoltDB extension
                if (nodes[2].dataType == null) {
                    throw Error.error(ErrorCode.X_42567);
                }

                dataType = nodes[2].dataType;

                if (dataType.isCharacterType()) {
                    funcType = FUNC_TRIM_CHAR;

                    if (dataType.typeCode == Types.SQL_CHAR) {
                        dataType =
                            CharacterType.getCharacterType(Types.SQL_VARCHAR,
                                                           dataType.precision);
                    }

                    if (nodes[1] == null) {
                        nodes[1] = new ExpressionValue(" ", Type.SQL_CHAR);
                    }
                    // A VoltDB extension to customize the SQL function set support
                    else if (nodes[1].dataType != Type.SQL_CHAR) {
                        nodes[1].dataType = Type.SQL_CHAR;
                    }
                    // End of VoltDB extension
                } else if (dataType.isBinaryType()) {
                    funcType = FUNC_TRIM_BINARY;

                    if (nodes[1] == null) {
                        nodes[1] = new ExpressionValue(
                            new BinaryData(new byte[]{ 0 }, false),
                            Type.SQL_BINARY);
                    }
                } else {
                    throw Error.error(ErrorCode.X_42565);
                }
                break;

            case FUNC_OVERLAY_CHAR :
            case FUNC_OVERLAY_BINARY : {
                if (nodes[0].dataType == null) {
                    if (nodes[1].dataType == null) {
                        throw Error.error(ErrorCode.X_42567);
                    }

                    if (nodes[1].dataType.typeCode == Types.SQL_CLOB
                            || nodes[1].dataType.isBinaryType()) {
                        nodes[0].dataType = nodes[1].dataType;
                    } else {
                        nodes[0].dataType = Type.SQL_VARCHAR_DEFAULT;
                    }
                }

                if (nodes[1].dataType == null) {
                    if (nodes[0].dataType.typeCode == Types.SQL_CLOB
                            || nodes[0].dataType.isBinaryType()) {
                        nodes[1].dataType = nodes[0].dataType;
                    } else {
                        nodes[1].dataType = Type.SQL_VARCHAR_DEFAULT;
                    }
                }

                if (nodes[0].dataType.isCharacterType()
                        && nodes[1].dataType.isCharacterType()) {
                    funcType = FUNC_OVERLAY_CHAR;

                    if (nodes[0].dataType.typeCode == Types.SQL_CLOB
                            || nodes[1].dataType.typeCode == Types.SQL_CLOB) {
                        dataType = CharacterType.getCharacterType(
                            Types.SQL_CLOB,
                            nodes[0].dataType.precision
                            + nodes[1].dataType.precision);
                    } else {
                        dataType = CharacterType.getCharacterType(
                            Types.SQL_VARCHAR,
                            nodes[0].dataType.precision
                            + nodes[1].dataType.precision);
                    }
                } else if (nodes[0].dataType.isBinaryType()
                           && nodes[1].dataType.isBinaryType()) {
                    funcType = FUNC_OVERLAY_BINARY;

                    if (nodes[0].dataType.typeCode == Types.SQL_BLOB
                            || nodes[1].dataType.typeCode == Types.SQL_BLOB) {
                        dataType = BinaryType.getBinaryType(
                            Types.SQL_BLOB,
                            nodes[0].dataType.precision
                            + nodes[1].dataType.precision);
                    } else {
                        dataType = BinaryType.getBinaryType(
                            Types.SQL_VARBINARY,
                            nodes[0].dataType.precision
                            + nodes[1].dataType.precision);
                    }
                } else {
                    throw Error.error(ErrorCode.X_42565);
                }
                // A VoltDB extension to customize the SQL function set support
                parameterArg = 0;
                // End of VoltDB extension

                if (nodes[2].dataType == null) {
                    nodes[2].dataType = NumberType.SQL_NUMERIC_DEFAULT_INT;
                }

                if (!nodes[2].dataType.isNumberType()) {
                    throw Error.error(ErrorCode.X_42565);
                }

                nodes[2].dataType =
                    ((NumberType) nodes[2].dataType).getIntegralType();

                if (nodes[3] != null) {
                    if (nodes[3].dataType == null) {
                        nodes[3].dataType = NumberType.SQL_NUMERIC_DEFAULT_INT;
                    }

                    if (!nodes[3].dataType.isNumberType()) {
                        throw Error.error(ErrorCode.X_42565);
                    }

                    nodes[3].dataType =
                        ((NumberType) nodes[3].dataType).getIntegralType();
                }

                break;
            }
            /*
            case FUNCTION_CHAR_NORMALIZE :
                break;
            */
            case FUNC_CURRENT_CATALOG :
            case FUNC_CURRENT_DEFAULT_TRANSFORM_GROUP :
            case FUNC_CURRENT_PATH :
            case FUNC_CURRENT_ROLE :
            case FUNC_CURRENT_SCHEMA :
            case FUNC_CURRENT_TRANSFORM_GROUP_FOR_TYPE :
            case FUNC_CURRENT_USER :
            case FUNC_SESSION_USER :
            case FUNC_SYSTEM_USER :
            case FUNC_USER :
                dataType = SqlInvariants.SQL_IDENTIFIER;
                break;

            case FUNC_VALUE :
                break;

            case FUNC_CURRENT_DATE :
                dataType = CharacterType.SQL_DATE;
                break;

            case FUNC_CURRENT_TIME : {
                int precision = DateTimeType.defaultTimeFractionPrecision;

                if (nodes[0] != null) {
                    precision = ((Integer) nodes[0].valueData).intValue();
                }

                dataType =
                    DateTimeType.getDateTimeType(Types.SQL_TIME_WITH_TIME_ZONE,
                                                 precision);

                break;
            }
            case FUNC_CURRENT_TIMESTAMP : {
                // A VoltDB extension to disable TIME ZONE support
                dataType = Type.SQL_TIMESTAMP;
                /* disable 8 lines ...
                int precision = DateTimeType.defaultTimestampFractionPrecision;

                if (nodes[0] != null) {
                    precision = ((Integer) nodes[0].valueData).intValue();
                }

                dataType = DateTimeType.getDateTimeType(
                    Types.SQL_TIMESTAMP_WITH_TIME_ZONE, precision);
                ... disabled 1 line */
                // End of VoltDB extension

                break;
            }
            case FUNC_LOCALTIME : {
                int precision = DateTimeType.defaultTimeFractionPrecision;

                if (nodes.length > 0 && nodes[0] != null) {
                    precision = ((Integer) nodes[0].valueData).intValue();
                }

                dataType = DateTimeType.getDateTimeType(Types.SQL_TIME,
                        precision);

                break;
            }
            case FUNC_LOCALTIMESTAMP : {
                int precision = DateTimeType.defaultTimestampFractionPrecision;

                if (nodes[0] != null) {
                    precision = ((Integer) nodes[0].valueData).intValue();
                }

                dataType = DateTimeType.getDateTimeType(Types.SQL_TIMESTAMP,
                        precision);

                break;
            }
            default :
                throw Error.runtimeError(ErrorCode.U_S0500, "FunctionSQL");
        }
    }

    public String getSQL() {

        StringBuffer sb = new StringBuffer();

        switch (funcType) {

            case FUNC_POSITION_CHAR :
            case FUNC_POSITION_BINARY : {
                sb.append(Tokens.T_POSITION).append('(')                 //
                    .append(nodes[0].getSQL()).append(' ')               //
                    .append(Tokens.T_IN).append(' ')                     //
                    .append(nodes[1].getSQL());

                if (nodes[2] != null
                        && Boolean.TRUE.equals(nodes[2].valueData)) {
                    sb.append(' ').append(Tokens.T_USING).append(' ').append(
                        Tokens.T_OCTETS);
                }

                sb.append(')');

                break;
            }
            case FUNC_OCCURENCES_REGEX :
                break;

            case FUNC_POSITION_REGEX :
                break;

            case FUNC_EXTRACT : {
                int type = ((Integer) nodes[0].valueData).intValue();

                type = DTIType.getFieldNameTypeForToken(type);

                String token = DTIType.getFieldNameTokenForType(type);

                sb.append(Tokens.T_EXTRACT).append('(').append(token)    //
                    .append(' ').append(Tokens.T_FROM).append(' ')       //
                    .append(nodes[1].getSQL()).append(')');

                break;
            }
            case FUNC_CHAR_LENGTH : {
                sb.append(Tokens.T_CHAR_LENGTH).append('(')              //
                    .append(nodes[0].getSQL()).append(')');

                break;
            }
            case FUNC_BIT_LENGTH : {
                sb.append(Tokens.T_BIT_LENGTH).append('(')               //
                    .append(nodes[0].getSQL()).append(')');

                break;
            }
            case FUNC_OCTET_LENGTH : {
                sb.append(Tokens.T_OCTET_LENGTH).append('(')             //
                    .append(nodes[0].getSQL()).append(')');

                break;
            }
            /*
            case FUNC_CARDINALITY :{
                buf.append(Token.T_CARDINALITY).append('(').append(
                    argList[0].getSQL()).append(')');

                break;
            }
            */
            case FUNC_ABS : {
                sb.append(Tokens.T_ABS).append('(')                      //
                    .append(nodes[0].getSQL()).append(')');

                break;
            }
            case FUNC_MOD : {
                sb.append(Tokens.T_MOD).append('(')                      //
                    .append(nodes[0].getSQL()).append(',')               //
                    .append(nodes[1].getSQL()).append(')');

                break;
            }
            case FUNC_LN : {
                sb.append(Tokens.T_LN).append('(')                       //
                    .append(nodes[0].getSQL()).append(')');

                break;
            }
            case FUNC_EXP : {
                sb.append(Tokens.T_EXP).append('(')                      //
                    .append(nodes[0].getSQL()).append(')');

                break;
            }
            case FUNC_POWER : {
                sb.append(Tokens.T_POWER).append('(')                    //
                    .append(nodes[0].getSQL()).append(',')               //
                    .append(nodes[1].getSQL()).append(')');

                break;
            }
            case FUNC_SQRT : {
                sb.append(Tokens.T_SQRT).append('(')                     //
                    .append(nodes[0].getSQL()).append(')');

                break;
            }
            case FUNC_FLOOR : {
                sb.append(Tokens.T_FLOOR).append('(')                    //
                    .append(nodes[0].getSQL()).append(')');

                break;
            }
            case FUNC_CEILING : {
                sb.append(Tokens.T_CEILING).append('(').                 //
                    append(nodes[0].getSQL()).append(')');

                break;
            }
            case FUNC_WIDTH_BUCKET : {
                sb.append(Tokens.T_WIDTH_BUCKET).append('(')             //
                    .append(nodes[0].getSQL()).append(',')               //
                    .append(nodes[1].getSQL()).append(',')               //
                    .append(nodes[2].getSQL()).append(',')               //
                    .append(nodes[3].getSQL()).append(')');

                break;
            }
            case FUNC_SUBSTRING_CHAR :
            case FUNC_SUBSTRING_BINARY :
                sb.append(Tokens.T_SUBSTRING).append('(')                //
                    .append(nodes[0].getSQL()).append(' ')               //
                    .append(Tokens.T_FROM).append(' ')                   //
                    .append(nodes[1].getSQL());

                if (nodes[2] != null) {
                    sb.append(' ').append(Tokens.T_FOR).append(' ')      //
                        .append(nodes[2].getSQL());
                }

                if (nodes.length > 3 && nodes[3] != null) {
                    if (Boolean.TRUE.equals(nodes[3].valueData)) {
                        sb.append(' ').append(Tokens.T_USING).append(
                            ' ').append(Tokens.T_OCTETS);
                    }
                }

                sb.append(')');
                break;

            /*
            case FUNCTION_SUBSTRING_REGEX :
                break;
            */
            case FUNC_FOLD_LOWER :
                sb.append(Tokens.T_LOWER).append('(').append(
                    nodes[0].getSQL()).append(')');
                break;

            case FUNC_FOLD_UPPER :
                sb.append(Tokens.T_UPPER).append('(').append(
                    nodes[0].getSQL()).append(')');
                break;

            /*
            case FUNCTION_TRANSCODING :
                break;
            case FUNCTION_TRANSLITERATION :
                break;
            case FUNCTION_REGEX_TRANSLITERATION :
                break;
             */
            case FUNC_OVERLAY_CHAR :
            case FUNC_OVERLAY_BINARY :
                sb.append(Tokens.T_OVERLAY).append('(')                  //
                    .append(nodes[0].getSQL()).append(' ')               //
                    .append(Tokens.T_PLACING).append(' ')                //
                    .append(nodes[1].getSQL()).append(' ')               //
                    .append(Tokens.T_FROM).append(' ')                   //
                    .append(nodes[2].getSQL());

    // A VoltDB extension to control SQL functions,
    // their types and whether they are implemented in VoltDB.
                if (nodes.length > 3)
    // End VoltDB extension
                if (nodes[3] != null) {
                    sb.append(' ').append(Tokens.T_FOR).append(' ').append(
                        nodes[3].getSQL());
                }

    // A VoltDB extension to control SQL functions,
    // their types and whether they are implemented in VoltDB.
                if (nodes.length > 4)
    // End VoltDB extension
                if (nodes[4] != null) {
                    if (Boolean.TRUE.equals(nodes[4].valueData)) {
                        sb.append(' ').append(Tokens.T_USING).append(
                            ' ').append(Tokens.T_OCTETS);
                    }
                }

                sb.append(')');
                break;

            /*
            case FUNCTION_NORMALIZE :
                break;
            */
            case FUNC_TRIM_CHAR :
            case FUNC_TRIM_BINARY :
                String spec = null;

                switch (((Number) nodes[0].valueData).intValue()) {

                    case Tokens.BOTH :
                        spec = Tokens.T_BOTH;
                        break;

                    case Tokens.LEADING :
                        spec = Tokens.T_LEADING;
                        break;

                    case Tokens.TRAILING :
                        spec = Tokens.T_TRAILING;
                        break;
                }

                sb.append(Tokens.T_TRIM).append('(')                     //
                    .append(spec).append(' ')                            //
                    .append(nodes[1].getSQL()).append(' ')               //
                    .append(Tokens.T_FROM).append(' ')                   //
                    .append(nodes[2].getSQL()).append(')');
                break;

            case FUNC_CURRENT_CATALOG :
            case FUNC_CURRENT_DEFAULT_TRANSFORM_GROUP :
            case FUNC_CURRENT_PATH :
            case FUNC_CURRENT_ROLE :
            case FUNC_CURRENT_SCHEMA :
            case FUNC_CURRENT_TRANSFORM_GROUP_FOR_TYPE :
            case FUNC_CURRENT_USER :
            case FUNC_SESSION_USER :
            case FUNC_SYSTEM_USER :
            case FUNC_USER :
            case FUNC_CURRENT_DATE :
            case FUNC_VALUE :
                return name;

            case FUNC_LOCALTIME :
            case FUNC_CURRENT_TIME : {
                int precision = DateTimeType.defaultTimeFractionPrecision;

                if (nodes[0] != null) {
                    precision = ((Number) nodes[0].valueData).intValue();
                }

                if (precision == DateTimeType.defaultTimeFractionPrecision) {
                    return name;
                }

                sb.append(name).append(Tokens.T_OPENBRACKET).append(precision);
                sb.append(Tokens.T_CLOSEBRACKET);

                return sb.toString();
            }
            case FUNC_LOCALTIMESTAMP :
            case FUNC_CURRENT_TIMESTAMP : {
                int precision = DateTimeType.defaultTimestampFractionPrecision;

                if (nodes[0] != null) {
                    precision = ((Number) nodes[0].valueData).intValue();
                }

                if (precision
                        == DateTimeType.defaultTimestampFractionPrecision) {
                    return name;
                }

                sb.append(name).append(Tokens.T_OPENBRACKET).append(precision);
                sb.append(Tokens.T_CLOSEBRACKET);

                return sb.toString();
            }
            default :
                throw Error.runtimeError(ErrorCode.U_S0500, "FunctionSQL");
        }

        return sb.toString();
    }

    public boolean equals(Object other) {

        if (other instanceof FunctionSQL
                && funcType == ((FunctionSQL) other).funcType) {
            return super.equals(other);
        }

        return false;
    }

    public int hashCode() {
        return opType + funcType;
    }

    /**
     * Returns a String representation of this object. <p>
     */
    public String describe(Session session, int blanks) {

        StringBuffer sb = new StringBuffer();

        sb.append('\n');

        for (int i = 0; i < blanks; i++) {
            sb.append(' ');
        }

        sb.append("FUNCTION ").append("=[\n");
        sb.append(name).append("(");

        for (int i = 0; i < nodes.length; i++) {
            sb.append("[").append(nodes[i].describe(session)).append("]");
        }

        sb.append(") returns ").append(dataType.getNameString());
        sb.append("]\n");

        return sb.toString();
    }

    public boolean isValueFunction() {
        return isValueFunction;
    }

    /************************* Volt DB Extensions *************************/

    // FunctionCustom adds a few values to the range of FUNC_ constants above that should probably be
    // kept unique. types.DTIType and Types add a few values to the range used by VoltDB for
    // implementing EXTRACT variants. These are based on other ranges of constants that
    // DO overlap with these FUNC_ constant, so they are dynamically adjusted with the
    // following fixed offset when used as function ids. The Tokens.java constants that are used
    // to parameterize the TRIM functions have a similar overlap issue and need their own offset.
    private final static int SQL_EXTRACT_VOLT_FUNC_OFFSET = 1000;
    private final static int SQL_TRIM_VOLT_FUNC_OFFSET = 2000;

    // Assume that 10000-19999 are available for VoltDB-specific use
    // in specialized implementations of existing HSQL functions.
    private final static int   FUNC_VOLT_SUBSTRING_CHAR_FROM = 10000;

    /**
     * VoltDB added method to get a non-catalog-dependent
     * representation of this HSQLDB object.
     * @param session The current Session object may be needed to resolve
     * some names.
     * @return XML, correctly indented, representing this object.
     * @throws HSQLParseException
     */
    VoltXMLElement voltAnnotateFunctionXML(VoltXMLElement exp)
    {
        // XXX Should this throw HSQLParseException instead?
        assert(getType() == OpTypes.SQL_FUNCTION);

        exp.attributes.put("name", name);
        exp.attributes.put("valuetype", dataType.getNameString());
        if (parameterArg != -1) {
            exp.attributes.put("result_type_parameter_index", String.valueOf(parameterArg));
        }
        int volt_funcType = funcType;

        String implied_argument = null;
        int keywordConstant = 0;

        switch (funcType) {
        case FUNC_SUBSTRING_CHAR :
            // A little tweaking is needed here because VoltDB wants to define separate functions for 2-argument and 3-argument SUBSTRING
            if (nodes.length == 2 || nodes[2] == null) {
                volt_funcType = FUNC_VOLT_SUBSTRING_CHAR_FROM;
            }
            exp.attributes.put("function_id", String.valueOf(volt_funcType));
            return exp;

            // A little tweaking is needed in some other cases because VoltDB
        	// wants to define separate functions for each leading keyword
        	// argument, eliminating the hard-coded node[0] value.

        case FUNC_TRIM_CHAR :
            implied_argument = null;
            keywordConstant = ((Integer) nodes[0].valueData).intValue();
            switch (keywordConstant) {

                case Tokens.BOTH :
                    implied_argument = "BOTH";
                    break;

                case Tokens.LEADING :
                    implied_argument = "LEADING";
                    break;

                case Tokens.TRAILING :
                    implied_argument = "TRAILING";
                    break;

                default :
                    throw Error.runtimeError(ErrorCode.U_S0500,
                                             "FunctionSQL");
            }
            assert(implied_argument != null);
            exp.attributes.put("function_id", String.valueOf(keywordConstant + SQL_TRIM_VOLT_FUNC_OFFSET));
            exp.attributes.put("implied_argument", implied_argument);
            // Having accounted for the first argument, remove it from the child expression list.
            exp.children.remove(0);
            return exp;

        case FUNC_EXTRACT :
            implied_argument = null;
            keywordConstant = ((Integer) nodes[0].valueData).intValue();
            switch (keywordConstant) {
            case Tokens.DAY_NAME :
            // case DTIType.DAY_NAME :
                implied_argument = "DAY_NAME";
                break;
            case Tokens.MONTH_NAME :
            // case DTIType.MONTH_NAME :
                implied_argument = "MONTH_NAME";
                break;
            case Tokens.QUARTER :
            // case DTIType.QUARTER :
                implied_argument = "QUARTER";
                break;
            case Tokens.DAY_OF_YEAR :
            // case DTIType.DAY_OF_YEAR :
                implied_argument = "DAY_OF_YEAR";
                break;
            case Tokens.WEEKDAY :
                implied_argument = "WEEKDAY";
                break;
            case Tokens.DAY_OF_WEEK :
            // case DTIType.DAY_OF_WEEK :
                implied_argument = "DAY_OF_WEEK";
                break;
            case Tokens.WEEK:
                keywordConstant = Tokens.WEEK_OF_YEAR;
            case Tokens.WEEK_OF_YEAR :
            // case DTIType.WEEK_OF_YEAR :
                implied_argument = "WEEK_OF_YEAR";
                break;
            case Types.SQL_INTERVAL_YEAR :
                implied_argument = "INTERVAL_YEAR";
                break;
            case Types.SQL_INTERVAL_MONTH :
                implied_argument = "SQL_INTERVAL_MONTH";
                break;
            case Types.SQL_INTERVAL_DAY :
                implied_argument = "SQL_INTERVAL_DAY";
                break;
            case Types.SQL_INTERVAL_HOUR :
                implied_argument = "SQL_INTERVAL_HOUR";
                break;
            case Types.SQL_INTERVAL_MINUTE :
                implied_argument = "SQL_INTERVAL_MINUTE";
                break;
            case Types.SQL_INTERVAL_SECOND :
                implied_argument = "SQL_INTERVAL_SECOND";
                break;
            case Tokens.YEAR :
                implied_argument = "YEAR";
                break;
            case Tokens.MONTH :
                implied_argument = "MONTH";
                break;
            case Tokens.DAY_OF_MONTH :
            // case DTIType.DAY_OF_MONTH :
                keywordConstant = Tokens.DAY;
            case Tokens.DAY :
                implied_argument = "DAY";
                break;
            case Tokens.HOUR :
                implied_argument = "HOUR";
                break;
            case Tokens.MINUTE :
                implied_argument = "MINUTE";
                break;
            case Tokens.SECOND :
                implied_argument = "SECOND";
                break;
            case Tokens.SECONDS_MIDNIGHT :
            // case DTIType.SECONDS_MIDNIGHT :
                implied_argument = "SECONDS_MIDNIGHT";
                break;
            case Tokens.TIMEZONE_HOUR :
            // case DTIType.TIMEZONE_HOUR :
                implied_argument = "TIMEZONE_HOUR";
                break;
            case Tokens.TIMEZONE_MINUTE :
            // case DTIType.TIMEZONE_MINUTE :
                implied_argument = "TIMEZONE_MINUTE";
                break;
            default :
                throw Error.runtimeError(ErrorCode.U_S0500, "DateTimeTypeForVoltDB: " + String.valueOf(keywordConstant));
            }

            assert(implied_argument != null);
            exp.attributes.put("function_id", String.valueOf(keywordConstant + SQL_EXTRACT_VOLT_FUNC_OFFSET));
            exp.attributes.put("implied_argument", implied_argument);
            // Having accounted for the first argument, remove it from the child expression list.
            exp.children.remove(0);
            return exp;

        case FunctionForVoltDB.FunctionId.FUNC_VOLT_SINCE_EPOCH :
            implied_argument = null;
            keywordConstant = ((Integer) nodes[0].valueData).intValue();
            int since_epoch_func = -1;
            switch (keywordConstant) {
            case Tokens.SECOND :
                implied_argument = "SECOND";
                since_epoch_func = FunctionForVoltDB.FunctionId.FUNC_VOLT_SINCE_EPOCH_SECOND;
                break;
            case Tokens.MILLIS :
            case Tokens.MILLISECOND:
                implied_argument = "MILLISECOND";
                since_epoch_func = FunctionForVoltDB.FunctionId.FUNC_VOLT_SINCE_EPOCH_MILLISECOND;
                break;
            case Tokens.MICROS :
            case Tokens.MICROSECOND :
                implied_argument = "MICROSECOND";
                since_epoch_func = FunctionForVoltDB.FunctionId.FUNC_VOLT_SINCE_EPOCH_MICROSECOND;
                break;
            default:
                throw Error.runtimeError(ErrorCode.U_S0500, "DateTimeTypeForVoltDB: " + String.valueOf(keywordConstant));
            }

            assert(implied_argument != null);
            assert(-1 != since_epoch_func);
            exp.attributes.put("function_id", String.valueOf(since_epoch_func));
            exp.attributes.put("implied_argument", implied_argument);

            // Having accounted for the first argument, remove it from the child expression list.
            exp.children.remove(0);
            return exp;

        case FunctionForVoltDB.FunctionId.FUNC_VOLT_TO_TIMESTAMP :
            implied_argument = null;
            keywordConstant = ((Integer) nodes[0].valueData).intValue();
            int to_timestamp_func = -1;
            switch (keywordConstant) {
            case Tokens.SECOND :
                implied_argument = "SECOND";
                to_timestamp_func = FunctionForVoltDB.FunctionId.FUNC_VOLT_TO_TIMESTAMP_SECOND;
                break;
            case Tokens.MILLIS :
            case Tokens.MILLISECOND :
                implied_argument = "MILLISECOND";
                to_timestamp_func = FunctionForVoltDB.FunctionId.FUNC_VOLT_TO_TIMESTAMP_MILLISECOND;
                break;
            case Tokens.MICROS :
            case Tokens.MICROSECOND :
                implied_argument = "MICROSECOND";
                to_timestamp_func = FunctionForVoltDB.FunctionId.FUNC_VOLT_TO_TIMESTAMP_MICROSECOND;
                break;
            default:
                throw Error.runtimeError(ErrorCode.U_S0500, "DateTimeTypeForVoltDB: " + String.valueOf(keywordConstant));
            }

            assert(-1 != to_timestamp_func);
            exp.attributes.put("function_id", String.valueOf(to_timestamp_func));
            exp.attributes.put("implied_argument", implied_argument);

            // Having accounted for the first argument, remove it from the child expression list.
            exp.children.remove(0);
            return exp;

        case FunctionForVoltDB.FunctionId.FUNC_VOLT_TRUNCATE_TIMESTAMP :
            implied_argument = null;
            keywordConstant = ((Integer) nodes[0].valueData).intValue();
            int truncate_func = -1;
            switch (keywordConstant) {
            case Tokens.YEAR :
                implied_argument = "YEAR";
                truncate_func = FunctionForVoltDB.FunctionId.FUNC_VOLT_TRUNCATE_YEAR;
                break;
            case Tokens.QUARTER :
                implied_argument = "QUARTER";
                truncate_func = FunctionForVoltDB.FunctionId.FUNC_VOLT_TRUNCATE_QUARTER;
                break;
            case Tokens.MONTH :
                implied_argument = "MONTH";
                truncate_func = FunctionForVoltDB.FunctionId.FUNC_VOLT_TRUNCATE_MONTH;
                break;
            case Tokens.DAY :
                implied_argument = "DAY";
                truncate_func = FunctionForVoltDB.FunctionId.FUNC_VOLT_TRUNCATE_DAY;
                break;
            case Tokens.HOUR :
                implied_argument = "HOUR";
                truncate_func = FunctionForVoltDB.FunctionId.FUNC_VOLT_TRUNCATE_HOUR;
                break;
            case Tokens.MINUTE :
                implied_argument = "MINUTE";
                truncate_func = FunctionForVoltDB.FunctionId.FUNC_VOLT_TRUNCATE_MINUTE;
                break;
            case Tokens.SECOND :
                implied_argument = "SECOND";
                truncate_func = FunctionForVoltDB.FunctionId.FUNC_VOLT_TRUNCATE_SECOND;
                break;
            case Tokens.MILLIS:
            case Tokens.MILLISECOND :
                implied_argument = "MILLISECOND";
                truncate_func = FunctionForVoltDB.FunctionId.FUNC_VOLT_TRUNCATE_MILLISECOND;
                break;
            case Tokens.MICROS:
            case Tokens.MICROSECOND :
                implied_argument = "MICROSECOND";
                truncate_func = FunctionForVoltDB.FunctionId.FUNC_VOLT_TRUNCATE_MICROSECOND;
                break;
            default:
                throw Error.runtimeError(ErrorCode.U_S0500, "DateTimeTypeForVoltDB: " + String.valueOf(keywordConstant));
            }

            assert(implied_argument != null);
            assert(-1 != truncate_func);
            exp.attributes.put("function_id", String.valueOf(truncate_func));
            exp.attributes.put("implied_argument", implied_argument);

            // Having accounted for the first argument, remove it from the child expression list.
            exp.children.remove(0);
            return exp;

<<<<<<< HEAD
        case FunctionForVoltDB.FunctionId.FUNC_VOLT_DISTANCE :
            Type leftChildType = nodes[0].dataType;
            Type rightChildType = nodes[1].dataType;
            int distanceFunctionId = -1;

            // in here the only cases needed to be handled are distance between polygon-to-point
            // and point-to-point.
            assert(leftChildType.isGeographyType() || leftChildType.isGeographyPointType());
            assert(rightChildType.isGeographyPointType());

            if (leftChildType.isGeographyType()) {
                distanceFunctionId = FunctionForVoltDB.FunctionId.FUNC_VOLT_DISTANCE_POLYGON_POINT;
            }
            else {
                distanceFunctionId = FunctionForVoltDB.FunctionId.FUNC_VOLT_DISTANCE_POINT_POINT;
            }

            exp.attributes.put("function_id", String.valueOf(distanceFunctionId));
            return exp;

=======
        case FunctionForVoltDB.FunctionId.FUNC_VOLT_DATEADD :
            implied_argument = null;
            keywordConstant = ((Integer) nodes[0].valueData).intValue();
            int dateadd_func = -1;
            switch (keywordConstant) {
            case Tokens.YEAR :
                implied_argument = "YEAR";
                dateadd_func = FunctionForVoltDB.FunctionId.FUNC_VOLT_DATEADD_YEAR;
                break;
            case Tokens.QUARTER :
                implied_argument = "QUARTER";
                dateadd_func = FunctionForVoltDB.FunctionId.FUNC_VOLT_DATEADD_QUARTER;
                break;
            case Tokens.MONTH :
                implied_argument = "MONTH";
                dateadd_func = FunctionForVoltDB.FunctionId.FUNC_VOLT_DATEADD_MONTH;
                break;
            case Tokens.DAY :
                implied_argument = "DAY";
                dateadd_func = FunctionForVoltDB.FunctionId.FUNC_VOLT_DATEADD_DAY;
                break;
            case Tokens.HOUR :
                implied_argument = "HOUR";
                dateadd_func = FunctionForVoltDB.FunctionId.FUNC_VOLT_DATEADD_HOUR;
                break;
            case Tokens.MINUTE :
                implied_argument = "MINUTE";
                dateadd_func = FunctionForVoltDB.FunctionId.FUNC_VOLT_DATEADD_MINUTE;
                break;
            case Tokens.SECOND :
                implied_argument = "SECOND";
                dateadd_func = FunctionForVoltDB.FunctionId.FUNC_VOLT_DATEADD_SECOND;
                break;
            case Tokens.MILLIS:
            case Tokens.MILLISECOND :
                implied_argument = "MILLISECOND";
                dateadd_func = FunctionForVoltDB.FunctionId.FUNC_VOLT_DATEADD_MILLISECOND;
                break;
            case Tokens.MICROS:
            case Tokens.MICROSECOND :
                implied_argument = "MICROSECOND";
                dateadd_func = FunctionForVoltDB.FunctionId.FUNC_VOLT_DATEADD_MICROSECOND;
                break;
            default:
                throw Error.runtimeError(ErrorCode.U_S0500, "DateTimeTypeForVoltDB: " + String.valueOf(keywordConstant));
            }

            assert(implied_argument != null);
            assert(-1 != dateadd_func);
            exp.attributes.put("function_id", String.valueOf(dateadd_func));
            exp.attributes.put("implied_argument", implied_argument);

            // Having accounted for the first argument, remove it from the child expression list.
            exp.children.remove(0);
            return exp;
            
>>>>>>> 1f8aaa8a
        default :
            if (voltDisabled != null) {
                exp.attributes.put("disabled", voltDisabled);
            }
            exp.attributes.put("function_id", String.valueOf(volt_funcType));
            return exp;
        }
    }

    public static int voltGetCurrentTimestampId() {
        return FUNC_CURRENT_TIMESTAMP;
    }

    protected void voltResolveToBigintTypesForBitwise() {
        for (int i = 0; i < nodes.length; i++) {
            voltResolveToBigintType(i);
        }
        dataType = Type.SQL_BIGINT;
    }

    protected void voltResolveToBigintType(int nodeIdx) {
        Expression node = nodes[nodeIdx];

        if (node.dataType == null) {
            node.dataType = Type.SQL_BIGINT;
            return;
        }

        if (node.dataType.typeCode == Types.SQL_BIGINT) {
            return;
        }

        if (node.valueData == null) {
            throw Error.error(ErrorCode.X_42561);
        }

        if (node.dataType.isIntegralType()) {
            // Only constants are checked here for long type range limits
            NumberType.checkValueIsInLongLimits(node.valueData);
            node.dataType = Type.SQL_BIGINT;
        }
        else if (node.dataType.isBinaryType() && node.opType == OpTypes.VALUE) {
            boolean success = ExpressionValue.voltMutateToBigintType(node, this, nodeIdx);
            if (! success) {
                throw Error.error(ErrorCode.X_42561);
            }
        }
        else {
            throw Error.error(ErrorCode.X_42561);
        }
    }

    protected void voltResolveToBigintCompatibleType(int i) {
        if (nodes[i].dataType == null) {
            nodes[i].dataType = Type.SQL_BIGINT;
        }
        else if (nodes[i].dataType.typeCode != Types.SQL_BIGINT) {
            if (! nodes[i].dataType.isIntegralType()) {
                throw Error.error(ErrorCode.X_42561);
            }
            if (nodes[i].valueData != null) {                       // is constants
                // check constants in range
                NumberType.checkValueIsInLongLimits(nodes[i].valueData);
                nodes[i].dataType = Type.SQL_BIGINT;
            }
        }
    }

    /**********************************************************************/
}<|MERGE_RESOLUTION|>--- conflicted
+++ resolved
@@ -2415,7 +2415,6 @@
             exp.children.remove(0);
             return exp;
 
-<<<<<<< HEAD
         case FunctionForVoltDB.FunctionId.FUNC_VOLT_DISTANCE :
             Type leftChildType = nodes[0].dataType;
             Type rightChildType = nodes[1].dataType;
@@ -2436,7 +2435,6 @@
             exp.attributes.put("function_id", String.valueOf(distanceFunctionId));
             return exp;
 
-=======
         case FunctionForVoltDB.FunctionId.FUNC_VOLT_DATEADD :
             implied_argument = null;
             keywordConstant = ((Integer) nodes[0].valueData).intValue();
@@ -2493,7 +2491,6 @@
             exp.children.remove(0);
             return exp;
             
->>>>>>> 1f8aaa8a
         default :
             if (voltDisabled != null) {
                 exp.attributes.put("disabled", voltDisabled);
