/* This file is part of VoltDB.
 * Copyright (C) 2008-2017 VoltDB Inc.
 *
 * This program is free software: you can redistribute it and/or modify
 * it under the terms of the GNU Affero General Public License as
 * published by the Free Software Foundation, either version 3 of the
 * License, or (at your option) any later version.
 *
 * This program is distributed in the hope that it will be useful,
 * but WITHOUT ANY WARRANTY; without even the implied warranty of
 * MERCHANTABILITY or FITNESS FOR A PARTICULAR PURPOSE.  See the
 * GNU Affero General Public License for more details.
 *
 * You should have received a copy of the GNU Affero General Public License
 * along with VoltDB.  If not, see <http://www.gnu.org/licenses/>.
 */

package org.voltdb;

import static org.voltdb.VoltDB.exitAfterMessage;

import java.io.BufferedReader;
import java.io.BufferedWriter;
import java.io.ByteArrayInputStream;
import java.io.File;
import java.io.FileFilter;
import java.io.FileInputStream;
import java.io.FileOutputStream;
import java.io.FileReader;
import java.io.FileWriter;
import java.io.IOException;
import java.io.InputStream;
import java.io.PrintStream;
import java.io.PrintWriter;
import java.io.UnsupportedEncodingException;
import java.lang.management.ManagementFactory;
import java.lang.reflect.Constructor;
import java.lang.reflect.Field;
import java.net.Inet4Address;
import java.net.Inet6Address;
import java.net.InetAddress;
import java.net.NetworkInterface;
import java.net.SocketException;
import java.text.SimpleDateFormat;
import java.util.ArrayList;
import java.util.Arrays;
import java.util.Collection;
import java.util.Date;
import java.util.Enumeration;
import java.util.HashMap;
import java.util.HashSet;
import java.util.LinkedList;
import java.util.List;
import java.util.Map;
import java.util.Map.Entry;
import java.util.Random;
import java.util.Set;
import java.util.SortedMap;
import java.util.TreeMap;
import java.util.concurrent.Callable;
import java.util.concurrent.ExecutionException;
import java.util.concurrent.Future;
import java.util.concurrent.ScheduledExecutorService;
import java.util.concurrent.ScheduledFuture;
import java.util.concurrent.ScheduledThreadPoolExecutor;
import java.util.concurrent.Semaphore;
import java.util.concurrent.TimeUnit;
import java.util.concurrent.atomic.AtomicBoolean;

import org.aeonbits.owner.ConfigFactory;
import org.apache.cassandra_voltpatches.GCInspector;
import org.apache.log4j.Appender;
import org.apache.log4j.DailyRollingFileAppender;
import org.apache.log4j.FileAppender;
import org.apache.log4j.Logger;
import org.apache.zookeeper_voltpatches.CreateMode;
import org.apache.zookeeper_voltpatches.KeeperException;
import org.apache.zookeeper_voltpatches.KeeperException.Code;
import org.apache.zookeeper_voltpatches.WatchedEvent;
import org.apache.zookeeper_voltpatches.Watcher;
import org.apache.zookeeper_voltpatches.ZooDefs.Ids;
import org.apache.zookeeper_voltpatches.ZooKeeper;
import org.apache.zookeeper_voltpatches.data.Stat;
import org.json_voltpatches.JSONException;
import org.json_voltpatches.JSONObject;
import org.json_voltpatches.JSONStringer;
import org.voltcore.logging.Level;
import org.voltcore.logging.VoltLogger;
import org.voltcore.messaging.HostMessenger;
import org.voltcore.messaging.HostMessenger.HostInfo;
import org.voltcore.messaging.SiteMailbox;
import org.voltcore.network.CipherExecutor;
import org.voltcore.utils.CoreUtils;
import org.voltcore.utils.OnDemandBinaryLogger;
import org.voltcore.utils.Pair;
import org.voltcore.utils.ShutdownHooks;
import org.voltcore.utils.VersionChecker;
import org.voltcore.zk.CoreZK;
import org.voltcore.zk.ZKCountdownLatch;
import org.voltcore.zk.ZKUtil;
import org.voltdb.ProducerDRGateway.MeshMemberInfo;
import org.voltdb.TheHashinator.HashinatorType;
import org.voltdb.VoltDB.Configuration;
import org.voltdb.catalog.Catalog;
import org.voltdb.catalog.CatalogMap;
import org.voltdb.catalog.Cluster;
import org.voltdb.catalog.Deployment;
import org.voltdb.catalog.Procedure;
import org.voltdb.catalog.SnapshotSchedule;
import org.voltdb.catalog.Statement;
import org.voltdb.catalog.Systemsettings;
import org.voltdb.catalog.Table;
import org.voltdb.common.Constants;
import org.voltdb.common.NodeState;
import org.voltdb.compiler.AdHocCompilerCache;
import org.voltdb.compiler.VoltCompiler;
import org.voltdb.compiler.deploymentfile.ClusterType;
import org.voltdb.compiler.deploymentfile.ConsistencyType;
import org.voltdb.compiler.deploymentfile.DeploymentType;
import org.voltdb.compiler.deploymentfile.DrRoleType;
import org.voltdb.compiler.deploymentfile.HeartbeatType;
import org.voltdb.compiler.deploymentfile.PartitionDetectionType;
import org.voltdb.compiler.deploymentfile.PathsType;
import org.voltdb.compiler.deploymentfile.SecurityType;
import org.voltdb.compiler.deploymentfile.SystemSettingsType;
import org.voltdb.dtxn.InitiatorStats;
import org.voltdb.dtxn.LatencyHistogramStats;
import org.voltdb.dtxn.LatencyStats;
import org.voltdb.dtxn.LatencyUncompressedHistogramStats;
import org.voltdb.dtxn.SiteTracker;
import org.voltdb.export.ExportManager;
import org.voltdb.importer.ImportManager;
import org.voltdb.iv2.BaseInitiator;
import org.voltdb.iv2.Cartographer;
import org.voltdb.iv2.Initiator;
import org.voltdb.iv2.KSafetyStats;
import org.voltdb.iv2.LeaderAppointer;
import org.voltdb.iv2.MpInitiator;
import org.voltdb.iv2.SpInitiator;
import org.voltdb.iv2.SpScheduler.DurableUniqueIdListener;
import org.voltdb.iv2.TxnEgo;
import org.voltdb.jni.ExecutionEngine;
import org.voltdb.join.BalancePartitionsStatistics;
import org.voltdb.join.ElasticJoinService;
import org.voltdb.licensetool.LicenseApi;
import org.voltdb.messaging.VoltDbMessageFactory;
import org.voltdb.modular.ModuleManager;
import org.voltdb.planner.ActivePlanRepository;
import org.voltdb.probe.MeshProber;
import org.voltdb.processtools.ShellTools;
import org.voltdb.rejoin.Iv2RejoinCoordinator;
import org.voltdb.rejoin.JoinCoordinator;
import org.voltdb.settings.ClusterSettings;
import org.voltdb.settings.ClusterSettingsRef;
import org.voltdb.settings.DbSettings;
import org.voltdb.settings.NodeSettings;
import org.voltdb.settings.Settings;
import org.voltdb.settings.SettingsException;
import org.voltdb.snmp.DummySnmpTrapSender;
import org.voltdb.snmp.FaultFacility;
import org.voltdb.snmp.FaultLevel;
import org.voltdb.snmp.SnmpTrapSender;
import org.voltdb.sysprocs.saverestore.SnapshotPathType;
import org.voltdb.sysprocs.saverestore.SnapshotUtil;
import org.voltdb.sysprocs.saverestore.SnapshotUtil.Snapshot;
import org.voltdb.utils.CLibrary;
import org.voltdb.utils.CatalogUtil;
import org.voltdb.utils.CatalogUtil.CatalogAndIds;
import org.voltdb.utils.HTTPAdminListener;
import org.voltdb.utils.InMemoryJarfile;
import org.voltdb.utils.LogKeys;
import org.voltdb.utils.MiscUtils;
import org.voltdb.utils.PlatformProperties;
import org.voltdb.utils.SystemStatsCollector;
import org.voltdb.utils.TopologyZKUtils;
import org.voltdb.utils.VoltFile;
import org.voltdb.utils.VoltSampler;

import com.google_voltpatches.common.base.Charsets;
import com.google_voltpatches.common.base.Joiner;
import com.google_voltpatches.common.base.Supplier;
import com.google_voltpatches.common.base.Suppliers;
import com.google_voltpatches.common.base.Throwables;
import com.google_voltpatches.common.collect.ImmutableList;
import com.google_voltpatches.common.collect.ImmutableMap;
import com.google_voltpatches.common.collect.Maps;
import com.google_voltpatches.common.collect.Sets;
import com.google_voltpatches.common.hash.Hashing;
import com.google_voltpatches.common.net.HostAndPort;
import com.google_voltpatches.common.util.concurrent.ListenableFuture;
import com.google_voltpatches.common.util.concurrent.ListeningExecutorService;
import com.google_voltpatches.common.util.concurrent.SettableFuture;

/**
 * RealVoltDB initializes global server components, like the messaging
 * layer, ExecutionSite(s), and ClientInterface. It provides accessors
 * or references to those global objects. It is basically the global
 * namespace. A lot of the global namespace is described by VoltDBInterface
 * to allow test mocking.
 */
public class RealVoltDB implements VoltDBInterface, RestoreAgent.Callback, HostMessenger.HostWatcher {
    private static final boolean DISABLE_JMX = Boolean.valueOf(System.getProperty("DISABLE_JMX", "true"));

    /** Default deployment file contents if path to deployment is null */
    private static final String[] defaultDeploymentXML = {
        "<?xml version=\"1.0\"?>",
        "<!-- This file is an auto-generated default deployment configuration. -->",
        "<deployment>",
        "    <cluster hostcount=\"1\" />",
        "    <httpd enabled=\"true\">",
        "        <jsonapi enabled=\"true\" />",
        "    </httpd>",
        "</deployment>"
    };

    private static final VoltLogger hostLog = new VoltLogger("HOST");
    private static final VoltLogger consoleLog = new VoltLogger("CONSOLE");

    private VoltDB.Configuration m_config = new VoltDB.Configuration();
    int m_configuredNumberOfPartitions;
    int m_configuredReplicationFactor;
    // CatalogContext is immutable, just make sure that accessors see a consistent version
    volatile CatalogContext m_catalogContext;
    // Managed voltdb directories settings
    volatile NodeSettings m_nodeSettings;
    // Cluster settings reference and supplier
    final ClusterSettingsRef m_clusterSettings = new ClusterSettingsRef();
    private String m_buildString;
    static final String m_defaultVersionString = "7.5";
    // by default set the version to only be compatible with itself
    static final String m_defaultHotfixableRegexPattern = "^\\Q7.5\\E\\z";
    // these next two are non-static because they can be overrriden on the CLI for test
    private String m_versionString = m_defaultVersionString;
    private String m_hotfixableRegexPattern = m_defaultHotfixableRegexPattern;
    HostMessenger m_messenger = null;
    private ClientInterface m_clientInterface = null;
    HTTPAdminListener m_adminListener;
    private OpsRegistrar m_opsRegistrar = new OpsRegistrar();

    private PartitionCountStats m_partitionCountStats = null;
    private IOStats m_ioStats = null;
    private MemoryStats m_memoryStats = null;
    private CpuStats m_cpuStats = null;
    private GcStats m_gcStats = null;
    private CommandLogStats m_commandLogStats = null;
    private DRRoleStats m_drRoleStats = null;
    private StatsManager m_statsManager = null;
    private SnapshotCompletionMonitor m_snapshotCompletionMonitor;
    // These are unused locally, but they need to be registered with the StatsAgent so they're
    // globally available
    @SuppressWarnings("unused")
    private InitiatorStats m_initiatorStats;
    private LiveClientsStats m_liveClientsStats = null;
    int m_myHostId;
    String m_httpPortExtraLogMessage = null;
    boolean m_jsonEnabled;

    // IV2 things
    TreeMap<Integer, Initiator> m_iv2Initiators = new TreeMap<>();
    Cartographer m_cartographer = null;
    Supplier<Boolean> m_partitionZeroLeader = null;
    LeaderAppointer m_leaderAppointer = null;
    GlobalServiceElector m_globalServiceElector = null;
    MpInitiator m_MPI = null;
    Map<Integer, Long> m_iv2InitiatorStartingTxnIds = new HashMap<>();
    private ScheduledFuture<?> resMonitorWork;
    private HealthMonitor m_healthMonitor;


    private NodeStateTracker m_statusTracker;
    // Should the execution sites be started in recovery mode
    // (used for joining a node to an existing cluster)
    // If CL is enabled this will be set to true
    // by the CL when the truncation snapshot completes
    // and this node is viable for replay
    volatile boolean m_rejoining = false;
    // Need to separate the concepts of rejoin data transfer and rejoin
    // completion.  This boolean tracks whether or not the data transfer
    // process is done.  CL truncation snapshots will not flip the all-complete
    // boolean until no mode data is pending.
    // Yes, this is fragile having two booleans.  We could aggregate them into
    // some rejoining state enum at some point.
    volatile boolean m_rejoinDataPending = false;
    // Since m_rejoinDataPending is set asynchronously, sites could have inconsistent
    // view of what the value is during the execution of a sysproc. Use this and
    // m_safeMpTxnId to prevent the race. The m_safeMpTxnId is updated once in the
    // lifetime of the node to reflect the first MP txn that witnessed the flip of
    // m_rejoinDataPending.
    private final Object m_safeMpTxnIdLock = new Object();
    private long m_lastSeenMpTxnId = Long.MIN_VALUE;
    private long m_safeMpTxnId = Long.MAX_VALUE;
    String m_rejoinTruncationReqId = null;

    // Are we adding the node to the cluster instead of rejoining?
    volatile boolean m_joining = false;
    private boolean m_preparingShuttingdown = false;

    long m_clusterCreateTime;
    AtomicBoolean m_replicationActive = new AtomicBoolean(false);
    private ProducerDRGateway m_producerDRGateway = null;
    private ConsumerDRGateway m_consumerDRGateway = null;

    //Only restrict recovery completion during test
    static Semaphore m_testBlockRecoveryCompletion = new Semaphore(Integer.MAX_VALUE);
    private long m_executionSiteRecoveryFinish;
    private long m_executionSiteRecoveryTransferred;

    // Rejoin coordinator
    private JoinCoordinator m_joinCoordinator = null;
    private ElasticJoinService m_elasticJoinService = null;

    // Snapshot IO agent
    private SnapshotIOAgent m_snapshotIOAgent = null;

    // id of the leader, or the host restore planner says has the catalog
    int m_hostIdWithStartupCatalog;
    String m_pathToStartupCatalog;

    // Synchronize initialize and shutdown
    private final Object m_startAndStopLock = new Object();

    // Synchronize updates of catalog contexts across the multiple sites on this host.
    // Ensure that the first site to reach catalogUpdate() does all the work and that no
    // others enter until that's finished.  CatalogContext is immutable and volatile, accessors
    // should be able to always get a valid context without needing this lock.
    private final Object m_catalogUpdateLock = new Object();

    // add a random number to the sampler output to make it likely to be unique for this process.
    private final VoltSampler m_sampler = new VoltSampler(10, "sample" + String.valueOf(new Random().nextInt() % 10000) + ".txt");
    private final AtomicBoolean m_hasStartedSampler = new AtomicBoolean(false);

    List<Integer> m_partitionsToSitesAtStartupForExportInit;

    RestoreAgent m_restoreAgent = null;

    private final ListeningExecutorService m_es = CoreUtils.getCachedSingleThreadExecutor("StartAction ZK Watcher", 15000);

    private volatile boolean m_isRunning = false;
    private boolean m_isRunningWithOldVerb = true;
    private boolean m_isBare = false;
    private static final String SECONDARY_PICONETWORK_THREADS = "secondaryPicoNetworkThreads";

    /** Last transaction ID at which the logging config updated.
     * Also, use the intrinsic lock to safeguard access from multiple
     * execution site threads */
    private Long m_lastLogUpdateTxnId = 0L;

    /**
     * Startup snapshot nonce taken on shutdown --save
     */
    String m_terminusNonce = null;

    // m_durable means commandlogging is enabled.
    boolean m_durable = false;

    private int m_maxThreadsCount;

    @Override
    public boolean isRunningWithOldVerbs() {
        return m_isRunningWithOldVerb;
     };

    @Override
    public boolean isPreparingShuttingdown() {
        return m_preparingShuttingdown;
    }
    @Override
    public void setShuttingdown(boolean preparingShuttingdown) {
        m_preparingShuttingdown = preparingShuttingdown;
    }

    @Override
    public boolean rejoining() {
        return m_rejoining;
    }

    @Override
    public boolean rejoinDataPending() {
        return m_rejoinDataPending;
    }

    @Override
    public boolean isMpSysprocSafeToExecute(long txnId)
    {
        synchronized (m_safeMpTxnIdLock) {
            if (txnId >= m_safeMpTxnId) {
                return true;
            }

            if (txnId > m_lastSeenMpTxnId) {
                m_lastSeenMpTxnId = txnId;
                if (!rejoinDataPending() && m_safeMpTxnId == Long.MAX_VALUE) {
                    m_safeMpTxnId = txnId;
                }
            }

            return txnId >= m_safeMpTxnId;
        }
    }

    StartAction getStartAction() {
        return m_config.m_startAction;
    }

    private long m_recoveryStartTime;

    CommandLog m_commandLog;
    SnmpTrapSender m_snmp;

    private volatile OperationMode m_mode = OperationMode.INITIALIZING;
    private OperationMode m_startMode = null;

    volatile String m_localMetadata = "";

    private ListeningExecutorService m_computationService;

    private Thread m_configLogger;

    // methods accessed via the singleton
    @Override
    public void startSampler() {
        if (m_hasStartedSampler.compareAndSet(false, true)) {
            m_sampler.start();
        }
    }

    private ScheduledThreadPoolExecutor m_periodicWorkThread;
    private ScheduledThreadPoolExecutor m_periodicPriorityWorkThread;

    // The configured license api: use to decide enterprise/community edition feature enablement
    LicenseApi m_licenseApi;
    String m_licenseInformation = "";

    private LatencyStats m_latencyStats;
    private LatencyHistogramStats m_latencyCompressedStats;
    private LatencyUncompressedHistogramStats m_latencyHistogramStats;

    private File getConfigDirectory() {
        return getConfigDirectory(m_config);
    }

    private File getConfigDirectory(Configuration config) {
        return getConfigDirectory(config.m_voltdbRoot);
    }

    private File getConfigDirectory(File voltdbroot) {
        return new VoltFile(voltdbroot, Constants.CONFIG_DIR);
    }

    private File getConfigLogDeployment() {
        return getConfigLogDeployment(m_config);
    }

    private File getConfigLogDeployment(Configuration config) {
        return new VoltFile(getConfigDirectory(config), "deployment.xml");
    }

    @Override
    public LicenseApi getLicenseApi() {
        return m_licenseApi;
    }

    @Override
    public String getLicenseInformation() {
        return m_licenseInformation;
    }

    @Override
    public String getVoltDBRootPath(PathsType.Voltdbroot path) {
        if (isRunningWithOldVerbs()) {
           return path.getPath();
        }
        return getVoltDBRootPath();
    }

    @Override
    public String getCommandLogPath(PathsType.Commandlog path) {
        if (isRunningWithOldVerbs()) {
           return path.getPath();
        }
        return m_nodeSettings.resolveToAbsolutePath(m_nodeSettings.getCommandLog()).getPath();
    }

    @Override
    public String getCommandLogSnapshotPath(PathsType.Commandlogsnapshot path) {
        if (isRunningWithOldVerbs()) {
           return path.getPath();
        }
        return m_nodeSettings.resolveToAbsolutePath(m_nodeSettings.getCommandLogSnapshot()).getPath();
    }

    @Override
    public String getSnapshotPath(PathsType.Snapshots path) {
        if (isRunningWithOldVerbs()) {
           return path.getPath();
        }
        return m_nodeSettings.resolveToAbsolutePath(m_nodeSettings.getSnapshoth()).getPath();
    }

    @Override
    public String getExportOverflowPath(PathsType.Exportoverflow path) {
        if (isRunningWithOldVerbs()) {
           return path.getPath();
        }
        return m_nodeSettings.resolveToAbsolutePath(m_nodeSettings.getExportOverflow()).getPath();
    }

    @Override
    public String getDROverflowPath(PathsType.Droverflow path) {
        if (isRunningWithOldVerbs()) {
           return path.getPath();
        }
        return m_nodeSettings.resolveToAbsolutePath(m_nodeSettings.getDROverflow()).getPath();
    }

    @Override
    public String getVoltDBRootPath() {
        try {
            return m_nodeSettings.getVoltDBRoot().getCanonicalPath();
        } catch (IOException e) {
            throw new SettingsException(
                    "Failed to canonicalize: " +
                    m_nodeSettings.getVoltDBRoot() +
                    ". Reason: " +
                    e.getMessage()
            );
        }
    }

    @Override
    public String getCommandLogPath() {
        return m_nodeSettings.resolveToAbsolutePath(m_nodeSettings.getCommandLog()).getPath();
    }

    @Override
    public String getCommandLogSnapshotPath() {
        return m_nodeSettings.resolveToAbsolutePath(m_nodeSettings.getCommandLogSnapshot()).getPath();
    }

    @Override
    public String getSnapshotPath() {
        return m_nodeSettings.resolveToAbsolutePath(m_nodeSettings.getSnapshoth()).getPath();
    }

    @Override
    public String getExportOverflowPath() {
        return m_nodeSettings.resolveToAbsolutePath(m_nodeSettings.getExportOverflow()).getPath();
    }

    @Override
    public String getDROverflowPath() {
        return m_nodeSettings.resolveToAbsolutePath(m_nodeSettings.getDROverflow()).getPath();
    }

    public static String getStagedCatalogPath(String voltDbRoot) {
        return voltDbRoot + File.separator + CatalogUtil.STAGED_CATALOG_PATH;
    }

    private String managedPathEmptyCheck(String voltDbRoot, String path) {
        VoltFile managedPath;
        if (new File(path).isAbsolute())
            managedPath = new VoltFile(path);
        else
            managedPath = new VoltFile(voltDbRoot, path);
        if (managedPath.exists() && managedPath.canRead() && managedPath.list().length > 0)
            return managedPath.getAbsolutePath();
        return null;
    }

    private void managedPathsEmptyCheck(Configuration config) {
        List<String> nonEmptyPaths = managedPathsWithFiles(config, m_catalogContext.getDeployment());
        if (!nonEmptyPaths.isEmpty()) {
            StringBuilder crashMessage =
                    new StringBuilder("Files from a previous database session exist in the managed directories:");
            for (String nonEmptyPath : nonEmptyPaths) {
                crashMessage.append("\n  - " + nonEmptyPath);
            }
            if (config.m_startAction.isLegacy()) {
                crashMessage.append("\nUse the recover command to restore the previous database or use create --force" +
                    " to start a new database session overwriting existing files.");
            } else {
                crashMessage.append("\nUse start to restore the previous database or use init --force" +
                    " to start a new database session overwriting existing files.");
            }
            VoltDB.crashLocalVoltDB(crashMessage.toString());
        }
    }

    private List<String> managedPathsWithFiles(Configuration config, DeploymentType deployment) {
        ImmutableList.Builder<String> nonEmptyPaths = ImmutableList.builder();
        PathsType paths = deployment.getPaths();
        String voltDbRoot = getVoltDBRootPath(paths.getVoltdbroot());
        String path;

        if (!config.m_isEnterprise) {
            return nonEmptyPaths.build();
        }
        if ((path = managedPathEmptyCheck(voltDbRoot, getSnapshotPath(paths.getSnapshots()))) != null)
            nonEmptyPaths.add(path);
        if ((path = managedPathEmptyCheck(voltDbRoot, getExportOverflowPath(paths.getExportoverflow()))) != null)
            nonEmptyPaths.add(path);
        if ((path = managedPathEmptyCheck(voltDbRoot, getDROverflowPath(paths.getDroverflow()))) != null)
            nonEmptyPaths.add(path);
        if ((path = managedPathEmptyCheck(voltDbRoot, getCommandLogPath(paths.getCommandlog()))) != null)
            nonEmptyPaths.add(path);
        if ((path = managedPathEmptyCheck(voltDbRoot, getCommandLogSnapshotPath(paths.getCommandlogsnapshot()))) != null)
            nonEmptyPaths.add(path);
        return nonEmptyPaths.build();
    }

    private final List<String> pathsWithRecoverableArtifacts(DeploymentType deployment) {
        ImmutableList.Builder<String> nonEmptyPaths = ImmutableList.builder();
        if (!MiscUtils.isPro()) {
            return nonEmptyPaths.build();
        }
        PathsType paths = deployment.getPaths();
        String voltDbRoot = getVoltDBRootPath(paths.getVoltdbroot());
        String path;
        if ((path = managedPathEmptyCheck(voltDbRoot, getSnapshotPath(paths.getSnapshots()))) != null)
            nonEmptyPaths.add(path);
        if ((path = managedPathEmptyCheck(voltDbRoot, getCommandLogPath(paths.getCommandlog()))) != null)
            nonEmptyPaths.add(path);
        if ((path = managedPathEmptyCheck(voltDbRoot, getCommandLogSnapshotPath(paths.getCommandlogsnapshot()))) != null)
            nonEmptyPaths.add(path);
        return nonEmptyPaths.build();
    }

    private int outputDeployment(Configuration config) {
        try {
            File configInfoDir = new VoltFile(config.m_voltdbRoot, Constants.CONFIG_DIR);
            File depFH = new VoltFile(configInfoDir, "deployment.xml");
            if (!depFH.isFile() || !depFH.canRead()) {
                consoleLog.fatal("Failed to get configuration or deployment configuration is invalid. "
                        + depFH.getAbsolutePath());
                return -1;
            }
            config.m_pathToDeployment = depFH.getCanonicalPath();
        } catch (IOException e) {
            consoleLog.fatal("Failed to read deployment: " + e.getMessage());
            return -1;
        }

        ReadDeploymentResults readDepl = readPrimedDeployment(config);
        try {
            DeploymentType dt = CatalogUtil.updateRuntimeDeploymentPaths(readDepl.deployment);
            // We don't have catalog context so host count is not there.
            String out;
            if ((out = CatalogUtil.getDeployment(dt, true)) != null) {
                if ((new File(config.m_getOutput)).exists() && !config.m_forceGetCreate) {
                    consoleLog.fatal("Failed to save deployment, file already exists: " + config.m_getOutput);
                    return -1;
                }
                try (FileOutputStream fos = new FileOutputStream(config.m_getOutput.trim())){
                    fos.write(out.getBytes());
                } catch (IOException e) {
                    consoleLog.fatal("Failed to write deployment to " + config.m_getOutput
                            + " : " + e.getMessage());
                    return -1;
                }
                consoleLog.info("Deployment configuration saved in " + config.m_getOutput.trim());
            } else {
                consoleLog.fatal("Failed to get configuration or deployment configuration is invalid.");
                return -1;
            }
        } catch (Exception e) {
            consoleLog.fatal("Failed to get configuration or deployment configuration is invalid. "
                    + "Please make sure voltdbroot is a valid directory. " + e.getMessage());
            return -1;
        }
        return 0;
    }

    private int outputSchema(Configuration config) {
        if ((new File(config.m_getOutput)).exists() && !config.m_forceGetCreate) {
            consoleLog.fatal("Failed to save schema file, file already exists: " + config.m_getOutput);
            return -1;
        }

        try {
            InMemoryJarfile catalogJar = CatalogUtil.loadInMemoryJarFile(MiscUtils.fileToBytes(new File (config.m_pathToCatalog)));
            String ddl = CatalogUtil.getAutoGenDDLFromJar(catalogJar);
            try (FileOutputStream fos = new FileOutputStream(config.m_getOutput.trim())){
                fos.write(ddl.getBytes());
            } catch (IOException e) {
                consoleLog.fatal("Failed to write schema to " + config.m_getOutput + " : " + e.getMessage());
                return -1;
            }
            consoleLog.info("Schema saved in " + config.m_getOutput.trim());
        } catch (IOException e) {
            consoleLog.fatal("Failed to load the catalog jar from " + config.m_pathToCatalog
                    + " : " + e.getMessage());
            return -1;
        }
        return 0;
    }

    private int outputProcedures(Configuration config) {
        File outputFile = new File(config.m_getOutput);
        if (outputFile.exists() && !config.m_forceGetCreate) {
            consoleLog.fatal("Failed to save classes, file already exists: " + config.m_getOutput);
            return -1;
        }
        try {
            InMemoryJarfile catalogJar = CatalogUtil.loadInMemoryJarFile(MiscUtils.fileToBytes(new File (config.m_pathToCatalog)));
            InMemoryJarfile filteredJar = CatalogUtil.getCatalogJarWithoutDefaultArtifacts(catalogJar);
            filteredJar.writeToFile(outputFile);
            consoleLog.info("Classes saved in " + outputFile.getPath());
        } catch (IOException e) {
            consoleLog.fatal("Failed to read classes " + config.m_pathToCatalog
                    + " : " + e.getMessage());
            return -1;
        }
        return 0;
    }

    @Override
    public void cli(Configuration config) {
        if (config.m_startAction != StartAction.GET) {
            System.err.println("This can only be called for GET action.");
            VoltDB.exit(-1);
        }

        if (!config.m_voltdbRoot.exists() || !config.m_voltdbRoot.canRead() || !config.m_voltdbRoot.canExecute() || !config.m_voltdbRoot.isDirectory()) {
            try {
                System.err.println("FATAL: Invalid Voltdbroot directory: " + config.m_voltdbRoot.getCanonicalPath());
            } catch (IOException ex) {
                //Ignore;
            }
            VoltDB.exit(-1);
        }

        // Handle multiple invocations of server thread in the same JVM.
        // by clearing static variables/properties which ModuleManager,
        // and Settings depend on
        ConfigFactory.clearProperty(Settings.CONFIG_DIR);
        int returnStatus = -1;;
        switch (config.m_getOption) {
            case DEPLOYMENT:
                returnStatus = outputDeployment(config);
                break;
            case SCHEMA:
                returnStatus = outputSchema(config);
                break;
            case CLASSES:
                returnStatus = outputProcedures(config);
                break;
        }
        VoltDB.exit(returnStatus);
    }

    /**
     * Initialize all the global components, then initialize all the m_sites.
     * @param config configuration that gets passed in from commandline.
     */
    @Override
    public void initialize(Configuration config) {
        hostLog.info("PID of this Volt process is " + CLibrary.getpid());
        ShutdownHooks.enableServerStopLogging();
        synchronized(m_startAndStopLock) {
            exitAfterMessage = false;
            // Handle multiple invocations of server thread in the same JVM.
            // by clearing static variables/properties which ModuleManager,
            // and Settings depend on
            ConfigFactory.clearProperty(Settings.CONFIG_DIR);
            ModuleManager.resetCacheRoot();
            CipherExecutor.SERVER.shutdown();

            m_isRunningWithOldVerb = config.m_startAction.isLegacy();

            // check that this is a 64 bit VM
            if (System.getProperty("java.vm.name").contains("64") == false) {
                hostLog.fatal("You are running on an unsupported (probably 32 bit) JVM. Exiting.");
                System.exit(-1);
            }

            // print the ascii art!.
            // determine the edition
            // Check license availability
            // All above - not for init
            String edition = "Community Edition";
            if (config.m_startAction != StartAction.INITIALIZE) {
                consoleLog.l7dlog( Level.INFO, LogKeys.host_VoltDB_StartupString.name(), null);
                // load license API
                if (config.m_pathToLicense == null) {
                    m_licenseApi = MiscUtils.licenseApiFactory();
                    if (m_licenseApi == null) {
                        hostLog.fatal("Unable to open license file in default directories");
                    }
                } else {
                    m_licenseApi = MiscUtils.licenseApiFactory(config.m_pathToLicense);
                    if (m_licenseApi == null) {
                        hostLog.fatal("Unable to open license file in provided path: " + config.m_pathToLicense);
                    }
                }

                if (m_licenseApi == null) {
                    hostLog.fatal("Please contact sales@voltdb.com to request a license.");
                    VoltDB.crashLocalVoltDB(
                            "Failed to initialize license verifier. " + "See previous log message for details.", false,
                            null);
                }

                if (config.m_isEnterprise) {
                    if (m_licenseApi.isEnterprise()) edition = "Enterprise Edition";
                    if (m_licenseApi.isPro()) edition = "Pro Edition";
                    if (m_licenseApi.isEnterpriseTrial()) edition = "Enterprise Edition";
                    if (m_licenseApi.isProTrial()) edition = "Pro Edition";
                    if (m_licenseApi.isAWSMarketplace()) edition = "AWS Marketplace Pro Edition";
                }

                // this also prints out the license type on the console
                readBuildInfo(edition);

                // print out the licensee on the license
                if (config.m_isEnterprise) {
                    String licensee = m_licenseApi.licensee();
                    if ((licensee != null) && (licensee.length() > 0)) {
                        consoleLog.info(String.format("Licensed to: %s", licensee));
                    }
                }
            }

            // Replay command line args that we can see
            StringBuilder sb = new StringBuilder(2048).append("Command line arguments: ");
            sb.append(System.getProperty("sun.java.command", "[not available]"));
            hostLog.info(sb.toString());

            List<String> iargs = ManagementFactory.getRuntimeMXBean().getInputArguments();
            sb.delete(0, sb.length()).append("Command line JVM arguments:");
            for (String iarg : iargs)
                sb.append(" ").append(iarg);
            if (iargs.size() > 0) hostLog.info(sb.toString());
            else hostLog.info("No JVM command line args known.");

            sb.delete(0, sb.length()).append("Command line JVM classpath: ");
            sb.append(System.getProperty("java.class.path", "[not available]"));
            hostLog.info(sb.toString());

            if (config.m_startAction == StartAction.INITIALIZE) {
                if (config.m_forceVoltdbCreate) {
                    deleteInitializationMarkers(config);
                }
            }

            // If there's no deployment provide a default and put it under voltdbroot.
            if (config.m_pathToDeployment == null) {
                try {
                    config.m_pathToDeployment = setupDefaultDeployment(hostLog, config.m_voltdbRoot);
                    config.m_deploymentDefault = true;
                } catch (IOException e) {
                    VoltDB.crashLocalVoltDB("Failed to write default deployment.", false, null);
                    return;
                }
            }

            ReadDeploymentResults readDepl = readPrimedDeployment(config);

            if (config.m_startAction == StartAction.INITIALIZE) {
                if (config.m_forceVoltdbCreate && m_nodeSettings.clean()) {
                    String msg = "Archived previous snapshot directory to " + m_nodeSettings.getSnapshoth() + ".1";
                    consoleLog.info(msg);
                    hostLog.info(msg);
                }
                stageDeploymentFileForInitialize(config, readDepl.deployment);
                stageSchemaFiles(config);
                stageInitializedMarker(config);
                hostLog.info("Initialized VoltDB root directory " + config.m_voltdbRoot.getPath());
                consoleLog.info("Initialized VoltDB root directory " + config.m_voltdbRoot.getPath());
                VoltDB.exit(0);
            }
            if (config.m_startAction.isLegacy()) {
                consoleLog.warn("The \"" + config.m_startAction.m_verb + "\" command is deprecated, please use \"init\" and \"start\" for your cluster operations.");
            }

            // config UUID is part of the status tracker.
            m_statusTracker = new NodeStateTracker();
            final File stagedCatalogLocation = new VoltFile(RealVoltDB.getStagedCatalogPath(config.m_voltdbRoot.getAbsolutePath()));

            if (config.m_startAction.isLegacy()) {
                File rootFH = CatalogUtil.getVoltDbRoot(readDepl.deployment.getPaths());
                File inzFH = new VoltFile(rootFH, VoltDB.INITIALIZED_MARKER);
                if (inzFH.exists()) {
                    VoltDB.crashLocalVoltDB("Cannot use legacy start action "
                            + config.m_startAction + " on voltdbroot "
                            + rootFH + " that was initialized with the init command");
                    return;
                }
                //Case where you give primed deployment with -d look in ../../ for initialized marker.
                //Also check if parents are config and voltdbroot
                File cfile = (new File(config.m_pathToDeployment)).getParentFile();
                if (cfile != null) {
                    rootFH = cfile.getParentFile();
                    if ("config".equals(cfile.getName()) && VoltDB.DBROOT.equals(rootFH.getName())) {
                        inzFH = new VoltFile(rootFH, VoltDB.INITIALIZED_MARKER);
                        if (inzFH.exists()) {
                            VoltDB.crashLocalVoltDB("Can not use legacy start action "
                                    + config.m_startAction + " on voltdbroot "
                                    + rootFH + " that was initialized with the init command");
                            return;
                        }
                    }
                }
                if (stagedCatalogLocation.isFile()) {
                    hostLog.warn("Initialized schema is present, but is being ignored and may be removed.");
                }
            } else {
                assert (config.m_startAction == StartAction.PROBE);
                if (stagedCatalogLocation.isFile()) {
                    assert (config.m_pathToCatalog == null) : config.m_pathToCatalog;
                    config.m_pathToCatalog = stagedCatalogLocation.getAbsolutePath();
                }
            }

            List<String> failed = m_nodeSettings.ensureDirectoriesExist();
            if (!failed.isEmpty()) {
                String msg = "Unable to access or create the following directories:\n  - " +
                        Joiner.on("\n  - ").join(failed);
                VoltDB.crashLocalVoltDB(msg);
                return;
            }

            if (config.m_hostCount == VoltDB.UNDEFINED) {
                config.m_hostCount = readDepl.deployment.getCluster().getHostcount();
            }

            // set the mode first thing
            m_mode = OperationMode.INITIALIZING;
            m_config = config;
            m_startMode = null;

            // set a bunch of things to null/empty/new for tests
            // which reusue the process
            m_safeMpTxnId = Long.MAX_VALUE;
            m_lastSeenMpTxnId = Long.MIN_VALUE;
            m_clientInterface = null;
            m_adminListener = null;
            m_commandLog = new DummyCommandLog();
            m_snmp = new DummySnmpTrapSender();
            m_messenger = null;
            m_opsRegistrar = new OpsRegistrar();
            m_snapshotCompletionMonitor = null;
            m_catalogContext = null;
            m_partitionCountStats = null;
            m_ioStats = null;
            m_memoryStats = null;
            m_commandLogStats = null;
            m_statsManager = null;
            m_restoreAgent = null;
            m_recoveryStartTime = System.currentTimeMillis();
            m_hostIdWithStartupCatalog = 0;
            m_pathToStartupCatalog = m_config.m_pathToCatalog;
            m_replicationActive = new AtomicBoolean(false);
            m_configLogger = null;
            ActivePlanRepository.clear();

            updateMaxThreadsLimit();

            // set up site structure
            final int computationThreads = Math.max(2, CoreUtils.availableProcessors() / 4);
            m_computationService =
                    CoreUtils.getListeningExecutorService(
                            "Computation service thread",
                            computationThreads, m_config.m_computationCoreBindings);

            // Set std-out/err to use the UTF-8 encoding and fail if UTF-8 isn't supported
            try {
                System.setOut(new PrintStream(System.out, true, "UTF-8"));
                System.setErr(new PrintStream(System.err, true, "UTF-8"));
            } catch (UnsupportedEncodingException e) {
                hostLog.fatal("Support for the UTF-8 encoding is required for VoltDB. This means you are likely running an unsupported JVM. Exiting.");
                VoltDB.exit(-1);
            }

            m_snapshotCompletionMonitor = new SnapshotCompletionMonitor();

            // use CLI overrides for testing hotfix version compatibility
            if (m_config.m_versionStringOverrideForTest != null) {
                m_versionString = m_config.m_versionStringOverrideForTest;
            }
            if (m_config.m_versionCompatibilityRegexOverrideForTest != null) {
                m_hotfixableRegexPattern = m_config.m_versionCompatibilityRegexOverrideForTest;
            }
            if (m_config.m_buildStringOverrideForTest != null) {
                m_buildString = m_config.m_buildStringOverrideForTest;
            }
            // Prime cluster settings from configuration parameters
            // evaluate properties with the following sources in terms of priority
            // 1) properties from command line options
            // 2) properties from the cluster.properties files
            // 3) properties from the deployment file

            // this reads the file config/cluster.properties
            ClusterSettings fromPropertyFile = ClusterSettings.create();
            // handle case we recover clusters that were elastically expanded
            if (m_config.m_startAction.doesRecover()) {
                m_config.m_hostCount = fromPropertyFile.hostcount();
            }
            Map<String, String> fromCommandLine = m_config.asClusterSettingsMap();
            Map<String, String> fromDeploymentFile = CatalogUtil.
                    asClusterSettingsMap(readDepl.deployment);

            ClusterSettings clusterSettings = ClusterSettings.create(
                    fromCommandLine, fromPropertyFile.asMap(), fromDeploymentFile);

            // persist the merged settings
            clusterSettings.store();

            m_clusterSettings.set(clusterSettings, 1);

            MeshProber.Determination determination = buildClusterMesh(readDepl);
            if (m_config.m_startAction == StartAction.PROBE) {
                String action = "Starting a new database cluster";
                if (determination.startAction.doesRejoin()) {
                    action = "Rejoining a running cluster";
                } else if (determination.startAction == StartAction.JOIN) {
                    action = "Adding this node to a running cluster";
                } else if (determination.startAction.doesRecover()) {
                    action = "Restarting the database cluster from the command logs";
                }
                hostLog.info(action);
                consoleLog.info(action);
            }

            m_config.m_startAction = determination.startAction;
            m_config.m_hostCount = determination.hostCount;

            m_terminusNonce = determination.terminusNonce;

            // determine if this is a rejoining node
            // (used for license check and later the actual rejoin)
            m_rejoining = m_config.m_startAction.doesRejoin();
            m_rejoinDataPending = m_config.m_startAction.doesJoin();

            m_joining = m_config.m_startAction == StartAction.JOIN;

            if (m_rejoining || m_joining) {
                m_statusTracker.setNodeState(NodeState.REJOINING);
            }
            //Register dummy agents immediately
            m_opsRegistrar.registerMailboxes(m_messenger);

            //Start validating the build string in the background
            final Future<?> buildStringValidation = validateBuildString(getBuildString(), m_messenger.getZK());

            // race to create start action nodes and then verify theirs compatibility.
            m_messenger.getZK().create(VoltZK.start_action, null, Ids.OPEN_ACL_UNSAFE, CreateMode.PERSISTENT, new ZKUtil.StringCallback(), null);
            VoltZK.createStartActionNode(m_messenger.getZK(), m_messenger.getHostId(), m_config.m_startAction);
            validateStartAction();

            m_durable = readDeploymentAndCreateStarterCatalogContext(config);

            if (config.m_isEnterprise && m_config.m_startAction.doesRequireEmptyDirectories()
                    && !config.m_forceVoltdbCreate && m_durable) {
                managedPathsEmptyCheck(config);
            }
            //If we are not durable and we are not rejoining we backup auto snapshots if present.
            //If terminus is present we will recover from shutdown save so dont move.
            if (!m_durable && m_config.m_startAction.doesRecover() && determination.terminusNonce == null) {
                if (m_nodeSettings.clean()) {
                    String msg = "Archiving old snapshots to " + m_nodeSettings.getSnapshoth() +
                                 ".1 and starting an empty database." +
                                 " Use voltadmin restore if you wish to restore an old database instance.";
                    consoleLog.info(msg);
                    hostLog.info(msg);
                }
            }

            // wait to make sure every host actually *see* each other's ZK node state.
            final int numberOfNodes = m_messenger.getLiveHostIds().size();
            Map<Integer, HostInfo> hostInfos = m_messenger.waitForGroupJoin(numberOfNodes);
            Map<Integer, String> hostGroups = Maps.newHashMap();
            Map<Integer, Integer> sitesPerHostMap = Maps.newHashMap();
            hostInfos.forEach((k, v) -> {
                hostGroups.put(k, v.m_group);
                sitesPerHostMap.put(k, v.m_localSitesCount);
            });
            if (m_messenger.isPaused() || m_config.m_isPaused) {
                setStartMode(OperationMode.PAUSED);
            }

            // Create the thread pool here. It's needed by buildClusterMesh()
            m_periodicWorkThread =
                    CoreUtils.getScheduledThreadPoolExecutor("Periodic Work", 1, CoreUtils.SMALL_STACK_SIZE);
            m_periodicPriorityWorkThread =
                    CoreUtils.getScheduledThreadPoolExecutor("Periodic Priority Work", 1, CoreUtils.SMALL_STACK_SIZE);

            Class<?> snapshotIOAgentClass = MiscUtils.loadProClass("org.voltdb.SnapshotIOAgentImpl", "Snapshot", true);
            if (snapshotIOAgentClass != null) {
                try {
                    m_snapshotIOAgent = (SnapshotIOAgent) snapshotIOAgentClass.getConstructor(HostMessenger.class, long.class)
                            .newInstance(m_messenger, m_messenger.getHSIdForLocalSite(HostMessenger.SNAPSHOT_IO_AGENT_ID));
                    m_messenger.createMailbox(m_snapshotIOAgent.getHSId(), m_snapshotIOAgent);
                } catch (Exception e) {
                    VoltDB.crashLocalVoltDB("Failed to instantiate snapshot IO agent", true, e);
                }
            }

            try {
                SimpleDateFormat sdf = new SimpleDateFormat("EEE MMM d, yyyy");
                JSONObject jo = new JSONObject();
                jo.put("trial", m_licenseApi.isAnyKindOfTrial());
                jo.put("hostcount",m_licenseApi.maxHostcount());
                jo.put("commandlogging", m_licenseApi.isCommandLoggingAllowed());
                jo.put("wanreplication", m_licenseApi.isDrReplicationAllowed());
                jo.put("expiration", sdf.format(m_licenseApi.expires().getTime()));
                m_licenseInformation = jo.toString();
            } catch (JSONException ex) {
                //Ignore
            }

            // Create the GlobalServiceElector.  Do this here so we can register the MPI with it
            // when we construct it below
            m_globalServiceElector = new GlobalServiceElector(m_messenger.getZK(), m_messenger.getHostId());
            // Start the GlobalServiceElector.  Not sure where this will actually belong.
            try {
                m_globalServiceElector.start();
            } catch (Exception e) {
                VoltDB.crashLocalVoltDB("Unable to start GlobalServiceElector", true, e);
            }

            // Always create a mailbox for elastic join data transfer
            if (m_config.m_isEnterprise) {
                long elasticHSId = m_messenger.getHSIdForLocalSite(HostMessenger.REBALANCE_SITE_ID);
                m_messenger.createMailbox(elasticHSId, new SiteMailbox(m_messenger, elasticHSId));
            }

            if (m_joining) {
                Class<?> elasticJoinCoordClass =
                        MiscUtils.loadProClass("org.voltdb.join.ElasticJoinNodeCoordinator", "Elastic", false);
                try {
                    Constructor<?> constructor = elasticJoinCoordClass.getConstructor(HostMessenger.class, String.class);
                    m_joinCoordinator = (JoinCoordinator) constructor.newInstance(m_messenger, VoltDB.instance().getVoltDBRootPath());
                    m_messenger.registerMailbox(m_joinCoordinator);
                    m_joinCoordinator.initialize(m_catalogContext.getDeployment().getCluster().getKfactor());
                } catch (Exception e) {
                    VoltDB.crashLocalVoltDB("Failed to instantiate join coordinator", true, e);
                }
            }

            /*
             * Construct all the mailboxes for things that need to be globally addressable so they can be published
             * in one atomic shot.
             *
             * The starting state for partition assignments are statically derived from the host id generated
             * by host messenger and the k-factor/host count/sites per host. This starting state
             * is published to ZK as the topology metadata node.
             *
             * On join and rejoin the node has to inspect the topology meta node to find out what is missing
             * and then update the topology listing itself as the replica for those partitions.
             * Then it does a compare and set of the topology.
             *
             * Ning: topology may not reflect the true partitions in the cluster during join. So if another node
             * is trying to rejoin, it should rely on the cartographer's view to pick the partitions to replace.
             */
            AbstractTopology topo = getTopology(config.m_startAction, hostGroups, sitesPerHostMap, m_joinCoordinator);
            m_partitionsToSitesAtStartupForExportInit = new ArrayList<>();
            try {
                // IV2 mailbox stuff
                m_configuredReplicationFactor = topo.getReplicationFactor();
                m_cartographer = new Cartographer(m_messenger, m_configuredReplicationFactor,
                        m_catalogContext.cluster.getNetworkpartition());
                m_partitionZeroLeader = new Supplier<Boolean>() {
                    @Override
                    public Boolean get() {
                        return m_cartographer.isPartitionZeroLeader();
                    }
                };
                List<Integer> partitions = null;
                if (m_rejoining) {
                    m_configuredNumberOfPartitions = m_cartographer.getPartitionCount();
                    partitions = recoverPartitions(topo, hostGroups.get(m_messenger.getHostId()));
                    if (partitions == null) {
                        partitions = m_cartographer.getIv2PartitionsToReplace(m_configuredReplicationFactor,
                                                                          m_catalogContext.getNodeSettings().getLocalSitesCount(),
                                                                          m_messenger.getHostId(),
                                                                          hostGroups);
                    }
                    if (partitions.size() == 0) {
                        VoltDB.crashLocalVoltDB("The VoltDB cluster already has enough nodes to satisfy " +
                                "the requested k-safety factor of " +
                                m_configuredReplicationFactor + ".\n" +
                                "No more nodes can join.", false, null);
                    }
                } else {
                    m_configuredNumberOfPartitions = topo.getPartitionCount();
                    partitions = topo.getPartitionIdList(m_messenger.getHostId());
                }
                for (int ii = 0; ii < partitions.size(); ii++) {
                    Integer partition = partitions.get(ii);
                    m_iv2InitiatorStartingTxnIds.put( partition, TxnEgo.makeZero(partition).getTxnId());
                }
                m_iv2Initiators = createIv2Initiators(
                        partitions,
                        m_config.m_startAction,
                        m_partitionsToSitesAtStartupForExportInit);
                m_iv2InitiatorStartingTxnIds.put(
                        MpInitiator.MP_INIT_PID,
                        TxnEgo.makeZero(MpInitiator.MP_INIT_PID).getTxnId());
                // Pass the local HSIds to the MPI so it can farm out buddy sites
                // to the RO MP site pool
                List<Long> localHSIds = new ArrayList<>();
                for (Initiator ii : m_iv2Initiators.values()) {
                    localHSIds.add(ii.getInitiatorHSId());
                }
                m_MPI = new MpInitiator(m_messenger, localHSIds, getStatsAgent());
                m_iv2Initiators.put(MpInitiator.MP_INIT_PID, m_MPI);

                // Make a list of HDIds to join
                Map<Integer, Long> partsToHSIdsToRejoin = new HashMap<>();
                for (Initiator init : m_iv2Initiators.values()) {
                    if (init.isRejoinable()) {
                        partsToHSIdsToRejoin.put(init.getPartitionId(), init.getInitiatorHSId());
                    }
                }
                OnDemandBinaryLogger.path = VoltDB.instance().getVoltDBRootPath();
                if (m_rejoining) {
                    SnapshotSaveAPI.recoveringSiteCount.set(partsToHSIdsToRejoin.size());
                    hostLog.info("Set recovering site count to " + partsToHSIdsToRejoin.size());

                    m_joinCoordinator = new Iv2RejoinCoordinator(m_messenger,
                            partsToHSIdsToRejoin.values(),
                            VoltDB.instance().getVoltDBRootPath(),
                            m_config.m_startAction == StartAction.LIVE_REJOIN);
                    m_joinCoordinator.initialize(m_configuredReplicationFactor);
                    m_messenger.registerMailbox(m_joinCoordinator);
                    if (m_config.m_startAction == StartAction.LIVE_REJOIN) {
                        hostLog.info("Using live rejoin.");
                    }
                    else {
                        hostLog.info("Using blocking rejoin.");
                    }
                } else if (m_joining) {
                    m_joinCoordinator.setPartitionsToHSIds(partsToHSIdsToRejoin);
                }
            } catch (Exception e) {
                VoltDB.crashLocalVoltDB(e.getMessage(), true, e);
            }

            // do the many init tasks in the Inits class
            Inits inits = new Inits(m_statusTracker, this, 1, m_durable);
            inits.doInitializationWork();

            // Need the catalog so that we know how many tables so we can guess at the necessary heap size
            // This is done under Inits.doInitializationWork(), so need to wait until we get here.
            // Current calculation needs pro/community knowledge, number of tables, and the sites/host,
            // which is the number of initiators (minus the possibly idle MPI initiator)
            checkHeapSanity(MiscUtils.isPro(), m_catalogContext.tables.size(),
                    (m_iv2Initiators.size() - 1), m_configuredReplicationFactor);

            if (m_joining && getReplicationRole() == ReplicationRole.REPLICA) {
                VoltDB.crashLocalVoltDB("Elastic join is prohibited on a replica cluster.", false, null);
            }

            collectLocalNetworkMetadata();

            /*
             * Construct an adhoc planner for the initial catalog
             */
            final CatalogSpecificPlanner csp = new CatalogSpecificPlanner(m_catalogContext);

            // Initialize stats
            m_ioStats = new IOStats();
            getStatsAgent().registerStatsSource(StatsSelector.IOSTATS,
                    0, m_ioStats);
            m_memoryStats = new MemoryStats();
            getStatsAgent().registerStatsSource(StatsSelector.MEMORY,
                    0, m_memoryStats);
            getStatsAgent().registerStatsSource(StatsSelector.TOPO, 0, m_cartographer);
            m_partitionCountStats = new PartitionCountStats(m_cartographer);
            getStatsAgent().registerStatsSource(StatsSelector.PARTITIONCOUNT,
                    0, m_partitionCountStats);
            m_initiatorStats = new InitiatorStats(m_myHostId);
            m_liveClientsStats = new LiveClientsStats();
            getStatsAgent().registerStatsSource(StatsSelector.LIVECLIENTS, 0, m_liveClientsStats);

            m_latencyStats = new LatencyStats();
            getStatsAgent().registerStatsSource(StatsSelector.LATENCY, 0, m_latencyStats);
            m_latencyCompressedStats = new LatencyHistogramStats(m_myHostId);
            getStatsAgent().registerStatsSource(StatsSelector.LATENCY_COMPRESSED, 0, m_latencyCompressedStats);
            m_latencyHistogramStats = new LatencyUncompressedHistogramStats(m_myHostId);
            getStatsAgent().registerStatsSource(StatsSelector.LATENCY_HISTOGRAM,
                    0, m_latencyHistogramStats);


            BalancePartitionsStatistics rebalanceStats = new BalancePartitionsStatistics();
            getStatsAgent().registerStatsSource(StatsSelector.REBALANCE, 0, rebalanceStats);

            KSafetyStats kSafetyStats = new KSafetyStats();
            getStatsAgent().registerStatsSource(StatsSelector.KSAFETY, 0, kSafetyStats);
            m_cpuStats = new CpuStats();
            getStatsAgent().registerStatsSource(StatsSelector.CPU,
                    0, m_cpuStats);
            m_gcStats = new GcStats();
            getStatsAgent().registerStatsSource(StatsSelector.GC,
                    0, m_gcStats);
            // ENG-6321
            m_commandLogStats = new CommandLogStats(m_commandLog);
            getStatsAgent().registerStatsSource(StatsSelector.COMMANDLOG, 0, m_commandLogStats);

            // Dummy DRCONSUMER stats
            replaceDRConsumerStatsWithDummy();

            /*
             * Initialize the command log on rejoin and join before configuring the IV2
             * initiators.  This will prevent them from receiving transactions
             * which need logging before the internal file writers are
             * initialized.  Root cause of ENG-4136.
             *
             * If sync command log is on, not initializing the command log before the initiators
             * are up would cause deadlock.
             */
            if ((m_commandLog != null) && (m_commandLog.needsInitialization())) {
                consoleLog.l7dlog(Level.INFO, LogKeys.host_VoltDB_StayTunedForLogging.name(), null);
            }
            else {
                consoleLog.l7dlog(Level.INFO, LogKeys.host_VoltDB_StayTunedForNoLogging.name(), null);
            }
            if (m_commandLog != null && (m_rejoining || m_joining)) {
                //On rejoin the starting IDs are all 0 so technically it will load any snapshot
                //but the newest snapshot will always be the truncation snapshot taken after rejoin
                //completes at which point the node will mark itself as actually recovered.
                //
                // Use the partition count from the cluster config instead of the cartographer
                // here. Since the initiators are not started yet, the cartographer still doesn't
                // know about the new partitions at this point.
                m_commandLog.initForRejoin(
                        m_catalogContext.cluster.getLogconfig().get("log").getLogsize(),
                        Long.MIN_VALUE,
                        m_configuredNumberOfPartitions,
                        true,
                        m_config.m_commandLogBinding, m_iv2InitiatorStartingTxnIds);
            }

            // Create the client interface
            try {
                InetAddress clientIntf = null;
                InetAddress adminIntf = null;
                if (!m_config.m_externalInterface.trim().equals("")) {
                    clientIntf = InetAddress.getByName(m_config.m_externalInterface);
                    //client and admin interfaces are same by default.
                    adminIntf = clientIntf;
                }
                //If user has specified on command line host:port override client and admin interfaces.
                if (m_config.m_clientInterface != null && m_config.m_clientInterface.trim().length() > 0) {
                    clientIntf = InetAddress.getByName(m_config.m_clientInterface);
                }
                if (m_config.m_adminInterface != null && m_config.m_adminInterface.trim().length() > 0) {
                    adminIntf = InetAddress.getByName(m_config.m_adminInterface);
                }
                m_clientInterface = ClientInterface.create(m_messenger, m_catalogContext, getReplicationRole(),
                        m_cartographer,
                        clientIntf,
                        config.m_port,
                        adminIntf,
                        config.m_adminPort,
                        m_config.m_sslContext);
            } catch (Exception e) {
                VoltDB.crashLocalVoltDB(e.getMessage(), true, e);
            }

            // DR overflow directory
            if (VoltDB.instance().getLicenseApi().isDrReplicationAllowed()) {
                try {
                    Class<?> ndrgwClass = null;
                    ndrgwClass = Class.forName("org.voltdb.dr2.DRProducer");
                    Constructor<?> ndrgwConstructor = ndrgwClass.getConstructor(File.class, File.class, boolean.class, boolean.class, boolean.class, int.class, int.class);
                    m_producerDRGateway =
                            (ProducerDRGateway) ndrgwConstructor.newInstance(
                                    new VoltFile(VoltDB.instance().getDROverflowPath()),
                                    new VoltFile(VoltDB.instance().getSnapshotPath()),
                                    willDoActualRecover(),
                                    m_config.m_startAction.doesRejoin(),
                                    m_replicationActive.get(),
                                    m_configuredNumberOfPartitions,
                                    (m_catalogContext.getClusterSettings().hostcount()-m_config.m_missingHostCount));
                } catch (Exception e) {
                    VoltDB.crashLocalVoltDB("Unable to load DR system", true, e);
                }
            }
            else {
                // set up empty stats for the DR Producer
                getStatsAgent().registerStatsSource(StatsSelector.DRPRODUCERNODE, 0,
                        new DRProducerStatsBase.DRProducerNodeStatsBase());
                getStatsAgent().registerStatsSource(StatsSelector.DRPRODUCERPARTITION, 0,
                        new DRProducerStatsBase.DRProducerPartitionStatsBase());
            }
            m_drRoleStats = new DRRoleStats(this);
            getStatsAgent().registerStatsSource(StatsSelector.DRROLE, 0, m_drRoleStats);

            /*
             * Configure and start all the IV2 sites
             */
            try {
                final String serializedCatalog = m_catalogContext.catalog.serialize();
                for (Initiator iv2init : m_iv2Initiators.values()) {
                    iv2init.configure(
                            getBackendTargetType(),
                            m_catalogContext,
                            serializedCatalog,
                            csp,
                            m_configuredNumberOfPartitions,
                            m_config.m_startAction,
                            getStatsAgent(),
                            m_memoryStats,
                            m_commandLog,
                            m_config.m_executionCoreBindings.poll(),
                            shouldInitiatorCreateMPDRGateway(iv2init));
                }

                // LeaderAppointer startup blocks if the initiators are not initialized.
                // So create the LeaderAppointer after the initiators.
                boolean expectSyncSnapshot = getReplicationRole() == ReplicationRole.REPLICA && config.m_startAction == StartAction.CREATE;
                m_leaderAppointer = new LeaderAppointer(
                        m_messenger,
                        m_configuredNumberOfPartitions,
                        m_catalogContext.getDeployment().getCluster().getKfactor(),
                        topo.topologyToJSON(),
                        m_MPI,
                        kSafetyStats,
                        expectSyncSnapshot
                );
                m_globalServiceElector.registerService(m_leaderAppointer);
            } catch (Exception e) {
                Throwable toLog = e;
                if (e instanceof ExecutionException) {
                    toLog = ((ExecutionException)e).getCause();
                }
                VoltDB.crashLocalVoltDB("Error configuring IV2 initiator.", true, toLog);
            }

            // Create the statistics manager and register it to JMX registry
            m_statsManager = null;
            try {
                final Class<?> statsManagerClass =
                        MiscUtils.loadProClass("org.voltdb.management.JMXStatsManager", "JMX", true);
                if (statsManagerClass != null && !DISABLE_JMX) {
                    m_statsManager = (StatsManager)statsManagerClass.newInstance();
                    m_statsManager.initialize();
                }
            } catch (Exception e) {
                //JMXStatsManager will log and we continue.
            }

            try {
                m_snapshotCompletionMonitor.init(m_messenger.getZK());
            } catch (Exception e) {
                hostLog.fatal("Error initializing snapshot completion monitor", e);
                VoltDB.crashLocalVoltDB("Error initializing snapshot completion monitor", true, e);
            }

            /*
             * Make sure the build string successfully validated
             * before continuing to do operations
             * that might return wrongs answers or lose data.
             */
            try {
                buildStringValidation.get();
            } catch (Exception e) {
                VoltDB.crashLocalVoltDB("Failed to validate cluster build string", false, e);
            }

            //elastic join, make sure all the joining nodes are ready
            //so that the secondary connections can be created.
            if (m_joining) {
                int expectedHosts = m_configuredReplicationFactor + 1;
                m_messenger.waitForJoiningHostsToBeReady(expectedHosts, this.m_myHostId);
            } else if (!m_rejoining) {
                // initial start or recover
                int expectedHosts = m_catalogContext.getClusterSettings().hostcount() - m_config.m_missingHostCount;
                m_messenger.waitForAllHostsToBeReady(expectedHosts);
            }

            // Create secondary connections within partition group
            createSecondaryConnections(m_rejoining);

            if (!m_joining && (m_cartographer.getPartitionCount()) != m_configuredNumberOfPartitions) {
                for (Map.Entry<Integer, ImmutableList<Long>> entry :
                    getSiteTrackerForSnapshot().m_partitionsToSitesImmutable.entrySet()) {
                    hostLog.info(entry.getKey() + " -- "
                            + CoreUtils.hsIdCollectionToString(entry.getValue()));
                }
                VoltDB.crashGlobalVoltDB("Mismatch between configured number of partitions (" +
                        m_configuredNumberOfPartitions + ") and actual (" +
                        m_cartographer.getPartitionCount() + ")",
                        true, null);
            }

            schedulePeriodicWorks();
            m_clientInterface.schedulePeriodicWorks();

            // print out a bunch of useful system info
            logDebuggingInfo(m_config.m_adminPort, m_config.m_httpPort, m_httpPortExtraLogMessage, m_jsonEnabled);


            // warn the user on the console if k=0 or if no command logging
            if (m_configuredReplicationFactor == 0) {
                consoleLog.warn("This is not a highly available cluster. K-Safety is set to 0.");
            }
            boolean usingCommandLog = m_config.m_isEnterprise
                    && (m_catalogContext.cluster.getLogconfig() != null)
                    && (m_catalogContext.cluster.getLogconfig().get("log") != null)
                    && m_catalogContext.cluster.getLogconfig().get("log").getEnabled();
            if (!usingCommandLog) {
                // figure out if using a snapshot schedule
                boolean usingPeridoicSnapshots = false;
                for (SnapshotSchedule ss : m_catalogContext.database.getSnapshotschedule()) {
                    if (ss.getEnabled()) {
                        usingPeridoicSnapshots = true;
                    }
                }
                // print the right warning depending on durability settings
                if (usingPeridoicSnapshots) {
                    consoleLog.warn("Durability is limited to periodic snapshots. Command logging is off.");
                }
                else {
                    consoleLog.warn("Durability is turned off. Command logging is off.");
                }
            }

            // warn if cluster is partitionable, but partition detection is off
            if ((m_catalogContext.cluster.getNetworkpartition() == false) &&
                    (m_configuredReplicationFactor > 0)) {
                hostLog.warn("Running a redundant (k-safe) cluster with network " +
                        "partition detection disabled is not recommended for production use.");
                // we decided not to include the stronger language below for the 3.0 version (ENG-4215)
                //hostLog.warn("With partition detection disabled, data may be lost or " +
                //      "corrupted by certain classes of network failures.");
            }

            assert (m_clientInterface != null);
            m_clientInterface.initializeSnapshotDaemon(m_messenger, m_globalServiceElector);

            // Start elastic join service
            try {
                if (m_config.m_isEnterprise && TheHashinator.getCurrentConfig().type == HashinatorType.ELASTIC) {
                    Class<?> elasticServiceClass = MiscUtils.loadProClass("org.voltdb.join.ElasticJoinCoordinator",
                                                                          "Elastic join", false);

                    if (elasticServiceClass == null) {
                        VoltDB.crashLocalVoltDB("Missing the ElasticJoinCoordinator class file in the enterprise " +
                                                "edition", false, null);
                    }

                    Constructor<?> constructor =
                        elasticServiceClass.getConstructor(HostMessenger.class,
                                                           ClientInterface.class,
                                                           Cartographer.class,
                                                           BalancePartitionsStatistics.class,
                                                           String.class,
                                                           int.class,
                                                           Supplier.class);
                    m_elasticJoinService =
                        (ElasticJoinService) constructor.newInstance(
                                m_messenger,
                                m_clientInterface,
                                m_cartographer,
                                rebalanceStats,
                                VoltDB.instance().getCommandLogSnapshotPath(),
                                m_catalogContext.getDeployment().getCluster().getKfactor(),
                                m_clusterSettings);
                    m_elasticJoinService.updateConfig(m_catalogContext);
                }
            } catch (Exception e) {
                VoltDB.crashLocalVoltDB("Failed to instantiate elastic join service", false, e);
            }

            // set additional restore agent stuff
            if (m_restoreAgent != null) {
                m_restoreAgent.setInitiator(new Iv2TransactionCreator(m_clientInterface));
            }

            // Start the stats agent at the end, after everything has been constructed
            m_opsRegistrar.setDummyMode(false);

            m_configLogger = new Thread(new ConfigLogging());
            m_configLogger.start();

            scheduleDailyLoggingWorkInNextCheckTime();
        }
    }

    /**
     * Check if actual recover is needed
     * Return false if we need to start new,
     * or command log is disabled,
     * or there is no complete snapshot
     */
   private boolean willDoActualRecover()
   {
       return (m_config.m_startAction.doesRecover() &&
              (m_durable || getTerminusNonce() != null));
   }
    /**
     * recover the partition assignment from one of lost hosts in the same placement group for rejoin
     * Use the placement group of the recovering host to find a matched host from the lost nodes in the topology
     * If the partition count from the lost node is the same as the site count of the recovering host,
     * The partitions on the lost node will be placed on the recovering host. Partition group layout will be maintained.
     * Topology will be updated on ZK if successful
     * @param topology The topology from ZK, which contains the partition assignments for live or lost hosts
     * @param haGroup The placement group of the recovering host
     * @return A list of partitions if recover effort is a success.
     */
    private List<Integer> recoverPartitions(AbstractTopology topology, String haGroup) {

        AbstractTopology recoveredTopo = AbstractTopology.mutateRecoverTopology(topology,
                m_messenger.getLiveHostIds(),
                m_messenger.getHostId(),
                haGroup);
        if (recoveredTopo == null) {
            return null;
        }
        List<Integer> partitions = recoveredTopo.getPartitionIdList(m_messenger.getHostId());
        if (partitions != null && partitions.size() == m_catalogContext.getNodeSettings().getLocalSitesCount()) {
            TopologyZKUtils.updateTopologyToZK(m_messenger.getZK(), recoveredTopo);
            return partitions;
        }
        return null;
    }

    @Override
    public void hostsFailed(Set<Integer> failedHosts)
    {
        final ScheduledExecutorService es = getSES(true);
        if (es != null && !es.isShutdown()) {
            es.submit(new Runnable() {
                @Override
                public void run()
                {
                    // First check to make sure that the cluster still is viable before
                    // before allowing the fault log to be updated by the notifications
                    // generated below.
                    if (!m_leaderAppointer.isClusterKSafe(failedHosts)) {
                        VoltDB.crashLocalVoltDB("Some partitions have no replicas.  Cluster has become unviable.",
                                false, null);
                        return;
                    }
                    // Send KSafety trap - BTW the side effect of
                    // calling m_leaderAppointer.isClusterKSafe(..) is that leader appointer
                    // creates the ksafety stats set
                    if (m_cartographer.isPartitionZeroLeader() || isFirstZeroPartitionReplica(failedHosts)) {
                        // Send hostDown traps
                        for (int hostId : failedHosts) {
                            m_snmp.hostDown(FaultLevel.ERROR, hostId, "Host left cluster mesh due to connection loss");
                        }
                        final int missing = m_leaderAppointer.getKSafetyStatsSet().stream()
                                .max((s1,s2) -> s1.getMissingCount() - s2.getMissingCount())
                                .map(s->s.getMissingCount()).orElse(failedHosts.size());
                        final int expected = m_clusterSettings.getReference().hostcount();
                        m_snmp.statistics(FaultFacility.CLUSTER,
                                "Node lost. Cluster is down to " + (expected - missing)
                              + " members out of original "+ expected + ".");
                    }
                    // Cleanup the rejoin blocker in case the rejoining node failed.
                    // This has to run on a separate thread because the callback is
                    // invoked on the ZooKeeper server thread.
                    //
                    // I'm trying to be defensive to have this cleanup code run on
                    // all live nodes. One of them will succeed in cleaning up the
                    // rejoin ZK nodes. The others will just do nothing if the ZK
                    // nodes are already gone. If this node is still initializing
                    // when a rejoining node fails, there must be a live node that
                    // can clean things up. It's okay to skip this if the executor
                    // services are not set up yet.
                    for (int hostId : failedHosts) {
                        CoreZK.removeRejoinNodeIndicatorForHost(m_messenger.getZK(), hostId);
                    }
                    CoreZK.removeSPIBalanceIndicator(m_messenger.getZK());
                    // If the current node hasn't finished rejoin when another
                    // node fails, fail this node to prevent locking up the
                    // system.
                    if (m_rejoining) {
                        VoltDB.crashLocalVoltDB("Another node failed before this node could finish rejoining. " +
                                                "As a result, the rejoin operation has been canceled. " +
                                                "Please try again.");
                    }

                    // let the client interface know host(s) have failed to clean up any outstanding work
                    // especially non-transactional work
                    m_clientInterface.handleFailedHosts(failedHosts);
                }
            });
        }
    }

    private boolean isFirstZeroPartitionReplica(Set<Integer> failedHosts) {
        int partitionZeroMaster = CoreUtils.getHostIdFromHSId(m_cartographer.getHSIdForMaster(0));
        if (!failedHosts.contains(partitionZeroMaster)) {
            return false;
        }
        int firstReplica = m_cartographer
                .getReplicasForPartition(0)
                .stream()
                .map(l->CoreUtils.getHostIdFromHSId(l))
                .filter(i-> !failedHosts.contains(i))
                .min((i1,i2) -> i1 - i2)
                .orElse(m_messenger.getHostId() + 1);
        return firstReplica == m_messenger.getHostId();
    }

    class DailyLogTask implements Runnable {
        @Override
        public void run() {
            m_myHostId = m_messenger.getHostId();
            hostLog.info(String.format("Host id of this node is: %d", m_myHostId));
            hostLog.info("URL of deployment info: " + m_config.m_pathToDeployment);
            hostLog.info("Cluster uptime: " + MiscUtils.formatUptime(getClusterUptime()));
            logDebuggingInfo(m_config.m_adminPort, m_config.m_httpPort, m_httpPortExtraLogMessage, m_jsonEnabled);
            // log system setting information
            logSystemSettingFromCatalogContext();

            scheduleDailyLoggingWorkInNextCheckTime();

            // daily maintenance
            EnterpriseMaintenance em = EnterpriseMaintenance.get();
            if (em != null) { em.dailyMaintenaceTask(); }
        }
    }

    /**
     * Get the next check time for a private member in log4j library, which is not a reliable idea.
     * It adds 30 seconds for the initial delay and uses a periodical thread to schedule the daily logging work
     * with this delay.
     * @return
     */
    void scheduleDailyLoggingWorkInNextCheckTime() {
        DailyRollingFileAppender dailyAppender = null;
        Enumeration<?> appenders = Logger.getRootLogger().getAllAppenders();
        while (appenders.hasMoreElements()) {
            Appender appender = (Appender) appenders.nextElement();
            if (appender instanceof DailyRollingFileAppender){
                dailyAppender = (DailyRollingFileAppender) appender;
            }
        }
        final DailyRollingFileAppender dailyRollingFileAppender = dailyAppender;

        Field field = null;
        if (dailyRollingFileAppender != null) {
            try {
                field = dailyRollingFileAppender.getClass().getDeclaredField("nextCheck");
                field.setAccessible(true);
            } catch (NoSuchFieldException e) {
                hostLog.error("Failed to set daily system info logging: " + e.getMessage());
            }
        }
        final Field nextCheckField = field;
        long nextCheck = System.currentTimeMillis();
        // the next part may throw exception, current time is the default value
        if (dailyRollingFileAppender != null && nextCheckField != null) {
            try {
                nextCheck = nextCheckField.getLong(dailyRollingFileAppender);
                scheduleWork(new DailyLogTask(),
                        nextCheck - System.currentTimeMillis() + 30 * 1000, 0, TimeUnit.MILLISECONDS);
            } catch (Exception e) {
                hostLog.error("Failed to set daily system info logging: " + e.getMessage());
            }
        }
    }

    class StartActionWatcher implements Watcher {
        @Override
        public void process(WatchedEvent event) {
            if (m_mode == OperationMode.SHUTTINGDOWN) return;
            m_es.submit(new Runnable() {
                @Override
                public void run() {
                    validateStartAction();
                }
            });
        }
    }

    private void validateStartAction() {
        ZooKeeper zk = m_messenger.getZK();
        boolean initCompleted = false;
        List<String> children = null;

        try {
            initCompleted = zk.exists(VoltZK.init_completed, false) != null;
            children = zk.getChildren(VoltZK.start_action, new StartActionWatcher(), null);
        } catch (KeeperException e) {
            hostLog.error("Failed to validate the start actions", e);
            return;
        } catch (InterruptedException e) {
            VoltDB.crashLocalVoltDB("Interrupted during start action validation:" + e.getMessage(), true, e);
        }

        if (children != null && !children.isEmpty()) {
            for (String child : children) {
                byte[] data = null;
                try {
                    data = zk.getData(VoltZK.start_action + "/" + child, false, null);
                } catch (KeeperException excp) {
                    if (excp.code() == Code.NONODE) {
                            hostLog.debug("Failed to validate the start action as node "
                                    + VoltZK.start_action + "/" + child + " got disconnected", excp);
                    } else {
                        hostLog.error("Failed to validate the start actions ", excp);
                    }
                    return;
                } catch (InterruptedException e) {
                    VoltDB.crashLocalVoltDB("Interrupted during start action validation:" + e.getMessage(), true, e);
                }

                if (data == null) {
                    VoltDB.crashLocalVoltDB("Couldn't find " + VoltZK.start_action + "/" + child);
                }
                String startAction = new String(data);
                if ((startAction.equals(StartAction.JOIN.toString()) ||
                        startAction.equals(StartAction.REJOIN.toString()) ||
                        startAction.equals(StartAction.LIVE_REJOIN.toString())) &&
                        !initCompleted) {
                    int nodeId = VoltZK.getHostIDFromChildName(child);
                    if (nodeId == m_messenger.getHostId()) {
                        VoltDB.crashLocalVoltDB("This node was started with start action " + startAction + " during cluster creation. "
                                + "All nodes should be started with matching create or recover actions when bring up a cluster. "
                                + "Join and rejoin are for adding nodes to an already running cluster.");
                    } else {
                        hostLog.warn("Node " + nodeId + " tried to " + startAction + " cluster but it is not allowed during cluster creation. "
                                + "All nodes should be started with matching create or recover actions when bring up a cluster. "
                                + "Join and rejoin are for adding nodes to an already running cluster.");
                    }
                }
            }
        }
    }

    private class ConfigLogging implements Runnable {

        private void logConfigInfo() {
            hostLog.info("Logging config info");

            File configInfoDir = getConfigDirectory();
            configInfoDir.mkdirs();

            File configInfo = new File(configInfoDir, "config.json");

            byte jsonBytes[] = null;
            try {
                JSONStringer stringer = new JSONStringer();
                stringer.object();

                stringer.keySymbolValuePair("workingDir", System.getProperty("user.dir"));
                stringer.keySymbolValuePair("pid", CLibrary.getpid());

                stringer.key("log4jDst").array();
                Enumeration<?> appenders = Logger.getRootLogger().getAllAppenders();
                while (appenders.hasMoreElements()) {
                    Appender appender = (Appender) appenders.nextElement();
                    if (appender instanceof FileAppender){
                        stringer.object();
                        stringer.keySymbolValuePair("path", new File(((FileAppender) appender).getFile()).getCanonicalPath());
                        if (appender instanceof DailyRollingFileAppender) {
                            stringer.keySymbolValuePair("format", ((DailyRollingFileAppender)appender).getDatePattern());
                        }
                        stringer.endObject();
                    }
                }

                Enumeration<?> loggers = Logger.getRootLogger().getLoggerRepository().getCurrentLoggers();
                while (loggers.hasMoreElements()) {
                    Logger logger = (Logger) loggers.nextElement();
                    appenders = logger.getAllAppenders();
                    while (appenders.hasMoreElements()) {
                        Appender appender = (Appender) appenders.nextElement();
                        if (appender instanceof FileAppender){
                            stringer.object();
                            stringer.keySymbolValuePair("path", new File(((FileAppender) appender).getFile()).getCanonicalPath());
                            if (appender instanceof DailyRollingFileAppender) {
                                stringer.keySymbolValuePair("format", ((DailyRollingFileAppender)appender).getDatePattern());
                            }
                            stringer.endObject();
                        }
                    }
                }
                stringer.endArray();

                stringer.endObject();
                JSONObject jsObj = new JSONObject(stringer.toString());
                jsonBytes = jsObj.toString(4).getBytes(Charsets.UTF_8);
            } catch (JSONException e) {
                Throwables.propagate(e);
            } catch (IOException e) {
                e.printStackTrace();
            }

            try {
                FileOutputStream fos = new FileOutputStream(configInfo);
                fos.write(jsonBytes);
                fos.getFD().sync();
                fos.close();
            } catch (IOException e) {
                hostLog.error("Failed to log config info: " + e.getMessage());
                e.printStackTrace();
            }
        }

        private void logCatalogAndDeployment() {

            File configInfoDir = getConfigDirectory();
            configInfoDir.mkdirs();

            try {
                m_catalogContext.writeCatalogJarToFile(configInfoDir.getPath(), "catalog.jar");
            } catch (IOException e) {
                hostLog.error("Failed to log catalog: " + e.getMessage(), e);
                e.printStackTrace();
            }
            logDeployment();
        }

        private void logDeployment() {
            File configInfoDir = getConfigDirectory();
            configInfoDir.mkdirs();

            try {
                File deploymentFile = getConfigLogDeployment();
                if (deploymentFile.exists()) {
                    deploymentFile.delete();
                }
                FileOutputStream fileOutputStream = new FileOutputStream(deploymentFile);
                fileOutputStream.write(m_catalogContext.getDeploymentBytes());
                fileOutputStream.close();
            } catch (Exception e) {
                hostLog.error("Failed to log deployment file: " + e.getMessage(), e);
                e.printStackTrace();
            }
        }

        @Override
        public void run() {
            logConfigInfo();
            logCatalogAndDeployment();
        }
    }

    // Get topology information.  If rejoining, get it directly from
    // ZK.  Otherwise, try to do the write/read race to ZK on startup.
    private AbstractTopology getTopology(StartAction startAction, Map<Integer, String> hostGroups,
            Map<Integer, Integer> sitesPerHostMap, JoinCoordinator joinCoordinator)
    {
        AbstractTopology topology = null;
        if (startAction == StartAction.JOIN) {
            assert(joinCoordinator != null);
            JSONObject topoJson = joinCoordinator.getTopology();
            try {
                topology = AbstractTopology.topologyFromJSON(topoJson);
            } catch (JSONException e) {
                VoltDB.crashLocalVoltDB("Unable to get topology from Json object", true, e);
            }
        } else if (startAction.doesRejoin()) {
            topology = TopologyZKUtils.readTopologyFromZK(m_messenger.getZK());
        } else {
            // initial start or recover
            int hostcount = m_clusterSettings.get().hostcount();
            if (sitesPerHostMap.size() != (hostcount - m_config.m_missingHostCount)) {
                VoltDB.crashLocalVoltDB("The total number of live and missing hosts must be the same as the cluster host count", false, null);
            }
            int kfactor = m_catalogContext.getDeployment().getCluster().getKfactor();
            if (kfactor == 0 && m_config.m_missingHostCount > 0) {
                VoltDB.crashLocalVoltDB("A cluster with 0 kfactor can not be started with missing nodes ", false, null);
            }
            if (hostcount <= kfactor) {
                VoltDB.crashLocalVoltDB("Not enough nodes to ensure K-Safety.", false, null);
            }

            //startup or recover a cluster with missing nodes. make up the missing hosts to fool the topology
            //The topology will contain hosts which are marked as missing.The missing hosts will not host any master partitions.
            //At least one partition replica must be on the live hosts (not missing). Otherwise, the cluster will not be started up.
            //LeaderAppointer will ignore these hosts during startup.
            int sph = sitesPerHostMap.values().iterator().next();
            int missingHostId = Integer.MAX_VALUE;
            Set<Integer> missingHosts = Sets.newHashSet();
            for (int i = 0; i < m_config.m_missingHostCount; i++) {
                sitesPerHostMap.put(missingHostId, sph);
                hostGroups.put(missingHostId, AbstractTopology.PLACEMENT_GROUP_DEFAULT);
                missingHosts.add(missingHostId--);
            }
            int totalSites = sitesPerHostMap.values().stream().mapToInt(Number::intValue).sum();
            if (totalSites % (kfactor + 1) != 0) {
                VoltDB.crashLocalVoltDB("Total number of sites is not divisable by the number of partitions.", false, null);
            }
            topology = AbstractTopology.getTopology(sitesPerHostMap, hostGroups, kfactor);
            if (topology.hasMissingPartitions()) {
                VoltDB.crashLocalVoltDB("Some partitions are missing in the topology", false, null);
            }
            //move partition masters from missing hosts to live hosts
            topology = AbstractTopology.shiftPartitionLeaders(topology, missingHosts);
            TopologyZKUtils.registerTopologyToZK(m_messenger.getZK(), topology);
        }

        return topology;
    }

    private TreeMap<Integer, Initiator> createIv2Initiators(Collection<Integer> partitions,
                                                StartAction startAction,
                                                List<Integer> m_partitionsToSitesAtStartupForExportInit)
    {
        TreeMap<Integer, Initiator> initiators = new TreeMap<>();
        for (Integer partition : partitions)
        {
            Initiator initiator = new SpInitiator(m_messenger, partition, getStatsAgent(),
                    m_snapshotCompletionMonitor, startAction);
            initiators.put(partition, initiator);
            m_partitionsToSitesAtStartupForExportInit.add(partition);
        }
        return initiators;
    }

    private void createSecondaryConnections(boolean isRejoin) {
        int partitionGroupCount = m_clusterSettings.get().hostcount() / (m_configuredReplicationFactor + 1);
        int localHostId = m_messenger.getHostId();
        Set<Integer> peers = Sets.newHashSet();
        if (m_configuredReplicationFactor > 0 && partitionGroupCount > 1) {
            Set<Integer> hostIdsWithinGroup = m_cartographer.getHostIdsWithinPartitionGroup(localHostId);
            if (isRejoin) {
                peers.addAll(hostIdsWithinGroup);
                // exclude local host id
                peers.remove(m_messenger.getHostId());
            } else {
                for (Integer host : hostIdsWithinGroup) {
                    // This node sends connection request to all its peers, once the connection
                    // is established, both nodes will create a foreign host (contains a PicoNetwork thread).
                    // That said, here we only connect to the nodes that have higher host id to avoid double
                    // the network thread we expected.
                    if (host > localHostId) {
                        peers.add(host);
                    }
                }
            }

            // it is possible if some nodes are inactive
            if (peers.isEmpty()) return;

            /**
             *  Basic goal is each host should has the same number of connections compare to the number
             *  without partition group layout.
             *
             * (targetConnectionsWithinPG - existingConnectionsWithinPG) is the the total number of secondary
             * connections we try to create, I want the secondary connections to have an even distribution
             * across all nodes within the partition group, and round up the result because this is
             * integer division, there is a trick to do this:  (a + (b - 1)) / b
             * so it becomes (targetConnectionsWithinPG - existingConnectionsWithinPG) + (existingConnectionsWithinPG - 1)
             * which equals to (targetConnectionsWithinPG - 1).
             *
             * All the numbers are per node basis, PG is short for Partition Group
             */
            int connectionsWithoutPG = m_clusterSettings.get().hostcount() - 1;
            int existingConnectionsWithinPG = hostIdsWithinGroup.size() - 1;
            int targetConnectionsWithinPG = Math.min( connectionsWithoutPG, CoreUtils.availableProcessors() / 4);

            int secondaryConnections = (targetConnectionsWithinPG - 1) / existingConnectionsWithinPG;
            Integer configNumberOfConnections = Integer.getInteger(SECONDARY_PICONETWORK_THREADS);
            if (configNumberOfConnections != null) {
                secondaryConnections = configNumberOfConnections;
                hostLog.info("Overridden secondary PicoNetwork network thread count:" + configNumberOfConnections);
            } else {
                hostLog.info("This node has " + secondaryConnections + " secondary PicoNetwork thread" + ((secondaryConnections > 1) ? "s" :""));
            }

            m_messenger.createAuxiliaryConnections(peers, secondaryConnections);
        }
    }

    private final List<ScheduledFuture<?>> m_periodicWorks = new ArrayList<>();

    /**
     * Schedule all the periodic works
     */
    private void schedulePeriodicWorks() {
        // JMX stats broadcast
        m_periodicWorks.add(scheduleWork(new Runnable() {
            @Override
            public void run() {
                // A null here was causing a steady stream of annoying but apparently inconsequential
                // NPEs during a debug session of an unrelated unit test.
                if (m_statsManager != null) {
                    m_statsManager.sendNotification();
                }
            }
        }, 0, StatsManager.POLL_INTERVAL, TimeUnit.MILLISECONDS));

        // small stats samples
        m_periodicWorks.add(scheduleWork(new Runnable() {
            @Override
            public void run() {
                SystemStatsCollector.asyncSampleSystemNow(false, false);
            }
        }, 0, 5, TimeUnit.SECONDS));

        // medium stats samples
        m_periodicWorks.add(scheduleWork(new Runnable() {
            @Override
            public void run() {
                SystemStatsCollector.asyncSampleSystemNow(true, false);
            }
        }, 0, 1, TimeUnit.MINUTES));

        // large stats samples
        m_periodicWorks.add(scheduleWork(new Runnable() {
            @Override
            public void run() {
                SystemStatsCollector.asyncSampleSystemNow(true, true);
            }
        }, 0, 6, TimeUnit.MINUTES));

        // other enterprise setup
        EnterpriseMaintenance em = EnterpriseMaintenance.get();
        if (em != null) { em.setupMaintenaceTasks(); }

        GCInspector.instance.start(m_periodicPriorityWorkThread, m_gcStats);
    }

    public boolean isClusterCompelte() {
        return (m_config.m_hostCount == m_messenger.getLiveHostIds().size());
    }

    // The latest joined host will take over partition leader migration.
    private void scheduleBalanceSpiTask() {
        final boolean disableSpiTask = "true".equals(System.getProperty("DISABLE_SPI_BALANCE", "false"));
        if (disableSpiTask) {
            hostLog.info("BalanceSPI task is not scheduled.");
            return;
        }
        final int interval = Integer.parseInt(System.getProperty("SPI_BALANCE_INTERVAL", "30"));
        final int delay = Integer.parseInt(System.getProperty("SPI_BALANCE_DELAY", "30"));
        Runnable task = () -> {
            //only works if the cluster is full
            if (isClusterCompelte()) {
                m_clientInterface.balanceSPI(interval, m_config.m_hostCount);
            }
        };
        m_periodicWorks.add(scheduleWork(task, delay, interval, TimeUnit.SECONDS));
    }

    private void startHealthMonitor() {
        if (resMonitorWork != null) {
            m_globalServiceElector.unregisterService(m_healthMonitor);
            resMonitorWork.cancel(false);
            try {
                resMonitorWork.get();
            } catch(Exception e) { } // Ignore exceptions because we don't really care about the result here.
            m_periodicWorks.remove(resMonitorWork);
        }
        m_healthMonitor  = new HealthMonitor(m_catalogContext.getDeployment().getSystemsettings(), getSnmpTrapSender());
        m_healthMonitor.logResourceLimitConfigurationInfo();
        if (m_healthMonitor.hasResourceLimitsConfigured()) {
            m_globalServiceElector.registerService(m_healthMonitor);
            resMonitorWork = scheduleWork(m_healthMonitor, m_healthMonitor.getResourceCheckInterval(), m_healthMonitor.getResourceCheckInterval(), TimeUnit.SECONDS);
            m_periodicWorks.add(resMonitorWork);
        }
    }

    /**
     * Takes the deployment file given at initialization and the voltdb root given as
     * a command line options, and it performs the following tasks:
     * <p><ul>
     * <li>creates if necessary the voltdbroot directory
     * <li>fail if voltdbroot is already configured and populated with database artifacts
     * <li>creates command log, DR, snapshot, and export directories
     * <li>creates the config directory under voltdbroot
     * <li>moves the deployment file under the config directory
     * </ul>
     * @param config
     * @param dt a {@link DeploymentType}
     */
    private void stageDeploymentFileForInitialize(Configuration config, DeploymentType dt) {

        String deprootFN = dt.getPaths().getVoltdbroot().getPath();
        File   deprootFH = new VoltFile(deprootFN);
        File   cnfrootFH = config.m_voltdbRoot;

        if (!cnfrootFH.exists() && !cnfrootFH.mkdirs()) {
            VoltDB.crashLocalVoltDB("Unable to create the voltdbroot directory in " + cnfrootFH, false, null);
        }
        try {
            File depcanoFH = null;
            try {
                depcanoFH = deprootFH.getCanonicalFile();
            } catch (IOException e) {
                depcanoFH = deprootFH;
            }
            File cnfcanoFH = cnfrootFH.getCanonicalFile();
            if (!cnfcanoFH.equals(depcanoFH)) {
                dt.getPaths().getVoltdbroot().setPath(cnfrootFH.getPath());
            }
            // root in deployment conflicts with command line voltdbroot
            if (!VoltDB.DBROOT.equals(deprootFN)) {
                consoleLog.info("Ignoring voltdbroot \"" + deprootFN + "\" specified in the deployment file");
                hostLog.info("Ignoring voltdbroot \"" + deprootFN + "\" specified in the deployment file");
            }
        } catch (IOException e) {
            VoltDB.crashLocalVoltDB(
                    "Unable to resolve voltdbroot location: " + config.m_voltdbRoot,
                    false, e);
            return;
        }

        // check for already existing artifacts
        List<String> nonEmptyPaths = managedPathsWithFiles(config, dt);
        if (!nonEmptyPaths.isEmpty()) {
            StringBuilder crashMessage =
                    new StringBuilder("Files from a previous database session exist in the managed directories:");
            for (String nonEmptyPath : nonEmptyPaths) {
                crashMessage.append("\n  - " + nonEmptyPath);
            }
            crashMessage.append("\nUse the start command to start the initialized database or use init --force" +
                " to initialize a new database session overwriting existing files.");
            VoltDB.crashLocalVoltDB(crashMessage.toString());
            return;
        }
        // create the config subdirectory
        File confDH = getConfigDirectory(config);
        if (!confDH.exists() && !confDH.mkdirs()) {
            VoltDB.crashLocalVoltDB("Unable to create the config directory " + confDH);
            return;
        }
        // create the remaining paths
        if (config.m_isEnterprise) {
            List<String> failed = m_nodeSettings.ensureDirectoriesExist();
            if (!failed.isEmpty()) {
                String msg = "Unable to access or create the following directories:\n    "
                        + Joiner.on("\n    ").join(failed);
                VoltDB.crashLocalVoltDB(msg);
                return;
            }
        }

        //Now its safe to Save .paths
        m_nodeSettings.store();

         //Now that we are done with deployment configuration set all path null.
         dt.setPaths(null);

        // log message unconditionally indicating that the provided host-count and admin-mode settings in
        // deployment, if any, will be ignored
        consoleLog.info("When using the INIT command, some deployment file settings (hostcount and voltdbroot path) "
                + "are ignored");
        hostLog.info("When using the INIT command, some deployment file settings (hostcount and voltdbroot path) are "
                + "ignored");

        File depFH = getConfigLogDeployment(config);
        try (FileWriter fw = new FileWriter(depFH)) {
            fw.write(CatalogUtil.getDeployment(dt, true /* pretty print indent */));
        } catch (IOException|RuntimeException e) {
            VoltDB.crashLocalVoltDB("Unable to marshal deployment configuration to " + depFH, false, e);
        }

        // Save cluster settings properties derived from the deployment file
        ClusterSettings.create(CatalogUtil.asClusterSettingsMap(dt)).store();
    }

    private void stageSchemaFiles(Configuration config) {
        if (config.m_userSchema == null && config.m_stagedClassesPath == null) {
            return; // nothing to do
        }
        File stagedCatalogFH = new VoltFile(getStagedCatalogPath(getVoltDBRootPath()));

        if (!config.m_forceVoltdbCreate && stagedCatalogFH.exists()) {
            VoltDB.crashLocalVoltDB("A previous database was initialized with a schema. You must init with --force to overwrite the schema.");
        }
        final boolean standalone = false;
        final boolean isXCDR = false;
        VoltCompiler compiler = new VoltCompiler(standalone, isXCDR);

        compiler.setInitializeDDLWithFiltering(true);
        if (!compiler.compileFromSchemaAndClasses(config.m_userSchema, config.m_stagedClassesPath, stagedCatalogFH)) {
            VoltDB.crashLocalVoltDB("Could not compile specified schema " + config.m_userSchema);
        }
    }

    private void stageInitializedMarker(Configuration config) {
        File depFH = new VoltFile(config.m_voltdbRoot, VoltDB.INITIALIZED_MARKER);
        try (PrintWriter pw = new PrintWriter(new FileWriter(depFH), true)) {
            pw.println(config.m_clusterName);
        } catch (IOException e) {
            VoltDB.crashLocalVoltDB("Unable to stage cluster name destination", false, e);
        }
    }

    private void deleteInitializationMarkers(Configuration configuration) {
        for (File c: configuration.getInitMarkers()) {
            MiscUtils.deleteRecursively(c);
        }
    }

    public static final String SECURITY_OFF_WARNING = "User authentication is not enabled."
            + " The database is accessible and could be modified or shut down by anyone on the network.";

    boolean readDeploymentAndCreateStarterCatalogContext(VoltDB.Configuration config) {
        /*
         * Debate with the cluster what the deployment file should be
         */
        try {
            ZooKeeper zk = m_messenger.getZK();
            byte deploymentBytes[] = null;

            try {
                deploymentBytes = org.voltcore.utils.CoreUtils.urlToBytes(m_config.m_pathToDeployment);
            } catch (Exception ex) {
                //Let us get bytes from ZK
            }
            DeploymentType deployment = null;
            try {
                if (deploymentBytes != null) {
                    CatalogUtil.writeCatalogToZK(zk,
                            // Fill in innocuous values for non-deployment stuff
                            0,
                            0L,
                            0L,
                            new byte[] {},  // spin loop in Inits.LoadCatalog.run() needs
                                            // this to be of zero length until we have a real catalog.
                            null,
                            deploymentBytes);
                    hostLog.info("URL of deployment: " + m_config.m_pathToDeployment);
                } else {
                    CatalogAndIds catalogStuff = CatalogUtil.getCatalogFromZK(zk);
                    deploymentBytes = catalogStuff.deploymentBytes;
                }
            } catch (KeeperException.NodeExistsException e) {
                CatalogAndIds catalogStuff = CatalogUtil.getCatalogFromZK(zk);
                byte[] deploymentBytesTemp = catalogStuff.deploymentBytes;
                if (deploymentBytesTemp != null) {
                    //Check hash if its a supplied deployment on command line.
                    //We will ignore the supplied or default deployment anyways.
                    if (deploymentBytes != null && !m_config.m_deploymentDefault) {
                        byte[] deploymentHashHere =
                            CatalogUtil.makeDeploymentHash(deploymentBytes);
                        if (!(Arrays.equals(deploymentHashHere, catalogStuff.getDeploymentHash())))
                        {
                            hostLog.warn("The locally provided deployment configuration did not " +
                                    " match the configuration information found in the cluster.");
                        } else {
                            hostLog.info("Deployment configuration pulled from other cluster node.");
                        }
                    }
                    //Use remote deployment obtained.
                    deploymentBytes = deploymentBytesTemp;
                } else {
                    hostLog.error("Deployment file could not be loaded locally or remotely, "
                            + "local supplied path: " + m_config.m_pathToDeployment);
                    deploymentBytes = null;
                }
            } catch(KeeperException.NoNodeException e) {
                // no deploymentBytes case is handled below. So just log this error.
                if (hostLog.isDebugEnabled()) {
                    hostLog.debug("Error trying to get deployment bytes from cluster", e);
                }
            }
            if (deploymentBytes == null) {
                hostLog.error("Deployment information could not be obtained from cluster node or locally");
                VoltDB.crashLocalVoltDB("No such deployment file: "
                        + m_config.m_pathToDeployment, false, null);
            }

            if (deployment == null) {
                deployment = CatalogUtil.getDeployment(new ByteArrayInputStream(deploymentBytes));
            }

            // wasn't a valid xml deployment file
            if (deployment == null) {
                hostLog.error("Not a valid XML deployment file at URL: " + m_config.m_pathToDeployment);
                VoltDB.crashLocalVoltDB("Not a valid XML deployment file at URL: "
                        + m_config.m_pathToDeployment, false, null);
            }

            /*
             * Check for invalid deployment file settings (enterprise-only) in the community edition.
             * Trick here is to print out all applicable problems and then stop, rather than stopping
             * after the first one is found.
             */
            if (!m_config.m_isEnterprise) {
                boolean shutdownDeployment = false;
                boolean shutdownAction = false;

                // check license features for community version
                if ((deployment.getCluster() != null) && (deployment.getCluster().getKfactor() > 0)) {
                    consoleLog.error("K-Safety is not supported " +
                            "in the community edition of VoltDB.");
                    shutdownDeployment = true;
                }
                if ((deployment.getSnapshot() != null) && (deployment.getSnapshot().isEnabled())) {
                    consoleLog.error("Snapshots are not supported " +
                            "in the community edition of VoltDB.");
                    shutdownDeployment = true;
                }
                if ((deployment.getCommandlog() != null) && (deployment.getCommandlog().isEnabled())) {
                    consoleLog.error("Command logging is not supported " +
                            "in the community edition of VoltDB.");
                    shutdownDeployment = true;
                }
                if ((deployment.getExport() != null) && deployment.getExport().getConfiguration() != null && !deployment.getExport().getConfiguration().isEmpty()) {
                    consoleLog.error("Export is not supported " +
                            "in the community edition of VoltDB.");
                    shutdownDeployment = true;
                }
                // check the start action for the community edition
                if (m_config.m_startAction != StartAction.CREATE) {
                    consoleLog.error("Start action \"" + m_config.m_startAction.getClass().getSimpleName() +
                            "\" is not supported in the community edition of VoltDB.");
                    shutdownAction = true;
                }

                // if the process needs to stop, try to be helpful
                if (shutdownAction || shutdownDeployment) {
                    String msg = "This process will exit. Please run VoltDB with ";
                    if (shutdownDeployment) {
                        msg += "a deployment file compatible with the community edition";
                    }
                    if (shutdownDeployment && shutdownAction) {
                        msg += " and ";
                    }

                    if (shutdownAction && !shutdownDeployment) {
                        msg += "the CREATE start action";
                    }
                    msg += ".";

                    VoltDB.crashLocalVoltDB(msg, false, null);
                }
            }

            // note the heart beats are specified in seconds in xml, but ms internally
            HeartbeatType hbt = deployment.getHeartbeat();
            if (hbt != null) {
                m_config.m_deadHostTimeoutMS = hbt.getTimeout() * 1000;
                m_messenger.setDeadHostTimeout(m_config.m_deadHostTimeoutMS);
            } else {
                hostLog.info("Dead host timeout set to " + m_config.m_deadHostTimeoutMS + " milliseconds");
            }

            PartitionDetectionType pt = deployment.getPartitionDetection();
            if (pt != null) {
                m_config.m_partitionDetectionEnabled = pt.isEnabled();
                m_messenger.setPartitionDetectionEnabled(m_config.m_partitionDetectionEnabled);
            }

            // get any consistency settings into config
            ConsistencyType consistencyType = deployment.getConsistency();
            if (consistencyType != null) {
                m_config.m_consistencyReadLevel = Consistency.ReadLevel.fromReadLevelType(consistencyType.getReadlevel());
            }

            final String elasticSetting = deployment.getCluster().getElastic().trim().toUpperCase();
            if (elasticSetting.equals("ENABLED")) {
                TheHashinator.setConfiguredHashinatorType(HashinatorType.ELASTIC);
            } else if (!elasticSetting.equals("DISABLED")) {
                VoltDB.crashLocalVoltDB("Error in deployment file,  elastic attribute of " +
                                        "cluster element must be " +
                                        "'enabled' or 'disabled' but was '" + elasticSetting + "'", false, null);
            }
            else {
                TheHashinator.setConfiguredHashinatorType(HashinatorType.LEGACY);
            }

            // log system setting information
            SystemSettingsType sysType = deployment.getSystemsettings();
            if (sysType != null) {
                if (sysType.getElastic() != null) {
                    hostLog.info("Elastic duration set to " + sysType.getElastic().getDuration() + " milliseconds");
                    hostLog.info("Elastic throughput set to " + sysType.getElastic().getThroughput() + " mb/s");
                }
                if (sysType.getTemptables() != null) {
                    hostLog.info("Max temptable size set to " + sysType.getTemptables().getMaxsize() + " mb");
                }
                if (sysType.getSnapshot() != null) {
                    hostLog.info("Snapshot priority set to " + sysType.getSnapshot().getPriority() + " [0 - 10]");
                }
                if (sysType.getQuery() != null) {
                    if (sysType.getQuery().getTimeout() > 0) {
                        hostLog.info("Query timeout set to " + sysType.getQuery().getTimeout() + " milliseconds");
                        m_config.m_queryTimeout = sysType.getQuery().getTimeout();
                    }
                    else if (sysType.getQuery().getTimeout() == 0) {
                        hostLog.info("Query timeout set to unlimited");
                        m_config.m_queryTimeout = 0;
                    }
                }
            }

            // log a warning on console log if security setting is turned off, like durability warning.
            SecurityType securityType = deployment.getSecurity();
            if (securityType == null || !securityType.isEnabled()) {
                consoleLog.warn(SECURITY_OFF_WARNING);
            }

            // create a dummy catalog to load deployment info into
            Catalog catalog = new Catalog();
            // Need these in the dummy catalog
            Cluster cluster = catalog.getClusters().add("cluster");
            cluster.getDatabases().add("database");

            String result = CatalogUtil.compileDeployment(catalog, deployment, true);
            if (result != null) {
                // Any other non-enterprise deployment errors will be caught and handled here
                // (such as <= 0 host count)
                VoltDB.crashLocalVoltDB(result);
            }

            m_catalogContext = new CatalogContext(
                            TxnEgo.makeZero(MpInitiator.MP_INIT_PID).getTxnId(), //txnid
                            0, //timestamp
                            catalog,
                            new DbSettings(m_clusterSettings, m_nodeSettings),
                            new byte[] {},
                            null,
                            deploymentBytes,
                            0,
                            m_messenger);

            return ((deployment.getCommandlog() != null) && (deployment.getCommandlog().isEnabled()));
        } catch (Exception e) {
            throw new RuntimeException(e);
        }
    }


    @Override
    public void loadLegacyPathProperties(DeploymentType deployment) throws IOException {
        //Load deployment paths now if Legacy so that we access through the interface all the time.
        if (isRunningWithOldVerbs() && m_nodeSettings == null) {
            m_nodeSettings = NodeSettings.create(CatalogUtil.asNodeSettingsMap(deployment));
            List<String> failed = m_nodeSettings.ensureDirectoriesExist();
            if (!failed.isEmpty()) {
                String msg = "Unable to validate path settings:\n  " +
                        Joiner.on("\n  ").join(failed);
                hostLog.fatal(msg);
                throw new IOException(msg);
            }
        }
    }

    static class ReadDeploymentResults {
        final byte [] deploymentBytes;
        final DeploymentType deployment;

        ReadDeploymentResults(byte [] deploymentBytes, DeploymentType deployment) {
            this.deploymentBytes = deploymentBytes;
            this.deployment = deployment;
        }
    }

    ReadDeploymentResults readPrimedDeployment(Configuration config) {
        /*
         * Debate with the cluster what the deployment file should be
         */
        try {
            byte deploymentBytes[] = null;

            try {
                deploymentBytes = org.voltcore.utils.CoreUtils.urlToBytes(config.m_pathToDeployment);
            } catch (Exception ex) {
                //Let us get bytes from ZK
            }

            if (deploymentBytes == null) {
                hostLog.error("Deployment information could not be obtained from cluster node or locally");
                VoltDB.crashLocalVoltDB("No such deployment file: "
                        + config.m_pathToDeployment, false, null);
            }
            DeploymentType deployment =
                CatalogUtil.getDeployment(new ByteArrayInputStream(deploymentBytes));
            // wasn't a valid xml deployment file
            if (deployment == null) {
                hostLog.error("Not a valid XML deployment file at URL: " + config.m_pathToDeployment);
                VoltDB.crashLocalVoltDB("Not a valid XML deployment file at URL: "
                        + config.m_pathToDeployment, false, null);
                return new ReadDeploymentResults(deploymentBytes, deployment);
            }
            // Override local sites count if possible
            if (config.m_sitesperhost == VoltDB.UNDEFINED) {
                config.m_sitesperhost = deployment.getCluster().getSitesperhost();
            } else {
                hostLog.info("Set the local sites count to " + config.m_sitesperhost);
                consoleLog.info("CLI overrides the local sites count to " + config.m_sitesperhost);
            }
            NodeSettings nodeSettings = null;
            // adjust deployment host count when the cluster members are given by mesh configuration
            // providers
            switch(config.m_startAction) {
            case GET:
                // once a voltdbroot is inited, the path properties contain the true path values
                Settings.initialize(config.m_voltdbRoot);
                // only override the local sites count
                nodeSettings = NodeSettings.create(config.asNodeSettingsMap(),
                        config.asRelativePathSettingsMap());
                break;
            case PROBE:
                // once a voltdbroot is inited, the path properties contain the true path values
                Settings.initialize(config.m_voltdbRoot);
                // only override the local sites count
                nodeSettings = NodeSettings.create(config.asNodeSettingsMap(),
                        config.asRelativePathSettingsMap());
                File nodeSettingsFH = new File(getConfigDirectory(config), "path.properties");
                consoleLog.info("Loaded node-specific settings from " + nodeSettingsFH.getPath());
                hostLog.info("Loaded node-specific settings from " + nodeSettingsFH.getPath());
                break;
            case INITIALIZE:
                Settings.initialize(config.m_voltdbRoot);
                // voltdbroot value from config overrides voltdbroot value in the deployment
                // file
                nodeSettings = NodeSettings.create(
                        config.asNodeSettingsMap(),
                        config.asPathSettingsMap(),
                        CatalogUtil.asNodeSettingsMap(deployment));
                break;
            default:
                nodeSettings = NodeSettings.create(
                        config.asNodeSettingsMap(),
                        CatalogUtil.asNodeSettingsMap(deployment));
                Settings.initialize(nodeSettings.getVoltDBRoot());
                config.m_voltdbRoot = nodeSettings.getVoltDBRoot();
                break;
            }
            m_nodeSettings = nodeSettings;
            //Now its safe to save node settings
            if (config.m_startAction != StartAction.GET) {
                m_nodeSettings.store();
            }

            if (config.m_startAction == StartAction.PROBE) {
                // once initialized the path properties contain the true path values
                if (config.m_hostCount == VoltDB.UNDEFINED) {
                    config.m_hostCount = 1;
                }
            } else {
                config.m_hostCount = deployment.getCluster().getHostcount();
            }
            /*
             * Check for invalid deployment file settings (enterprise-only) in the community edition.
             * Trick here is to print out all applicable problems and then stop, rather than stopping
             * after the first one is found.
             */
            if (!config.m_isEnterprise) {
                boolean shutdownDeployment = false;
                boolean shutdownAction = false;

                // check license features for community version
                if ((deployment.getCluster() != null) && (deployment.getCluster().getKfactor() > 0)) {
                    consoleLog.error("K-Safety is not supported " +
                            "in the community edition of VoltDB.");
                    shutdownDeployment = true;
                }
                if ((deployment.getSnapshot() != null) && (deployment.getSnapshot().isEnabled())) {
                    consoleLog.error("Snapshots are not supported " +
                            "in the community edition of VoltDB.");
                    shutdownDeployment = true;
                }
                if ((deployment.getCommandlog() != null) && (deployment.getCommandlog().isEnabled())) {
                    consoleLog.error("Command logging is not supported " +
                            "in the community edition of VoltDB.");
                    shutdownDeployment = true;
                }
                if ((deployment.getExport() != null) && deployment.getExport().getConfiguration() != null && !deployment.getExport().getConfiguration().isEmpty()) {
                    consoleLog.error("Export is not supported " +
                            "in the community edition of VoltDB.");
                    shutdownDeployment = true;
                }
                // check the start action for the community edition
                if (m_config.m_startAction != StartAction.CREATE) {
                    consoleLog.error("Start action \"" + m_config.m_startAction.getClass().getSimpleName() +
                            "\" is not supported in the community edition of VoltDB.");
                    shutdownAction = true;
                }

                // if the process needs to stop, try to be helpful
                if (shutdownAction || shutdownDeployment) {
                    String msg = "This process will exit. Please run VoltDB with ";
                    if (shutdownDeployment) {
                        msg += "a deployment file compatible with the community edition";
                    }
                    if (shutdownDeployment && shutdownAction) {
                        msg += " and ";
                    }

                    if (shutdownAction && !shutdownDeployment) {
                        msg += "the CREATE start action";
                    }
                    msg += ".";

                    VoltDB.crashLocalVoltDB(msg, false, null);
                }
            }
            return new ReadDeploymentResults(deploymentBytes, deployment);
        } catch (Exception e) {
            /*
             * When a settings exception is caught (e.g. reading a broken properties file),
             * we probably just want to crash the DB anyway
             */
            consoleLog.fatal(e.getMessage());
            VoltDB.crashLocalVoltDB(e.getMessage());
            return null;
        }
    }

    void collectLocalNetworkMetadata() {
        boolean threw = false;
        JSONStringer stringer = new JSONStringer();
        try {
            stringer.object();
            stringer.key("interfaces").array();

            /*
             * If no interface was specified, do a ton of work
             * to identify all ipv4 or ipv6 interfaces and
             * marshal them into JSON. Always put the ipv4 address first
             * so that the export client will use it
             */

            if (m_config.m_externalInterface.equals("")) {
                LinkedList<NetworkInterface> interfaces = new LinkedList<>();
                try {
                    Enumeration<NetworkInterface> intfEnum = NetworkInterface.getNetworkInterfaces();
                    while (intfEnum.hasMoreElements()) {
                        NetworkInterface intf = intfEnum.nextElement();
                        if (intf.isLoopback() || !intf.isUp()) {
                            continue;
                        }
                        interfaces.offer(intf);
                    }
                } catch (SocketException e) {
                    throw new RuntimeException(e);
                }

                if (interfaces.isEmpty()) {
                    stringer.value("localhost");
                } else {

                    boolean addedIp = false;
                    while (!interfaces.isEmpty()) {
                        NetworkInterface intf = interfaces.poll();
                        Enumeration<InetAddress> inetAddrs = intf.getInetAddresses();
                        Inet6Address inet6addr = null;
                        Inet4Address inet4addr = null;
                        while (inetAddrs.hasMoreElements()) {
                            InetAddress addr = inetAddrs.nextElement();
                            if (addr instanceof Inet6Address) {
                                inet6addr = (Inet6Address)addr;
                                if (inet6addr.isLinkLocalAddress()) {
                                    inet6addr = null;
                                }
                            } else if (addr instanceof Inet4Address) {
                                inet4addr = (Inet4Address)addr;
                            }
                        }
                        if (inet4addr != null) {
                            stringer.value(inet4addr.getHostAddress());
                            addedIp = true;
                        }
                        if (inet6addr != null) {
                            stringer.value(inet6addr.getHostAddress());
                            addedIp = true;
                        }
                    }
                    if (!addedIp) {
                        stringer.value("localhost");
                    }
                }
            } else {
                stringer.value(m_config.m_externalInterface);
            }
        } catch (Exception e) {
            threw = true;
            hostLog.warn("Error while collecting data about local network interfaces", e);
        }
        try {
            if (threw) {
                stringer = new JSONStringer();
                stringer.object();
                stringer.key("interfaces").array();
                stringer.value("localhost");
                stringer.endArray();
            } else {
                stringer.endArray();
            }
            stringer.keySymbolValuePair("clientPort", m_config.m_port);
            stringer.keySymbolValuePair("clientInterface", m_config.m_clientInterface);
            stringer.keySymbolValuePair("adminPort", m_config.m_adminPort);
            stringer.keySymbolValuePair("adminInterface", m_config.m_adminInterface);
            stringer.keySymbolValuePair("httpPort", m_config.m_httpPort);
            stringer.keySymbolValuePair("httpInterface", m_config.m_httpPortInterface);
            stringer.keySymbolValuePair("internalPort", m_config.m_internalPort);
            stringer.keySymbolValuePair("internalInterface", m_config.m_internalInterface);
            String[] zkInterface = m_config.m_zkInterface.split(":");
            stringer.keySymbolValuePair("zkPort", zkInterface[1]);
            stringer.keySymbolValuePair("zkInterface", zkInterface[0]);
            stringer.keySymbolValuePair("drPort", VoltDB.getReplicationPort(m_catalogContext.cluster.getDrproducerport()));
            stringer.keySymbolValuePair("drInterface", VoltDB.getDefaultReplicationInterface());
            stringer.keySymbolValuePair("publicInterface", m_config.m_publicInterface);
            stringer.endObject();
            JSONObject obj = new JSONObject(stringer.toString());
            // possibly atomic swap from null to realz
            m_localMetadata = obj.toString(4);
            hostLog.debug("System Metadata is: " + m_localMetadata);
        } catch (Exception e) {
            hostLog.warn("Failed to collect data about lcoal network interfaces", e);
        }
    }

    @Override
    public boolean isBare() {
        return m_isBare;
    }
    void setBare(boolean flag) {
        m_isBare = flag;
    }

    /**
     * Start the voltcore HostMessenger. This joins the node
     * to the existing cluster. In the non rejoin case, this
     * function will return when the mesh is complete. If
     * rejoining, it will return when the node and agreement
     * site are synched to the existing cluster.
     */
    MeshProber.Determination buildClusterMesh(ReadDeploymentResults readDepl) {
        final boolean bareAtStartup  = m_config.m_forceVoltdbCreate
                || pathsWithRecoverableArtifacts(readDepl.deployment).isEmpty();
        setBare(bareAtStartup);

        final Supplier<Integer> hostCountSupplier = new Supplier<Integer>() {
            @Override
            public Integer get() {
                return m_clusterSettings.get().hostcount();
            }
        };

        ClusterType clusterType = readDepl.deployment.getCluster();

        MeshProber criteria = MeshProber.builder()
                .coordinators(m_config.m_coordinators)
                .versionChecker(m_versionChecker)
                .enterprise(m_config.m_isEnterprise)
                .startAction(m_config.m_startAction)
                .bare(bareAtStartup)
                .configHash(CatalogUtil.makeDeploymentHashForConfig(readDepl.deploymentBytes))
                .hostCountSupplier(hostCountSupplier)
                .kfactor(clusterType.getKfactor())
                .paused(m_config.m_isPaused)
                .nodeStateSupplier(m_statusTracker.getNodeStateSupplier())
                .addAllowed(m_config.m_enableAdd)
                .safeMode(m_config.m_safeMode)
                .terminusNonce(getTerminusNonce())
                .missingHostCount(m_config.m_missingHostCount)
                .build();

        HostAndPort hostAndPort = criteria.getLeader();
        String hostname = hostAndPort.getHostText();
        int port = hostAndPort.getPort();

        org.voltcore.messaging.HostMessenger.Config hmconfig;

        hmconfig = new org.voltcore.messaging.HostMessenger.Config(hostname, port);
        if (m_config.m_placementGroup != null) {
            hmconfig.group = m_config.m_placementGroup;
        }
        hmconfig.internalPort = m_config.m_internalPort;
        hmconfig.internalInterface = m_config.m_internalInterface;
        hmconfig.zkInterface = m_config.m_zkInterface;
        hmconfig.deadHostTimeout = m_config.m_deadHostTimeoutMS;
        hmconfig.factory = new VoltDbMessageFactory();
        hmconfig.coreBindIds = m_config.m_networkCoreBindings;
        hmconfig.acceptor = criteria;
        hmconfig.localSitesCount = m_config.m_sitesperhost;

        m_messenger = new org.voltcore.messaging.HostMessenger(hmconfig, this);

        hostLog.info(String.format("Beginning inter-node communication on port %d.", m_config.m_internalPort));

        try {
            m_messenger.start();
        } catch (Exception e) {
            VoltDB.crashLocalVoltDB(e.getMessage(), true, e);
        }

        VoltZK.createPersistentZKNodes(m_messenger.getZK());

        // Use the host messenger's hostId.
        m_myHostId = m_messenger.getHostId();
        hostLog.info(String.format("Host id of this node is: %d", m_myHostId));
        consoleLog.info(String.format("Host id of this node is: %d", m_myHostId));

        MeshProber.Determination determination = criteria.waitForDetermination();

        // paused is determined in the mesh formation exchanged
        if (determination.paused) {
            m_messenger.pause();
        } else {
            m_messenger.unpause();
        }

        // Semi-hacky check to see if we're attempting to rejoin to ourselves.
        // The leader node gets assigned host ID 0, always, so if we're the
        // leader and we're rejoining, this is clearly bad.
        if (m_myHostId == 0 && determination.startAction.doesJoin()) {
            VoltDB.crashLocalVoltDB("Unable to rejoin a node to itself.  " +
                    "Please check your command line and start action and try again.", false, null);
        }
        // load or store settings form/to zookeeper
        if (determination.startAction.doesJoin()) {
            m_clusterSettings.load(m_messenger.getZK());
            m_clusterSettings.get().store();
        } else if (m_myHostId == 0) {
            if (hostLog.isDebugEnabled()) {
                hostLog.debug("Writing initial hostcount " +
                               m_clusterSettings.get().getProperty(ClusterSettings.HOST_COUNT) +
                               " to ZK");
            }
            m_clusterSettings.store(m_messenger.getZK());
        }
        m_clusterCreateTime = m_messenger.getInstanceId().getTimestamp();
        return determination;
    }

    void logDebuggingInfo(int adminPort, int httpPort, String httpPortExtraLogMessage, boolean jsonEnabled) {
        String startAction = m_config.m_startAction.toString();
        String startActionLog = "Database start action is " + (startAction.substring(0, 1).toUpperCase() +
                startAction.substring(1).toLowerCase()) + ".";
        if (!m_rejoining) {
            hostLog.info(startActionLog);
        }

        // print out awesome network stuff
        hostLog.info(String.format("Listening for native wire protocol clients on port %d.", m_config.m_port));
        hostLog.info(String.format("Listening for admin wire protocol clients on port %d.", adminPort));

        if (m_startMode == OperationMode.PAUSED) {
            hostLog.info(String.format("Started in admin mode. Clients on port %d will be rejected in admin mode.", m_config.m_port));
        }

        if (getReplicationRole() == ReplicationRole.REPLICA) {
            consoleLog.info("Started as " + getReplicationRole().toString().toLowerCase() + " cluster. " +
                             "Clients can only call read-only procedures.");
        }
        if (httpPortExtraLogMessage != null) {
            hostLog.info(httpPortExtraLogMessage);
        }
        if (httpPort != -1) {
            hostLog.info(String.format("Local machine HTTP monitoring is listening on port %d.", httpPort));
        }
        else {
            hostLog.info(String.format("Local machine HTTP monitoring is disabled."));
        }
        if (jsonEnabled) {
            hostLog.info(String.format("Json API over HTTP enabled at path /api/1.0/, listening on port %d.", httpPort));
        }
        else {
            hostLog.info("Json API disabled.");
        }

        // java heap size
        long javamaxheapmem = ManagementFactory.getMemoryMXBean().getHeapMemoryUsage().getMax();
        javamaxheapmem /= (1024 * 1024);
        hostLog.info(String.format("Maximum usable Java heap set to %d mb.", javamaxheapmem));

        // Computed minimum heap requirement
        long minRqt = computeMinimumHeapRqt(MiscUtils.isPro(), m_catalogContext.tables.size(),
                (m_iv2Initiators.size() - 1), m_configuredReplicationFactor);
        hostLog.info("Minimum required Java heap for catalog and server config is " + minRqt + " MB.");

        SortedMap<String, String> dbgMap = m_catalogContext.getDebuggingInfoFromCatalog(true);
        for (String line : dbgMap.values()) {
            hostLog.info(line);
        }

        // print out a bunch of useful system info
        PlatformProperties pp = PlatformProperties.getPlatformProperties();
        String[] lines = pp.toLogLines(getVersionString()).split("\n");
        for (String line : lines) {
            hostLog.info(line.trim());
        }

        if (m_catalogContext.cluster.getDrconsumerenabled() || m_catalogContext.cluster.getDrproducerenabled()) {
            hostLog.info("DR initializing with Cluster Id " +  m_catalogContext.cluster.getDrclusterid() +
                    ". The DR cluster was first started at " + new Date(m_clusterCreateTime).toString() + ".");
        }

        final ZooKeeper zk = m_messenger.getZK();
        ZKUtil.ByteArrayCallback operationModeFuture = new ZKUtil.ByteArrayCallback();
        /*
         * Publish our cluster metadata, and then retrieve the metadata
         * for the rest of the cluster
         */
        try {
            zk.create(
                    VoltZK.cluster_metadata + "/" + m_messenger.getHostId(),
                    getLocalMetadata().getBytes("UTF-8"),
                    Ids.OPEN_ACL_UNSAFE,
                    CreateMode.EPHEMERAL,
                    new ZKUtil.StringCallback(),
                    null);
            zk.getData(VoltZK.operationMode, false, operationModeFuture, null);
        } catch (Exception e) {
            VoltDB.crashLocalVoltDB("Error creating \"/cluster_metadata\" node in ZK", true, e);
        }

        Map<Integer, String> clusterMetadata = new HashMap<>(0);
        /*
         * Spin and attempt to retrieve cluster metadata for all nodes in the cluster.
         */
        Set<Integer> metadataToRetrieve = new HashSet<>(m_messenger.getLiveHostIds());
        metadataToRetrieve.remove(m_messenger.getHostId());
        while (!metadataToRetrieve.isEmpty()) {
            Map<Integer, ZKUtil.ByteArrayCallback> callbacks = new HashMap<>();
            for (Integer hostId : metadataToRetrieve) {
                ZKUtil.ByteArrayCallback cb = new ZKUtil.ByteArrayCallback();
                zk.getData(VoltZK.cluster_metadata + "/" + hostId, false, cb, null);
                callbacks.put(hostId, cb);
            }

            for (Map.Entry<Integer, ZKUtil.ByteArrayCallback> entry : callbacks.entrySet()) {
                try {
                    ZKUtil.ByteArrayCallback cb = entry.getValue();
                    Integer hostId = entry.getKey();
                    clusterMetadata.put(hostId, new String(cb.getData(), "UTF-8"));
                    metadataToRetrieve.remove(hostId);
                } catch (KeeperException.NoNodeException e) {}
                catch (Exception e) {
                    VoltDB.crashLocalVoltDB("Error retrieving cluster metadata", true, e);
                }
            }

        }

        // print out cluster membership
        hostLog.info("About to list cluster interfaces for all nodes with format [ip1 ip2 ... ipN] client-port,admin-port,http-port");
        for (int hostId : m_messenger.getLiveHostIds()) {
            if (hostId == m_messenger.getHostId()) {
                hostLog.info(
                        String.format(
                                "  Host id: %d with interfaces: %s [SELF]",
                                hostId,
                                MiscUtils.formatHostMetadataFromJSON(getLocalMetadata())));
            }
            else {
                String hostMeta = clusterMetadata.get(hostId);
                hostLog.info(
                        String.format(
                                "  Host id: %d with interfaces: %s [PEER]",
                                hostId,
                                MiscUtils.formatHostMetadataFromJSON(hostMeta)));
            }
        }

        try {
            if (operationModeFuture.getData() != null) {
                String operationModeStr = new String(operationModeFuture.getData(), "UTF-8");
                m_startMode = OperationMode.valueOf(operationModeStr);
            }
        } catch (KeeperException.NoNodeException e) {}
        catch (Exception e) {
            throw new RuntimeException(e);
        }
    }


    public static String[] extractBuildInfo(VoltLogger logger) {
        StringBuilder sb = new StringBuilder(64);
        try {
            InputStream buildstringStream =
                ClassLoader.getSystemResourceAsStream("buildstring.txt");
            if (buildstringStream != null) {
                byte b;
                while ((b = (byte) buildstringStream.read()) != -1) {
                    sb.append((char)b);
                }
                String parts[] = sb.toString().split(" ", 2);
                if (parts.length == 2) {
                    parts[0] = parts[0].trim();
                    parts[1] = parts[0] + "_" + parts[1].trim();
                    return parts;
                }
            }
        } catch (Exception ignored) {
        }
        try {
            InputStream versionstringStream = new FileInputStream("version.txt");
            try {
                byte b;
                while ((b = (byte) versionstringStream.read()) != -1) {
                    sb.append((char)b);
                }
                return new String[] { sb.toString().trim(), "VoltDB" };
            } finally {
                versionstringStream.close();
            }
        }
        catch (Exception ignored2) {
            if (logger != null) {
                logger.l7dlog(Level.ERROR, LogKeys.org_voltdb_VoltDB_FailedToRetrieveBuildString.name(), null);
            }
            return new String[] { m_defaultVersionString, "VoltDB" };
        }
    }

    @Override
    public void readBuildInfo(String editionTag) {
        String buildInfo[] = extractBuildInfo(hostLog);
        m_versionString = buildInfo[0];
        m_buildString = buildInfo[1];
        String buildString = m_buildString;
        if (m_buildString.contains("_"))
            buildString = m_buildString.split("_", 2)[1];
        consoleLog.info(String.format("Build: %s %s %s", m_versionString, buildString, editionTag));
    }

    void logSystemSettingFromCatalogContext() {
        if (m_catalogContext == null) {
            return;
        }
        Deployment deploy = m_catalogContext.cluster.getDeployment().get("deployment");
        Systemsettings sysSettings = deploy.getSystemsettings().get("systemsettings");

        if (sysSettings == null) {
            return;
        }

        hostLog.info("Elastic duration set to " + sysSettings.getElasticduration() + " milliseconds");
        hostLog.info("Elastic throughput set to " + sysSettings.getElasticthroughput() + " mb/s");
        hostLog.info("Max temptable size set to " + sysSettings.getTemptablemaxsize() + " mb");
        hostLog.info("Snapshot priority set to " + sysSettings.getSnapshotpriority() + " [0 - 10]");

        if (sysSettings.getQuerytimeout() > 0) {
            hostLog.info("Query timeout set to " + sysSettings.getQuerytimeout() + " milliseconds");
            m_config.m_queryTimeout = sysSettings.getQuerytimeout();
        }
        else if (sysSettings.getQuerytimeout() == 0) {
            hostLog.info("Query timeout set to unlimited");
            m_config.m_queryTimeout = 0;
        }

    }

    /**
     * Start all the site's event loops. That's it.
     */
    @Override
    public void run() {
        if (m_restoreAgent != null) {
            // start restore process
            m_restoreAgent.restore();
        }
        else {
            onSnapshotRestoreCompletion();
            onReplayCompletion(Long.MIN_VALUE, m_iv2InitiatorStartingTxnIds);
        }

        // Start the rejoin coordinator
        if (m_joinCoordinator != null) {
            try {
                m_statusTracker.setNodeState(NodeState.REJOINING);
                if (!m_joinCoordinator.startJoin(m_catalogContext.database)) {
                    VoltDB.crashLocalVoltDB("Failed to join the cluster", true, null);
                }
            } catch (Exception e) {
                VoltDB.crashLocalVoltDB("Failed to join the cluster", true, e);
            }
        }

        m_isRunning = true;
    }

    /**
     * Try to shut everything down so they system is ready to call
     * initialize again.
     * @param mainSiteThread The thread that m_inititalized the VoltDB or
     * null if called from that thread.
     */
    @Override
    public boolean shutdown(Thread mainSiteThread) throws InterruptedException {
        synchronized(m_startAndStopLock) {
            boolean did_it = false;
            if (m_mode != OperationMode.SHUTTINGDOWN) {
                did_it = true;
                m_mode = OperationMode.SHUTTINGDOWN;

                /*
                 * Various scheduled tasks get crashy in unit tests if they happen to run
                 * while other stuff is being shut down. Double catch of throwable is only for the sake of tests.
                 */
                try {
                    for (ScheduledFuture<?> sc : m_periodicWorks) {
                        sc.cancel(false);
                        try {
                            sc.get();
                        } catch (Throwable t) { }
                    }
                } catch (Throwable t) { }

                //Shutdown import processors.
                ImportManager.instance().shutdown();

                // clear resMonitorWork
                resMonitorWork = null;

                m_periodicWorks.clear();
                m_snapshotCompletionMonitor.shutdown();
                m_periodicWorkThread.shutdown();
                m_periodicWorkThread.awaitTermination(356, TimeUnit.DAYS);
                m_periodicPriorityWorkThread.shutdown();
                m_periodicPriorityWorkThread.awaitTermination(356, TimeUnit.DAYS);

                if (m_elasticJoinService != null) {
                    m_elasticJoinService.shutdown();
                }

                if (m_leaderAppointer != null) {
                    m_leaderAppointer.shutdown();
                }
                m_globalServiceElector.shutdown();

                if (m_hasStartedSampler.get()) {
                    m_sampler.setShouldStop();
                    m_sampler.join();
                }

                // shutdown the web monitoring / json
                if (m_adminListener != null)
                    m_adminListener.stop();

                // shut down the client interface
                if (m_clientInterface != null) {
                    m_clientInterface.shutdown();
                    m_clientInterface = null;
                }
                // send hostDown trap as client interface is
                // no longer available
                m_snmp.hostDown(FaultLevel.INFO, m_messenger.getHostId(), "Host is shutting down");

                // tell the iv2 sites to stop their runloop
                if (m_iv2Initiators != null) {
                    for (Initiator init : m_iv2Initiators.values())
                        init.shutdown();
                }

                if (m_cartographer != null) {
                    m_cartographer.shutdown();
                }

                if (m_configLogger != null) {
                    m_configLogger.join();
                }

                // shut down Export and its connectors.
                ExportManager.instance().shutdown();

                // After sites are terminated, shutdown the DRProducer.
                // The DRProducer is shared by all sites; don't kill it while any site is active.
                if (m_producerDRGateway != null) {
                    try {
                        m_producerDRGateway.shutdown();
                    } catch (InterruptedException e) {
                        hostLog.warn("Interrupted shutting down invocation buffer server", e);
                    }
                    finally {
                        m_producerDRGateway = null;
                    }
                }

                shutdownReplicationConsumerRole();

                if (m_snapshotIOAgent != null) {
                    m_snapshotIOAgent.shutdown();
                }

                // shut down the network/messaging stuff
                // Close the host messenger first, which should close down all of
                // the ForeignHost sockets cleanly
                if (m_messenger != null)
                {
                    m_messenger.shutdown();
                }
                m_messenger = null;

                // shutdown the cipher service
                CipherExecutor.SERVER.shutdown();

                //Also for test code that expects a fresh stats agent
                if (m_opsRegistrar != null) {
                    try {
                        m_opsRegistrar.shutdown();
                    }
                    finally {
                        m_opsRegistrar = null;
                    }
                }

                ExportManager.instance().shutdown();
                m_computationService.shutdown();
                m_computationService.awaitTermination(1, TimeUnit.DAYS);
                m_computationService = null;
                m_catalogContext = null;
                m_initiatorStats = null;
                m_latencyStats = null;
                m_latencyCompressedStats = null;
                m_latencyHistogramStats = null;

                AdHocCompilerCache.clearHashCache();
                org.voltdb.iv2.InitiatorMailbox.m_allInitiatorMailboxes.clear();

                PartitionDRGateway.m_partitionDRGateways = ImmutableMap.of();

                // probably unnecessary, but for tests it's nice because it
                // will do the memory checking and run finalizers
                System.gc();
                System.runFinalization();

                m_isRunning = false;
            }
            return did_it;
        }
    }

    @Override
    synchronized public void logUpdate(String xmlConfig, long currentTxnId, File voltroot)
    {
        // another site already did this work.
        if (currentTxnId == m_lastLogUpdateTxnId) {
            return;
        }
        else if (currentTxnId < m_lastLogUpdateTxnId) {
            throw new RuntimeException(
                    "Trying to update logging config at transaction " + m_lastLogUpdateTxnId
                    + " with an older transaction: " + currentTxnId);
        }
        hostLog.info("Updating RealVoltDB logging config from txnid: " +
                m_lastLogUpdateTxnId + " to " + currentTxnId);
        m_lastLogUpdateTxnId = currentTxnId;
        VoltLogger.configure(xmlConfig, voltroot);
    }

    /** Struct to associate a context with a counter of served sites */
    private static class ContextTracker {
        ContextTracker(CatalogContext context, CatalogSpecificPlanner csp) {
            m_dispensedSites = 1;
            m_context = context;
            m_csp = csp;
        }
        long m_dispensedSites;
        final CatalogContext m_context;
        final CatalogSpecificPlanner m_csp;
    }

    /** Associate transaction ids to contexts */
    private final HashMap<Long, ContextTracker>m_txnIdToContextTracker =
        new HashMap<>();

    @Override
    public Pair<CatalogContext, CatalogSpecificPlanner> catalogUpdate(
            String diffCommands,
            byte[] newCatalogBytes,
            byte[] catalogBytesHash,
            int expectedCatalogVersion,
            long currentTxnId,
            long currentTxnUniqueId,
            byte[] deploymentBytes,
            byte[] deploymentHash,
            boolean requireCatalogDiffCmdsApplyToEE,
            boolean hasSchemaChange,
            boolean requiresNewExportGeneration,
            long ccrTime)
    {
        try {
            synchronized(m_catalogUpdateLock) {
                final ReplicationRole oldRole = getReplicationRole();

                m_statusTracker.setNodeState(NodeState.UPDATING);
                // A site is catching up with catalog updates
                if (currentTxnId <= m_catalogContext.m_transactionId && !m_txnIdToContextTracker.isEmpty()) {
                    ContextTracker contextTracker = m_txnIdToContextTracker.get(currentTxnId);
                    // This 'dispensed' concept is a little crazy fragile. Maybe it would be better
                    // to keep a rolling N catalogs? Or perhaps to keep catalogs for N minutes? Open
                    // to opinions here.
                    contextTracker.m_dispensedSites++;
                    int ttlsites = VoltDB.instance().getSiteTrackerForSnapshot().getSitesForHost(m_messenger.getHostId()).size();
                    if (contextTracker.m_dispensedSites == ttlsites) {
                        m_txnIdToContextTracker.remove(currentTxnId);
                    }
                    return Pair.of( contextTracker.m_context, contextTracker.m_csp);
                }
                else if (m_catalogContext.catalogVersion != expectedCatalogVersion) {
                    hostLog.fatal("Failed catalog update." +
                            " expectedCatalogVersion: " + expectedCatalogVersion +
                            " currentTxnId: " + currentTxnId +
                            " currentTxnUniqueId: " + currentTxnUniqueId +
                            " m_catalogContext.catalogVersion " + m_catalogContext.catalogVersion);

                    throw new RuntimeException("Trying to update main catalog context with diff " +
                            "commands generated for an out-of date catalog. Expected catalog version: " +
                            expectedCatalogVersion + " does not match actual version: " + m_catalogContext.catalogVersion);
                }

                // get old debugging info
                SortedMap<String, String> oldDbgMap = m_catalogContext.getDebuggingInfoFromCatalog(false);
                byte[] oldDeployHash = m_catalogContext.deploymentHash;
                final String oldDRConnectionSource = m_catalogContext.cluster.getDrmasterhost();

                // 0. A new catalog! Update the global context and the context tracker
                m_catalogContext =
                    m_catalogContext.update(
                            currentTxnId,
                            currentTxnUniqueId,
                            newCatalogBytes,
                            catalogBytesHash,
                            diffCommands,
                            true,
                            deploymentBytes,
                            m_messenger,
                            hasSchemaChange, ccrTime);
                final CatalogSpecificPlanner csp = new CatalogSpecificPlanner(/*m_asyncCompilerAgent,*/ m_catalogContext);
                m_txnIdToContextTracker.put(currentTxnId,
                        new ContextTracker(
                                m_catalogContext,
                                csp));

                // log the stuff that's changed in this new catalog update
                SortedMap<String, String> newDbgMap = m_catalogContext.getDebuggingInfoFromCatalog(false);
                for (Entry<String, String> e : newDbgMap.entrySet()) {
                    // skip log lines that are unchanged
                    if (oldDbgMap.containsKey(e.getKey()) && oldDbgMap.get(e.getKey()).equals(e.getValue())) {
                        continue;
                    }
                    hostLog.info(e.getValue());
                }

                //Construct the list of partitions and sites because it simply doesn't exist anymore
                SiteTracker siteTracker = VoltDB.instance().getSiteTrackerForSnapshot();
                List<Long> sites = siteTracker.getSitesForHost(m_messenger.getHostId());

                List<Integer> partitions = new ArrayList<>();
                for (Long site : sites) {
                    Integer partition = siteTracker.getPartitionForSite(site);
                    partitions.add(partition);
                }


                // 1. update the export manager.
                ExportManager.instance().updateCatalog(m_catalogContext, requireCatalogDiffCmdsApplyToEE, requiresNewExportGeneration, partitions);

                // 1.1 Update the elastic join throughput settings
                if (m_elasticJoinService != null) m_elasticJoinService.updateConfig(m_catalogContext);

                // 1.5 update the dead host timeout
                if (m_catalogContext.cluster.getHeartbeattimeout() * 1000 != m_config.m_deadHostTimeoutMS) {
                    m_config.m_deadHostTimeoutMS = m_catalogContext.cluster.getHeartbeattimeout() * 1000;
                    m_messenger.setDeadHostTimeout(m_config.m_deadHostTimeoutMS);
                }

                // 2. update client interface (asynchronously)
                //    CI in turn updates the planner thread.
                if (m_clientInterface != null) {
                    m_clientInterface.notifyOfCatalogUpdate();
                }

                // 3. update HTTPClientInterface (asynchronously)
                // This purges cached connection state so that access with
                // stale auth info is prevented.
                if (m_adminListener != null)
                {
                    m_adminListener.notifyOfCatalogUpdate();
                }

                m_clientInterface.getDispatcher().notifyNTProcedureServiceOfPreCatalogUpdate();

                // 4. Flush StatisticsAgent old user PROCEDURE statistics.
                // The stats agent will hold all other stats in memory.
                getStatsAgent().notifyOfCatalogUpdate();

                // 4.5. (added)
                // Update the NT procedure service AFTER stats are cleared in the previous step
                m_clientInterface.getDispatcher().notifyNTProcedureServiceOfCatalogUpdate();

                // 5. MPIs don't run fragments. Update them here. Do
                // this after flushing the stats -- this will re-register
                // the MPI statistics.
                if (m_MPI != null) {
                    m_MPI.updateCatalog(diffCommands, m_catalogContext, csp,
                            requireCatalogDiffCmdsApplyToEE, requiresNewExportGeneration);
                }

                // Update catalog for import processor this should be just/stop start and updat partitions.
                ImportManager.instance().updateCatalog(m_catalogContext, m_messenger);

                // 6. Perform updates required by the DR subsystem

                // 6.1. Perform any actions that would have been taken during the ordinary initialization path
                if (m_consumerDRGateway != null) {
                    // 6.2. If we are a DR replica and the consumer was created
                    // before the catalog update, we may care about a deployment
                    // update. If it was created above, no need to notify
                    // because the consumer already has the latest catalog.
                    final String newDRConnectionSource = m_catalogContext.cluster.getDrmasterhost();
                    m_consumerDRGateway.updateCatalog(m_catalogContext,
                                                      (newDRConnectionSource != null && !newDRConnectionSource.equals(oldDRConnectionSource)
                                                       ? newDRConnectionSource
                                                       : null),
                                                      (byte) m_catalogContext.cluster.getPreferredsource());
                }

                // Check if this is promotion
                if (oldRole == ReplicationRole.REPLICA &&
                    m_catalogContext.cluster.getDrrole().equals("master")) {
                    // Promote replica to master
                    promoteToMaster();
                }

                // 6.3. If we are a DR master, update the DR table signature hash
                if (m_producerDRGateway != null) {
                    m_producerDRGateway.updateCatalog(m_catalogContext,
                            VoltDB.getReplicationPort(m_catalogContext.cluster.getDrproducerport()));
                }

                new ConfigLogging().logCatalogAndDeployment();

                // log system setting information if the deployment config has changed
                if (!Arrays.equals(oldDeployHash, m_catalogContext.deploymentHash)) {
                    logSystemSettingFromCatalogContext();
                }
                //Before starting resource monitor update any Snmp configuration changes.
                if (m_snmp != null) {
                    m_snmp.notifyOfCatalogUpdate(m_catalogContext.getDeployment().getSnmp());
                }
                // restart resource usage monitoring task
                startHealthMonitor();

                checkHeapSanity(MiscUtils.isPro(), m_catalogContext.tables.size(),
                        (m_iv2Initiators.size() - 1), m_configuredReplicationFactor);

                checkThreadsSanity();

                return Pair.of(m_catalogContext, csp);
            }
        } finally {
            //Set state back to UP
            m_statusTracker.setNodeState(NodeState.UP);
        }
    }

    @Override
    public Pair<CatalogContext, CatalogSpecificPlanner> settingsUpdate(
            ClusterSettings settings, final int expectedVersionId)
    {
        CatalogSpecificPlanner csp = new CatalogSpecificPlanner(/*m_asyncCompilerAgent,*/ m_catalogContext);
        synchronized(m_catalogUpdateLock) {
            int stamp [] = new int[]{0};
            ClusterSettings expect = m_clusterSettings.get(stamp);
            if (   stamp[0] == expectedVersionId
                && m_clusterSettings.compareAndSet(expect, settings, stamp[0], expectedVersionId+1)
            ) {
                try {
                    settings.store();
                } catch (SettingsException e) {
                    hostLog.error(e);
                    throw e;
                }
            } else if (stamp[0] != expectedVersionId+1) {
                String msg = "Failed to update cluster setting to version " + (expectedVersionId + 1)
                        + ", from current version " + stamp[0] + ". Reloading from Zookeeper";
                hostLog.warn(msg);
                m_clusterSettings.load(m_messenger.getZK());
            }
            if (m_MPI != null) {
                m_MPI.updateSettings(m_catalogContext, csp);
            }
            // good place to set deadhost timeout once we make it a config
        }
        return Pair.of(m_catalogContext, csp);
    }

    @Override
    public VoltDB.Configuration getConfig() {
        return m_config;
    }

    @Override
    public String getBuildString() {
        return m_buildString == null ? "VoltDB" : m_buildString;
    }

    @Override
    public String getVersionString() {
        return m_versionString;
    }

    public final VersionChecker m_versionChecker = new VersionChecker() {
        @Override
        public boolean isCompatibleVersionString(String other) {
            return RealVoltDB.this.isCompatibleVersionString(other);
        }

        @Override
        public String getVersionString() {
            return RealVoltDB.this.getVersionString();
        }

        @Override
        public String getBuildString() {
            return RealVoltDB.this.getBuildString();
        }
    };

    /**
     * Used for testing when you don't have an instance. Should do roughly what
     * {@link #isCompatibleVersionString(String)} does.
     */
    public static boolean staticIsCompatibleVersionString(String versionString) {
        return versionString.matches(m_defaultHotfixableRegexPattern);
    }

    @Override
    public boolean isCompatibleVersionString(String versionString) {
        return versionString.matches(m_hotfixableRegexPattern);
    }

    @Override
    public String getEELibraryVersionString() {
        return m_defaultVersionString;
    }

    @Override
    public HostMessenger getHostMessenger() {
        return m_messenger;
    }

    @Override
    public ClientInterface getClientInterface() {
        return m_clientInterface;
    }

    @Override
    public OpsAgent getOpsAgent(OpsSelector selector) {
        return m_opsRegistrar.getAgent(selector);
    }

    @Override
    public StatsAgent getStatsAgent() {
        OpsAgent statsAgent = m_opsRegistrar.getAgent(OpsSelector.STATISTICS);
        assert(statsAgent instanceof StatsAgent);
        return (StatsAgent)statsAgent;
    }

    @Override
    public MemoryStats getMemoryStatsSource() {
        return m_memoryStats;
    }

    @Override
    public CatalogContext getCatalogContext() {
        return m_catalogContext;
    }

    /**
     * Tells if the VoltDB is running. m_isRunning needs to be set to true
     * when the run() method is called, and set to false when shutting down.
     *
     * @return true if the VoltDB is running.
     */
    @Override
    public boolean isRunning() {
        return m_isRunning;
    }

    @Override
    public void halt() {
        SnmpTrapSender snmp = getSnmpTrapSender();
        if (snmp != null) {
            try {
                snmp.hostDown(FaultLevel.INFO, m_messenger.getHostId(), "Host is shutting down because of @StopNode");
                snmp.shutdown();
            } catch (Throwable t) {
                VoltLogger log = new VoltLogger("HOST");
                log.warn("failed to issue a crash SNMP trap", t);
            }
        }
        Thread shutdownThread = new Thread() {
            @Override
            public void run() {
                hostLog.warn("VoltDB node shutting down as requested by @StopNode command.");
                System.exit(0);
            }
        };
        shutdownThread.start();
    }

    /**
     * Debugging function - creates a record of the current state of the system.
     * @param out PrintStream to write report to.
     */
    public void createRuntimeReport(PrintStream out) {
        // This function may be running in its own thread.

        out.print("MIME-Version: 1.0\n");
        out.print("Content-type: multipart/mixed; boundary=\"reportsection\"");

        out.print("\n\n--reportsection\nContent-Type: text/plain\n\nClientInterface Report\n");
        if (m_clientInterface != null) {
            out.print(m_clientInterface.toString() + "\n");
        }
    }

    @Override
    public BackendTarget getBackendTargetType() {
        return m_config.m_backend;
    }

    @Override
    public synchronized void onExecutionSiteRejoinCompletion(long transferred) {
        m_executionSiteRecoveryFinish = System.currentTimeMillis();
        m_executionSiteRecoveryTransferred = transferred;
        onRejoinCompletion();
    }

    private void onRejoinCompletion() {
        // null out the rejoin coordinator
        if (m_joinCoordinator != null) {
            m_joinCoordinator.close();
        }
        m_joinCoordinator = null;
        // Mark the data transfer as done so CL can make the right decision when a truncation snapshot completes
        m_rejoinDataPending = false;

        try {
            m_testBlockRecoveryCompletion.acquire();
        } catch (InterruptedException e) {}
        final long delta = ((m_executionSiteRecoveryFinish - m_recoveryStartTime) / 1000);
        final long megabytes = m_executionSiteRecoveryTransferred / (1024 * 1024);
        final double megabytesPerSecond = megabytes / ((m_executionSiteRecoveryFinish - m_recoveryStartTime) / 1000.0);

        deleteStagedCatalogIfNeeded();

        if (m_clientInterface != null) {
            m_clientInterface.mayActivateSnapshotDaemon();
            try {
                m_clientInterface.startAcceptingConnections();
            } catch (IOException e) {
                hostLog.l7dlog(Level.FATAL,
                        LogKeys.host_VoltDB_ErrorStartAcceptingConnections.name(),
                        e);
                VoltDB.crashLocalVoltDB("Error starting client interface.", true, e);
            }
            // send hostUp trap
            m_snmp.hostUp("Host is now a cluster member");

            if (m_producerDRGateway != null && !m_producerDRGateway.isStarted()) {
                // Initialize DR producer and consumer start listening on the DR ports
                initializeDRProducer();
                createDRConsumerIfNeeded();
                prepareReplication();
            }
        }
        startHealthMonitor();

        try {
            if (m_adminListener != null) {
                m_adminListener.start();
            }
        } catch (Exception e) {
            hostLog.l7dlog(Level.FATAL, LogKeys.host_VoltDB_ErrorStartHTTPListener.name(), e);
            VoltDB.crashLocalVoltDB("HTTP service unable to bind to port.", true, e);
        }
        // Allow export datasources to start consuming their binary deques safely
        // as at this juncture the initial truncation snapshot is already complete
        ExportManager.instance().startPolling(m_catalogContext);

        //Tell import processors that they can start ingesting data.
        ImportManager.instance().readyForData(m_catalogContext, m_messenger);

        if (m_config.m_startAction == StartAction.REJOIN) {
            consoleLog.info(
                    "Node data recovery completed after " + delta + " seconds with " + megabytes +
                    " megabytes transferred at a rate of " +
                    megabytesPerSecond + " megabytes/sec");
        }

        try {
            final ZooKeeper zk = m_messenger.getZK();
            boolean logRecoveryCompleted = false;
            if (getCommandLog().getClass().getName().equals("org.voltdb.CommandLogImpl")) {
                String requestNode = zk.create(VoltZK.request_truncation_snapshot_node, null,
                        Ids.OPEN_ACL_UNSAFE, CreateMode.PERSISTENT_SEQUENTIAL);
                if (m_rejoinTruncationReqId == null) {
                    m_rejoinTruncationReqId = requestNode;
                }
            } else {
                logRecoveryCompleted = true;
            }

            // Join creates a truncation snapshot as part of the join process,
            // so there is no need to wait for the truncation snapshot requested
            // above to finish.
            if (logRecoveryCompleted || m_joining) {
                if (m_rejoining) {
                    CoreZK.removeRejoinNodeIndicatorForHost(m_messenger.getZK(), m_myHostId);
                    m_rejoining = false;
                }

                if (m_joining) {
                    CoreZK.removeJoinNodeIndicatorForHost(m_messenger.getZK(), m_myHostId);
                }

                String actionName = m_joining ? "join" : "rejoin";
                m_joining = false;
                consoleLog.info(String.format("Node %s completed", actionName));
            }

            //start balance spi task
            scheduleBalanceSpiTask();
        } catch (Exception e) {
            VoltDB.crashLocalVoltDB("Unable to log host rejoin completion to ZK", true, e);
        }
        hostLog.info("Logging host rejoin completion to ZK");
        m_statusTracker.setNodeState(NodeState.UP);
        Object args[] = { (VoltDB.instance().getMode() == OperationMode.PAUSED) ? "PAUSED" : "NORMAL"};
        consoleLog.l7dlog( Level.INFO, LogKeys.host_VoltDB_ServerOpMode.name(), args, null);
        consoleLog.l7dlog( Level.INFO, LogKeys.host_VoltDB_ServerCompletedInitialization.name(), null, null);
    }

    @Override
    public CommandLog getCommandLog() {
        return m_commandLog;
    }

    @Override
    public OperationMode getMode()
    {
        return m_mode;
    }

    @Override
    public void setMode(OperationMode mode)
    {
        if (m_mode != mode)
        {
            if (mode == OperationMode.PAUSED)
            {
                m_config.m_isPaused = true;
                m_statusTracker.setNodeState(NodeState.PAUSED);
                hostLog.info("Server is entering admin mode and pausing.");
            }
            else if (m_mode == OperationMode.PAUSED)
            {
                m_config.m_isPaused = false;
                m_statusTracker.setNodeState(NodeState.UP);
                hostLog.info("Server is exiting admin mode and resuming operation.");
            }
        }
        m_mode = mode;
    }

    @Override
    public void setStartMode(OperationMode mode) {
        m_startMode = mode;
    }

    @Override
    public OperationMode getStartMode()
    {
        return m_startMode;
    }

    @Override
    public void promoteToMaster()
    {
        consoleLog.info("Promoting replication role from replica to master.");
        hostLog.info("Promoting replication role from replica to master.");
        shutdownReplicationConsumerRole();
        if (m_clientInterface != null) {
            m_clientInterface.setReplicationRole(getReplicationRole());
        }
    }

    private void replaceDRConsumerStatsWithDummy()
    {
        getStatsAgent().deregisterStatsSourcesFor(StatsSelector.DRCONSUMERNODE, 0);
        getStatsAgent().deregisterStatsSourcesFor(StatsSelector.DRCONSUMERPARTITION, 0);
        getStatsAgent().registerStatsSource(StatsSelector.DRCONSUMERNODE, 0,
                new DRConsumerStatsBase.DRConsumerNodeStatsBase());
        getStatsAgent().registerStatsSource(StatsSelector.DRCONSUMERPARTITION, 0,
                new DRConsumerStatsBase.DRConsumerPartitionStatsBase());
    }

    private void shutdownReplicationConsumerRole() {
        if (m_consumerDRGateway != null) {
            try {
                m_consumerDRGateway.shutdown(true);
            } catch (InterruptedException|ExecutionException e) {
                hostLog.warn("Interrupted shutting down dr replication", e);
            }
            finally {
                m_consumerDRGateway = null;
            }
        }
    }

    @Override
    public ReplicationRole getReplicationRole()
    {
        final String role = m_catalogContext.cluster.getDrrole();
        if (role.equals(DrRoleType.REPLICA.value())) {
            return ReplicationRole.REPLICA;
        } else {
            return ReplicationRole.NONE;
        }
    }

    /**
     * Metadata is a JSON object
     */
    @Override
    public String getLocalMetadata() {
        return m_localMetadata;
    }

    @Override
    public void onSnapshotRestoreCompletion() {
        if (!m_rejoining && !m_joining) {
            initializeDRProducer();
        }
    }

    @Override
    public void onReplayCompletion(long txnId, Map<Integer, Long> perPartitionTxnIds) {
        /*
         * Remove the terminus file if it is there, which is written on shutdown --save
         */
        new File(m_nodeSettings.getVoltDBRoot(), VoltDB.TERMINUS_MARKER).delete();

        /*
         * Command log is already initialized if this is a rejoin or a join
         */
        if ((m_commandLog != null) && (m_commandLog.needsInitialization())) {
            // Initialize command logger
            m_commandLog.init(m_catalogContext.cluster.getLogconfig().get("log").getLogsize(),
                              txnId, m_cartographer.getPartitionCount(),
                              m_config.m_commandLogBinding,
                              perPartitionTxnIds);
            try {
                ZKCountdownLatch latch =
                        new ZKCountdownLatch(m_messenger.getZK(),
                                VoltZK.commandlog_init_barrier, m_messenger.getLiveHostIds().size());
                latch.countDown(true);
                latch.await();
            } catch (Exception e) {
                VoltDB.crashLocalVoltDB("Failed to init and wait on command log init barrier", true, e);
            }
        }

        /*
         * IV2: After the command log is initialized, force the writing of the initial
         * viable replay set.  Turns into a no-op with no command log, on the non-leader sites, and on the MPI.
         */
        for (Initiator initiator : m_iv2Initiators.values()) {
            initiator.enableWritingIv2FaultLog();
        }

        /*
         * IV2: From this point on, not all node failures should crash global VoltDB.
         */
        if (m_leaderAppointer != null) {
            m_leaderAppointer.onReplayCompletion();
        }

        deleteStagedCatalogIfNeeded();

        if (m_startMode != null) {
            m_mode = m_startMode;
        } else {
            // Shouldn't be here, but to be safe
            m_mode = OperationMode.RUNNING;
        }

        if (!m_rejoining && !m_joining) {
            if (m_clientInterface != null) {
                try {
                    m_clientInterface.startAcceptingConnections();
                } catch (IOException e) {
                    hostLog.l7dlog(Level.FATAL,
                                   LogKeys.host_VoltDB_ErrorStartAcceptingConnections.name(),
                                   e);
                    VoltDB.crashLocalVoltDB("Error starting client interface.", true, e);
                }
                // send hostUp trap
                m_snmp.hostUp("host is now a cluster member");
            }

            // Start listening on the DR ports
            createDRConsumerIfNeeded();
            prepareReplication();
            startHealthMonitor();

            // Allow export datasources to start consuming their binary deques safely
            // as at this juncture the initial truncation snapshot is already complete
            ExportManager.instance().startPolling(m_catalogContext);

            //Tell import processors that they can start ingesting data.
            ImportManager.instance().readyForData(m_catalogContext, m_messenger);
<<<<<<< HEAD

            // start balance spi task
            scheduleBalanceSpiTask();
        }
=======
>>>>>>> 084a0ab2

            try {
                if (m_adminListener != null) {
                    m_adminListener.start();
                }
            } catch (Exception e) {
                hostLog.l7dlog(Level.FATAL, LogKeys.host_VoltDB_ErrorStartHTTPListener.name(), e);
                VoltDB.crashLocalVoltDB("HTTP service unable to bind to port.", true, e);
            }

            Object args[] = { (m_mode == OperationMode.PAUSED) ? "PAUSED" : "NORMAL"};
            consoleLog.l7dlog( Level.INFO, LogKeys.host_VoltDB_ServerOpMode.name(), args, null);
            consoleLog.l7dlog( Level.INFO, LogKeys.host_VoltDB_ServerCompletedInitialization.name(), null, null);
            m_statusTracker.setNodeState(NodeState.UP);
        }

        // Create a zk node to indicate initialization is completed
        m_messenger.getZK().create(VoltZK.init_completed, null, Ids.OPEN_ACL_UNSAFE, CreateMode.PERSISTENT, new ZKUtil.StringCallback(), null);
    }

    private void deleteStagedCatalogIfNeeded() {
        if (((m_commandLog != null) && m_commandLog.isEnabled()) || (m_terminusNonce != null)) {
            File stagedCatalog = new VoltFile(RealVoltDB.getStagedCatalogPath(getVoltDBRootPath()));
            if (stagedCatalog.exists()) {
                if (stagedCatalog.delete()) {
                    hostLog.info("Saved copy of the initialized schema deleted because command logs and/or snapshots are in use.");
                } else {
                    hostLog.warn("Failed to delete the saved copy of the initialized schema.");
                }
            }
        }
    }

    @Override
    public SnapshotCompletionMonitor getSnapshotCompletionMonitor() {
        return m_snapshotCompletionMonitor;
    }

    @Override
    public synchronized void recoveryComplete(String requestId) {
        assert(m_rejoinDataPending == false);

        if (m_rejoining) {
            if (m_rejoinTruncationReqId.compareTo(requestId) <= 0) {
                String actionName = m_joining ? "join" : "rejoin";
                // remove the rejoin blocker
                CoreZK.removeRejoinNodeIndicatorForHost(m_messenger.getZK(), m_myHostId);
                consoleLog.info(String.format("Node %s completed", actionName));
                m_rejoinTruncationReqId = null;
                m_rejoining = false;
            }
            else {
                // If we saw some other truncation request ID, then try the same one again.  As long as we
                // don't flip the m_rejoining state, all truncation snapshot completions will call back to here.
                try {
                    final ZooKeeper zk = m_messenger.getZK();
                    String requestNode = zk.create(VoltZK.request_truncation_snapshot_node, null,
                            Ids.OPEN_ACL_UNSAFE, CreateMode.PERSISTENT_SEQUENTIAL);
                    if (m_rejoinTruncationReqId == null) {
                        m_rejoinTruncationReqId = requestNode;
                    }
                }
                catch (Exception e) {
                    VoltDB.crashLocalVoltDB("Unable to retry post-rejoin truncation snapshot request.", true, e);
                }
            }
        }
    }

    @Override
    public ScheduledExecutorService getSES(boolean priority) {
        return priority ? m_periodicPriorityWorkThread : m_periodicWorkThread;
    }

    /**
     * See comment on {@link VoltDBInterface#scheduleWork(Runnable, long, long, TimeUnit)} vs
     * {@link VoltDBInterface#schedulePriorityWork(Runnable, long, long, TimeUnit)}
     */
    @Override
    public ScheduledFuture<?> scheduleWork(Runnable work,
            long initialDelay,
            long delay,
            TimeUnit unit) {
        if (delay > 0) {
            return m_periodicWorkThread.scheduleWithFixedDelay(work,
                    initialDelay, delay,
                    unit);
        } else {
            return m_periodicWorkThread.schedule(work, initialDelay, unit);
        }
    }

    @Override
    public ListeningExecutorService getComputationService() {
        return m_computationService;
    }

    /**
     * Initialize the DR producer so that any binary log generated on recover
     * will be queued. This does NOT open the DR port. That will happen after
     * command log replay finishes.
     */
    private void initializeDRProducer() {
        try {
            if (m_producerDRGateway != null) {
                m_producerDRGateway.startAndWaitForGlobalAgreement();

                for (Initiator iv2init : m_iv2Initiators.values()) {
                    iv2init.initDRGateway(m_config.m_startAction,
                                          m_producerDRGateway,
                                          shouldInitiatorCreateMPDRGateway(iv2init));
                }

                m_producerDRGateway.truncateDRLog();
            }
        } catch (Exception ex) {
            CoreUtils.printPortsInUse(hostLog);
            VoltDB.crashLocalVoltDB("Failed to initialize DR producer", false, ex);
        }
    }

    private void prepareReplication() {
        // Warning: This is called on the site thread if this host is rejoining
        try {
            if (m_consumerDRGateway != null) {
                if (m_config.m_startAction != StartAction.CREATE) {
                    Pair<Byte, List<MeshMemberInfo>> expectedClusterMembers = m_producerDRGateway.getInitialConversations();
                    m_consumerDRGateway.setInitialConversationMembership(expectedClusterMembers.getFirst(),
                            expectedClusterMembers.getSecond());
                }

                m_consumerDRGateway.initialize(m_config.m_startAction.doesRejoin() || willDoActualRecover());
            }
            if (m_producerDRGateway != null) {
                m_producerDRGateway.startListening(m_catalogContext.cluster.getDrproducerenabled(),
                                                   VoltDB.getReplicationPort(m_catalogContext.cluster.getDrproducerport()),
                                                   VoltDB.getDefaultReplicationInterface());
            }
        } catch (Exception ex) {
            CoreUtils.printPortsInUse(hostLog);
            VoltDB.crashLocalVoltDB("Failed to initialize DR", false, ex);
        }
    }

    private boolean shouldInitiatorCreateMPDRGateway(Initiator initiator) {
        // The initiator map is sorted, the initiator that has the lowest local
        // partition ID gets to create the MP DR gateway
        return initiator.getPartitionId() == m_iv2Initiators.firstKey();
    }

    private boolean createDRConsumerIfNeeded() {
        if (!m_config.m_isEnterprise || (m_consumerDRGateway != null)) {
            return false;
        }
        final String drRole = m_catalogContext.getCluster().getDrrole();
        if (DrRoleType.REPLICA.value().equals(drRole) || DrRoleType.XDCR.value().equals(drRole)) {
            byte drConsumerClusterId = (byte)m_catalogContext.cluster.getDrclusterid();
            final Pair<String, Integer> drIfAndPort = VoltZK.getDRInterfaceAndPortFromMetadata(m_localMetadata);
            try {
                Class<?> rdrgwClass = Class.forName("org.voltdb.dr2.ConsumerDRGatewayImpl");
                Constructor<?> rdrgwConstructor = rdrgwClass.getConstructor(
                        ClientInterface.class,
                        Cartographer.class,
                        HostMessenger.class,
                        byte.class,
                        byte.class,
                        String.class,
                        int.class);
                m_consumerDRGateway = (ConsumerDRGateway) rdrgwConstructor.newInstance(
                        m_clientInterface,
                        m_cartographer,
                        m_messenger,
                        drConsumerClusterId,
                        (byte) m_catalogContext.cluster.getPreferredsource(),
                        drIfAndPort.getFirst(),
                        drIfAndPort.getSecond());
                m_globalServiceElector.registerService(m_consumerDRGateway);
            } catch (Exception e) {
                VoltDB.crashLocalVoltDB("Unable to load DR system", true, e);
            }
            return true;
        }
        return false;
    }

    // Thread safe
    @Override
    public void setReplicationActive(boolean active)
    {
        if (m_replicationActive.compareAndSet(!active, active)) {

            try {
                JSONStringer js = new JSONStringer();
                js.object();
                js.keySymbolValuePair("active", m_replicationActive.get());
                js.endObject();

                getHostMessenger().getZK().setData(VoltZK.replicationconfig,
                                                   js.toString().getBytes("UTF-8"),
                                                   -1);
            } catch (Exception e) {
                e.printStackTrace();
                hostLog.error("Failed to write replication active state to ZK: " +
                              e.getMessage());
            }

            if (m_producerDRGateway != null) {
                m_producerDRGateway.setActive(active);
            }
        }
    }

    @Override
    public boolean getReplicationActive()
    {
        return m_replicationActive.get();
    }

    @Override
    public ProducerDRGateway getNodeDRGateway()
    {
        return m_producerDRGateway;
    }

    @Override
    public ConsumerDRGateway getConsumerDRGateway() {
        return m_consumerDRGateway;
    }

    @Override
    public void onSyncSnapshotCompletion() {
        m_leaderAppointer.onSyncSnapshotCompletion();
    }

    @Override
    public void setDurabilityUniqueIdListener(Integer partition, DurableUniqueIdListener listener) {
        if (partition == MpInitiator.MP_INIT_PID) {
            m_iv2Initiators.get(m_iv2Initiators.firstKey()).setDurableUniqueIdListener(listener);
        }
        else {
            Initiator init = m_iv2Initiators.get(partition);
            assert init != null;
            init.setDurableUniqueIdListener(listener);
        }
    }

    public ExecutionEngine debugGetSpiedEE(int partitionId) {
        if (m_config.m_backend == BackendTarget.NATIVE_EE_SPY_JNI) {
            BaseInitiator init = (BaseInitiator)m_iv2Initiators.get(partitionId);
            return init.debugGetSpiedEE();
        }
        else {
            return null;
        }
    }

    @Override
    public SiteTracker getSiteTrackerForSnapshot()
    {
        return new SiteTracker(m_messenger.getHostId(), m_cartographer.getSiteTrackerMailboxMap(), 0);
    }

    /**
     * Create default deployment.xml file in voltdbroot if the deployment path is null.
     *
     * @return path to default deployment file
     * @throws IOException
     */
    static String setupDefaultDeployment(VoltLogger logger) throws IOException {
        return setupDefaultDeployment(logger, CatalogUtil.getVoltDbRoot(null));
    }

    /**
     * Create default deployment.xml file in voltdbroot if the deployment path is null.
     *
     * @return pathto default deployment file
     * @throws IOException
     */
   static String setupDefaultDeployment(VoltLogger logger, File voltdbroot) throws IOException {
        File configInfoDir = new VoltFile(voltdbroot, Constants.CONFIG_DIR);
        configInfoDir.mkdirs();

        File depFH = new VoltFile(configInfoDir, "deployment.xml");
        if (!depFH.exists()) {
            logger.info("Generating default deployment file \"" + depFH.getAbsolutePath() + "\"");

            try (BufferedWriter bw = new BufferedWriter(new FileWriter(depFH))) {
                for (String line : defaultDeploymentXML) {
                    bw.write(line);
                    bw.newLine();
                }
            } finally {
            }
        }

        return depFH.getAbsolutePath();
    }

    /*
     * Validate the build string with the rest of the cluster
     * by racing to publish it to ZK and then comparing the one this process
     * has to the one in ZK. They should all match. The method returns a future
     * so that init can continue while the ZK call is pending since it ZK is pretty
     * slow.
     */
    private Future<?> validateBuildString(final String buildString, ZooKeeper zk) {
        final SettableFuture<Object> retval = SettableFuture.create();
        byte buildStringBytes[] = null;
        try {
            buildStringBytes = buildString.getBytes("UTF-8");
        } catch (UnsupportedEncodingException e) {
            throw new AssertionError(e);
        }
        final byte buildStringBytesFinal[] = buildStringBytes;

        //Can use a void callback because ZK will execute the create and then the get in order
        //It's a race so it doesn't have to succeed
        zk.create(
                VoltZK.buildstring,
                buildStringBytes,
                Ids.OPEN_ACL_UNSAFE,
                CreateMode.PERSISTENT,
                new ZKUtil.StringCallback(),
                null);

        zk.getData(VoltZK.buildstring, false, new org.apache.zookeeper_voltpatches.AsyncCallback.DataCallback() {

            @Override
            public void processResult(int rc, String path, Object ctx,
                    byte[] data, Stat stat) {
                KeeperException.Code code = KeeperException.Code.get(rc);
                if (code == KeeperException.Code.OK) {
                    if (Arrays.equals(buildStringBytesFinal, data)) {
                        retval.set(null);
                    } else {
                        try {
                            hostLog.info("Different but compatible software versions on the cluster " +
                                         "and the rejoining node. Cluster version is {" + (new String(data, "UTF-8")).split("_")[0] +
                                         "}. Rejoining node version is {" + m_defaultVersionString + "}.");
                            retval.set(null);
                        } catch (UnsupportedEncodingException e) {
                            retval.setException(new AssertionError(e));
                        }
                    }
                } else {
                    retval.setException(KeeperException.create(code));
                }
            }

        }, null);

        return retval;
    }

    /**
     * See comment on {@link VoltDBInterface#schedulePriorityWork(Runnable, long, long, TimeUnit)} vs
     * {@link VoltDBInterface#scheduleWork(Runnable, long, long, TimeUnit)}
     */
    @Override
    public ScheduledFuture<?> schedulePriorityWork(Runnable work,
            long initialDelay,
            long delay,
            TimeUnit unit) {
        if (delay > 0) {
            return m_periodicPriorityWorkThread.scheduleWithFixedDelay(work,
                    initialDelay, delay,
                    unit);
        } else {
            return m_periodicPriorityWorkThread.schedule(work, initialDelay, unit);
        }
    }

    private void checkHeapSanity(boolean isPro, int tableCount, int sitesPerHost, int kfactor)
    {
        long megabytes = 1024 * 1024;
        long maxMemory = Runtime.getRuntime().maxMemory() / megabytes;
        // DRv2 now is off heap
        long crazyThresh = computeMinimumHeapRqt(isPro, tableCount, sitesPerHost, kfactor);

        if (maxMemory < crazyThresh) {
            StringBuilder builder = new StringBuilder();
            builder.append(String.format("The configuration of %d tables, %d sites-per-host, and k-factor of %d requires at least %d MB of Java heap memory. ", tableCount, sitesPerHost, kfactor, crazyThresh));
            builder.append(String.format("The maximum amount of heap memory available to the JVM is %d MB. ", maxMemory));
            builder.append("Please increase the maximum heap size using the VOLTDB_HEAPMAX environment variable and then restart VoltDB.");
            consoleLog.warn(builder.toString());
        }

    }

    // Compute the minimum required heap to run this configuration.  This comes from the documentation,
    // http://voltdb.com/docs/PlanningGuide/MemSizeServers.php#MemSizeHeapGuidelines
    // Any changes there should get reflected here and vice versa.
    static public long computeMinimumHeapRqt(boolean isPro, int tableCount, int sitesPerHost, int kfactor)
    {
        long baseRqt = 384;
        long tableRqt = 10 * tableCount;
        // K-safety Heap consumption drop to 8 MB (per node)
        // Snapshot cost 32 MB (per node)
        // Theoretically, 40 MB (per node) should be enough
        long rejoinRqt = (isPro && kfactor > 0) ? 128 * sitesPerHost : 0;
        return baseRqt + tableRqt + rejoinRqt;
    }

    private void checkThreadsSanity() {
        int tableCount = m_catalogContext.tables.size();
        int partitions = m_iv2Initiators.size() - 1;
        int replicates = m_configuredReplicationFactor;
        int importPartitions = ImportManager.getPartitionsCount();
        int exportTableCount = ExportManager.instance().getExportTablesCount();
        int exportNonceCount = ExportManager.instance().getConnCount();

        int expThreadsCount = computeThreadsCount(tableCount, partitions, replicates, importPartitions, exportTableCount, exportNonceCount);

        // if the expected number of threads exceeds the limit, update the limit.
        if (m_maxThreadsCount < expThreadsCount) {
            updateMaxThreadsLimit();
        }

        // do insane check again.
        if (m_maxThreadsCount < expThreadsCount) {
            StringBuilder builder = new StringBuilder();
            builder.append(String.format("The configuration of %d tables, %d partitions, %d replicates, ", tableCount, partitions, replicates));
            builder.append(String.format("with importer configuration of %d importer partitions, ", importPartitions));
            builder.append(String.format("with exporter configuration of %d export tables %d partitions %d replicates, ", exportTableCount, partitions, replicates));
            builder.append(String.format("approximately requires %d threads.", expThreadsCount));
            builder.append(String.format("The maximum number of threads to the system is %d. \n", m_maxThreadsCount));
            builder.append("Please increase the maximum system threads number or reduce the number of threads in your program, and then restart VoltDB. \n");
            consoleLog.warn(builder.toString());
        }
    }

    private void updateMaxThreadsLimit() {
        String[] command = {"bash", "-c" ,"ulimit -u"};
        String cmd_rst = ShellTools.local_cmd(command);
        try {
            m_maxThreadsCount = Integer.parseInt(cmd_rst.substring(0, cmd_rst.length() - 1));
        } catch(Exception e) {
            m_maxThreadsCount = Integer.MAX_VALUE;
        }
    }

    private int computeThreadsCount(int tableCount, int partitionCount, int replicateCount, int importerPartitionCount, int exportTableCount, int exportNonceCount) {
        final int clusterBaseCount = 5;
        final int hostBaseCount = 56;
        return clusterBaseCount + (hostBaseCount + partitionCount)
                + computeImporterThreads(importerPartitionCount)
                + computeExporterThreads(exportTableCount, partitionCount, replicateCount, exportNonceCount);
    }

    private int computeImporterThreads(int importerPartitionCount) {
        if (importerPartitionCount == 0) {
            return 0;
        }
        int importerBaseCount = 6;
        return importerBaseCount + importerPartitionCount;
    }

    private int computeExporterThreads(int exportTableCount, int partitionCount, int replicateCount, int exportNonceCount) {
        if (exportTableCount == 0) {
            return 0;
        }
        int exporterBaseCount = 1;
        return exporterBaseCount + partitionCount * exportTableCount + exportNonceCount;
    }

    @Override
    public <T> ListenableFuture<T> submitSnapshotIOWork(Callable<T> work)
    {
        assert m_snapshotIOAgent != null;
        return m_snapshotIOAgent.submit(work);
    }

    @Override
    public long getClusterUptime()
    {
        return System.currentTimeMillis() - getHostMessenger().getInstanceId().getTimestamp();
    }

    @Override
    public long getClusterCreateTime()
    {
        return m_clusterCreateTime;
    }

    @Override
    public void setClusterCreateTime(long clusterCreateTime) {
        m_clusterCreateTime = clusterCreateTime;
        if (m_catalogContext.cluster.getDrconsumerenabled() || m_catalogContext.cluster.getDrproducerenabled()) {
            hostLog.info("Restoring DR with Cluster Id " +  m_catalogContext.cluster.getDrclusterid() +
                    ". The DR cluster was first started at " + new Date(m_clusterCreateTime).toString() + ".");
        }
    }

    @Override
    public SnmpTrapSender getSnmpTrapSender() {
        return m_snmp;
    }

    private final Supplier<String> terminusNonceSupplier = Suppliers.memoize(new Supplier<String>() {
        @Override
        public String get() {
            File markerFH = new File(m_nodeSettings.getVoltDBRoot(), VoltDB.TERMINUS_MARKER);
            // file needs to be both writable and readable as it will be deleted onRestoreComplete
            if (!markerFH.exists() || !markerFH.isFile() || !markerFH.canRead() || !markerFH.canWrite()) {
                return null;
            }
            String nonce = null;
            try (BufferedReader rdr = new BufferedReader(new FileReader(markerFH))){
                nonce = rdr.readLine();
            } catch (IOException e) {
                Throwables.propagate(e); // highly unlikely
            }
            // make sure that there is a snapshot associated with the terminus nonce
            HashMap<String, Snapshot> snapshots = new HashMap<>();
            FileFilter filter = new SnapshotUtil.SnapshotFilter();

            SnapshotUtil.retrieveSnapshotFiles(
                    m_nodeSettings.resolveToAbsolutePath(m_nodeSettings.getSnapshoth()),
                    snapshots, filter, false, SnapshotPathType.SNAP_AUTO, hostLog);

            return snapshots.containsKey(nonce) ? nonce : null;
        }
    });

    /**
     * Reads the file containing the startup snapshot nonce
     * @return null if the file is not accessible, or the startup snapshot nonce
     */
    private String getTerminusNonce() {
        return terminusNonceSupplier.get();
    }

    @Override
    public Cartographer getCartograhper() {
        return m_cartographer;
    }

    @Override
    public void swapTables(String oneTable, String otherTable) {
        if (m_consumerDRGateway != null) {
            Table tableA = m_catalogContext.tables.get(oneTable);
            Table tableB = m_catalogContext.tables.get(otherTable);
            assert (tableA != null && tableB != null);
            if (tableA.getIsdred() && tableB.getIsdred()) {
                long signatureHashA = Hashing.sha1().hashString(tableA.getSignature(), Charsets.UTF_8).asLong();
                long signatureHashB = Hashing.sha1().hashString(tableB.getSignature(), Charsets.UTF_8).asLong();
                Set<Pair<String, Long>> swappedTables = new HashSet<>();
                swappedTables.add(Pair.of(oneTable.toUpperCase(), signatureHashA));
                swappedTables.add(Pair.of(otherTable.toUpperCase(), signatureHashB));
                m_consumerDRGateway.swapTables(swappedTables);
            }
        }
    }

    public static void printDiagnosticInformation(CatalogContext context, String procName, LoadedProcedureSet procSet) {
        StringBuilder sb = new StringBuilder();
        final CatalogMap<Procedure> catalogProcedures = context.database.getProcedures();
        sb.append("Statements within " + procName + ": ").append("\n");
        for (final Procedure proc : catalogProcedures) {
            if (proc.getTypeName().equals(procName)) {
                for (Statement stmt : proc.getStatements()) {
                    sb.append(CatalogUtil.printProcedureDetail(proc, stmt.getSqltext()));
                }
            }
        }
        sb.append("Default CRUD Procedures: ").append("\n");
        for (Entry<String, Procedure> pair : context.m_defaultProcs.m_defaultProcMap.entrySet()) {
            sb.append(CatalogUtil.printProcedureDetail(pair.getValue(),
                    DefaultProcedureManager.sqlForDefaultProc(pair.getValue())));
        }

        hostLog.error(sb.toString());
    }
}<|MERGE_RESOLUTION|>--- conflicted
+++ resolved
@@ -3992,15 +3992,11 @@
 
             //Tell import processors that they can start ingesting data.
             ImportManager.instance().readyForData(m_catalogContext, m_messenger);
-<<<<<<< HEAD
 
             // start balance spi task
             scheduleBalanceSpiTask();
-        }
-=======
->>>>>>> 084a0ab2
-
-            try {
+
+             try {
                 if (m_adminListener != null) {
                     m_adminListener.start();
                 }
