/* This file is part of VoltDB.
 * Copyright (C) 2008-2014 VoltDB Inc.
 *
 * This program is free software: you can redistribute it and/or modify
 * it under the terms of the GNU Affero General Public License as
 * published by the Free Software Foundation, either version 3 of the
 * License, or (at your option) any later version.
 *
 * This program is distributed in the hope that it will be useful,
 * but WITHOUT ANY WARRANTY; without even the implied warranty of
 * MERCHANTABILITY or FITNESS FOR A PARTICULAR PURPOSE.  See the
 * GNU Affero General Public License for more details.
 *
 * You should have received a copy of the GNU Affero General Public License
 * along with VoltDB.  If not, see <http://www.gnu.org/licenses/>.
 */

package org.voltdb.utils;

import java.io.ByteArrayInputStream;
import java.io.File;
import java.io.FileInputStream;
import java.io.FileNotFoundException;
import java.io.IOException;
import java.io.InputStream;
import java.net.MalformedURLException;
import java.net.URL;
import java.nio.ByteBuffer;
import java.security.MessageDigest;
import java.security.NoSuchAlgorithmException;
import java.security.SecureRandom;
import java.util.ArrayList;
import java.util.Arrays;
import java.util.Collection;
import java.util.HashSet;
import java.util.List;
import java.util.Map;
import java.util.Set;
import java.util.TreeMap;
import java.util.TreeSet;

import javax.xml.bind.JAXBContext;
import javax.xml.bind.JAXBElement;
import javax.xml.bind.JAXBException;
import javax.xml.bind.Unmarshaller;
import javax.xml.validation.Schema;
import javax.xml.validation.SchemaFactory;

import org.apache.hadoop_voltpatches.util.PureJavaCrc32;
import org.apache.zookeeper_voltpatches.CreateMode;
import org.apache.zookeeper_voltpatches.KeeperException;
import org.apache.zookeeper_voltpatches.ZooDefs.Ids;
import org.apache.zookeeper_voltpatches.ZooKeeper;
import org.json_voltpatches.JSONException;
import org.mindrot.BCrypt;
import org.voltcore.logging.Level;
import org.voltcore.logging.VoltLogger;
import org.voltdb.SystemProcedureCatalog;
import org.voltdb.VoltDB;
import org.voltdb.VoltTable;
import org.voltdb.VoltType;
import org.voltdb.VoltZK;
import org.voltdb.catalog.Catalog;
import org.voltdb.catalog.CatalogMap;
import org.voltdb.catalog.CatalogType;
import org.voltdb.catalog.Cluster;
import org.voltdb.catalog.Column;
import org.voltdb.catalog.ColumnRef;
import org.voltdb.catalog.ConnectorProperty;
import org.voltdb.catalog.Constraint;
import org.voltdb.catalog.ConstraintRef;
import org.voltdb.catalog.Database;
import org.voltdb.catalog.Deployment;
import org.voltdb.catalog.Group;
import org.voltdb.catalog.GroupRef;
import org.voltdb.catalog.Index;
import org.voltdb.catalog.PlanFragment;
import org.voltdb.catalog.Procedure;
import org.voltdb.catalog.SnapshotSchedule;
import org.voltdb.catalog.Statement;
import org.voltdb.catalog.Systemsettings;
import org.voltdb.catalog.Table;
import org.voltdb.common.Constants;
import org.voltdb.compiler.ClusterConfig;
import org.voltdb.compiler.VoltCompiler;
import org.voltdb.compiler.deploymentfile.AdminModeType;
import org.voltdb.compiler.deploymentfile.ClusterType;
import org.voltdb.compiler.deploymentfile.CommandLogType;
import org.voltdb.compiler.deploymentfile.CommandLogType.Frequency;
import org.voltdb.compiler.deploymentfile.DeploymentType;
import org.voltdb.compiler.deploymentfile.ExportConfigurationType;
import org.voltdb.compiler.deploymentfile.ExportType;
import org.voltdb.compiler.deploymentfile.HeartbeatType;
import org.voltdb.compiler.deploymentfile.HttpdType;
import org.voltdb.compiler.deploymentfile.PartitionDetectionType;
import org.voltdb.compiler.deploymentfile.PathEntry;
import org.voltdb.compiler.deploymentfile.PathsType;
import org.voltdb.compiler.deploymentfile.PropertyType;
import org.voltdb.compiler.deploymentfile.SecurityType;
import org.voltdb.compiler.deploymentfile.ServerExportEnum;
import org.voltdb.compiler.deploymentfile.SnapshotType;
import org.voltdb.compiler.deploymentfile.SystemSettingsType;
import org.voltdb.compiler.deploymentfile.SystemSettingsType.Temptables;
import org.voltdb.compiler.deploymentfile.UsersType;
import org.voltdb.compiler.deploymentfile.UsersType.User;
import org.voltdb.compilereport.IndexAnnotation;
import org.voltdb.compilereport.ProcedureAnnotation;
import org.voltdb.compilereport.StatementAnnotation;
import org.voltdb.compilereport.TableAnnotation;
import org.voltdb.export.ExportDataProcessor;
import org.voltdb.expressions.AbstractExpression;
import org.voltdb.planner.parseinfo.StmtTargetTableScan;
import org.voltdb.plannodes.AbstractPlanNode;
import org.voltdb.types.ConstraintType;
import org.voltdb.types.IndexType;
import org.xml.sax.SAXException;

import com.google_voltpatches.common.base.Charsets;

/**
 *
 */
public abstract class CatalogUtil {

    private static final VoltLogger hostLog = new VoltLogger("HOST");

    public static final String CATALOG_FILENAME = "catalog.txt";
    public static final String CATALOG_BUILDINFO_FILENAME = "buildinfo.txt";

    /**
     * Load a catalog from the jar bytes.
     *
     * @param catalogBytes
     * @param log
     * @return The serialized string of the catalog content.
     * @throws Exception
     *             If the catalog cannot be loaded because it's incompatible, or
     *             if there is no version information in the catalog.
     */
    public static String loadCatalogFromJar(byte[] catalogBytes, VoltLogger log) throws IOException {
        assert(catalogBytes != null);

        String serializedCatalog = null;
        String voltVersionString = null;
        InMemoryJarfile jarfile = new InMemoryJarfile(catalogBytes);
        byte[] serializedCatalogBytes = jarfile.get(CATALOG_FILENAME);

        if (null == serializedCatalogBytes) {
            throw new IOException("Database catalog not found - please build your application using the current version of VoltDB.");
        }

        serializedCatalog = new String(serializedCatalogBytes, "UTF-8");

        // Get Volt version string
        byte[] buildInfoBytes = jarfile.get(CATALOG_BUILDINFO_FILENAME);
        if (buildInfoBytes == null) {
            throw new IOException("Catalog build information not found - please build your application using the current version of VoltDB.");
        }
        String buildInfo = new String(buildInfoBytes, "UTF-8");
        String[] buildInfoLines = buildInfo.split("\n");
        if (buildInfoLines.length != 5) {
            throw new IOException("Catalog built with an old version of VoltDB - please build your application using the current version of VoltDB.");
        }
        voltVersionString = buildInfoLines[0].trim();

        // Check if it's compatible
        if (!isCatalogCompatible(voltVersionString)) {
            throw new IOException("Catalog compiled with '" + voltVersionString + "' is not compatible with the current version of VoltDB (" +
                    VoltDB.instance().getVersionString() + ") - " + " please build your application using the current version of VoltDB.");
        }

        return serializedCatalog;
    }

    /**
     * Load a catalog from the jar bytes.
     *
     * @param catalogBytes
     * @param log
     * @return The serialized string of the catalog content.
     * @throws IOException
     *             If the catalog cannot be loaded because it's incompatible, or
     *             if there is no version information in the catalog.
     */
    public static String loadAndUpgradeCatalogFromJar(byte[] catalogBytes, VoltLogger log)
            throws IOException
    {
        // Throws IOException on load failure.
        InMemoryJarfile jarfile = loadInMemoryJarFile(catalogBytes);
        // Let VoltCompiler do a version check and upgrade the catalog on the fly.
        // I.e. jarfile may be modified.
        VoltCompiler compiler = new VoltCompiler();
        compiler.upgradeCatalogAsNeeded(jarfile);
        byte[] serializedCatalogBytes = jarfile.get(CATALOG_FILENAME);
        return new String(serializedCatalogBytes, Constants.UTF8ENCODING);
    }

    /**
     * Get the catalog build info from the jar bytes.
     * Performs sanity checks on the build info and version strings.
     *
     * @param jarfile in-memory catalog jar file
     * @return build info lines
     * @throws IOException If the catalog or the version string cannot be loaded.
     */
    public static String[] getBuildInfoFromJar(InMemoryJarfile jarfile)
            throws IOException
    {
        // Read the raw build info bytes.
        byte[] buildInfoBytes = jarfile.get(CATALOG_BUILDINFO_FILENAME);
        if (buildInfoBytes == null) {
            throw new IOException("Catalog build information not found - please build your application using the current version of VoltDB.");
        }

        // Convert the bytes to a string and split by lines.
        String buildInfo;
        buildInfo = new String(buildInfoBytes, Constants.UTF8ENCODING);
        String[] buildInfoLines = buildInfo.split("\n");

        // Sanity check the number of lines and the version string.
        if (buildInfoLines.length < 1) {
            throw new IOException("Catalog build info has no version string.");
        }
        String versionFromCatalog = buildInfoLines[0].trim();
        if (!CatalogUtil.isCatalogVersionValid(versionFromCatalog)) {
            throw new IOException(String.format(
                    "Catalog build info version (%s) is bad.", versionFromCatalog));
        }

        // Trim leading/trailing whitespace.
        for (int i = 0; i < buildInfoLines.length; ++i) {
            buildInfoLines[i] = buildInfoLines[i].trim();
        }

        return buildInfoLines;
    }

    /**
     * Load an in-memory catalog jar file from jar bytes.
     *
     * @param catalogBytes
     * @param log
     * @return The in-memory jar containing the loaded catalog.
     * @throws IOException If the catalog cannot be loaded.
     */
    public static InMemoryJarfile loadInMemoryJarFile(byte[] catalogBytes)
            throws IOException
    {
        assert(catalogBytes != null);

        InMemoryJarfile jarfile = new InMemoryJarfile(catalogBytes);
        byte[] serializedCatalogBytes = jarfile.get(CATALOG_FILENAME);

        if (null == serializedCatalogBytes) {
            throw new IOException("Database catalog not found - please build your application using the current version of VoltDB.");
        }

        return jarfile;
    }

    /**
     * Get a unique id for a plan fragment by munging the indices of it's parents
     * and grandparents in the catalog.
     *
     * @param frag Catalog fragment to identify
     * @return unique id for fragment
     */
    public static long getUniqueIdForFragment(PlanFragment frag) {
        long retval = 0;
        CatalogType parent = frag.getParent();
        retval = ((long) parent.getParent().getRelativeIndex()) << 32;
        retval += ((long) parent.getRelativeIndex()) << 16;
        retval += frag.getRelativeIndex();

        return retval;
    }

    /**
     *
     * @param catalogTable
     * @return An empty table with the same schema as a given catalog table.
     */
    public static VoltTable getVoltTable(Table catalogTable) {
        List<Column> catalogColumns = CatalogUtil.getSortedCatalogItems(catalogTable.getColumns(), "index");

        VoltTable.ColumnInfo[] columns = new VoltTable.ColumnInfo[catalogColumns.size()];

        int i = 0;
        for (Column catCol : catalogColumns) {
            columns[i++] = new VoltTable.ColumnInfo(catCol.getTypeName(), VoltType.get((byte)catCol.getType()));
        }

        return new VoltTable(columns);
    }

    /**
     * Given a set of catalog items, return a sorted list of them, sorted by
     * the value of a specified field. The field is specified by name. If the
     * field doesn't exist, trip an assertion. This is primarily used to sort
     * a table's columns or a procedure's parameters.
     *
     * @param <T> The type of item to sort.
     * @param items The set of catalog items.
     * @param sortFieldName The name of the field to sort on.
     * @return A list of catalog items, sorted on the specified field.
     */
    public static <T extends CatalogType> List<T> getSortedCatalogItems(CatalogMap<T> items, String sortFieldName) {
        assert(items != null);
        assert(sortFieldName != null);

        // build a treemap based on the field value
        TreeMap<Object, T> map = new TreeMap<Object, T>();
        boolean hasField = false;
        for (T item : items) {
            // check the first time through for the field
            if (hasField == false)
                hasField = item.getFields().contains(sortFieldName);
            assert(hasField == true);

            map.put(item.getField(sortFieldName), item);
        }

        // create a sorted list from the map
        ArrayList<T> retval = new ArrayList<T>();
        for (T item : map.values()) {
            retval.add(item);
        }

        return retval;
    }

    /**
     * For a given Table catalog object, return the PrimaryKey Index catalog object
     * @param catalogTable
     * @return The index representing the primary key.
     * @throws Exception if the table does not define a primary key
     */
    public static Index getPrimaryKeyIndex(Table catalogTable) throws Exception {

        // We first need to find the pkey constraint
        Constraint catalog_constraint = null;
        for (Constraint c : catalogTable.getConstraints()) {
            if (c.getType() == ConstraintType.PRIMARY_KEY.getValue()) {
                catalog_constraint = c;
                break;
            }
        }
        if (catalog_constraint == null) {
            throw new Exception("ERROR: Table '" + catalogTable.getTypeName() + "' does not have a PRIMARY KEY constraint");
        }

        // And then grab the index that it is using
        return (catalog_constraint.getIndex());
    }

    /**
     * Return all the of the primary key columns for a particular table
     * If the table does not have a primary key, then the returned list will be empty
     * @param catalogTable
     * @return An ordered list of the primary key columns
     */
    public static Collection<Column> getPrimaryKeyColumns(Table catalogTable) {
        Collection<Column> columns = new ArrayList<Column>();
        Index catalog_idx = null;
        try {
            catalog_idx = CatalogUtil.getPrimaryKeyIndex(catalogTable);
        } catch (Exception ex) {
            // IGNORE
            return (columns);
        }
        assert(catalog_idx != null);

        for (ColumnRef catalog_col_ref : getSortedCatalogItems(catalog_idx.getColumns(), "index")) {
            columns.add(catalog_col_ref.getColumn());
        }
        return (columns);
    }

    /**
     * Convert a Table catalog object into the proper SQL DDL, including all indexes,
     * constraints, and foreign key references.
     * @param catalog_tbl
     * @return SQL Schema text representing the table.
     */
    public static String toSchema(Table catalog_tbl) {
        assert(!catalog_tbl.getColumns().isEmpty());
        final String spacer = "   ";

        Set<Index> skip_indexes = new HashSet<Index>();
        Set<Constraint> skip_constraints = new HashSet<Constraint>();

        String ret = "CREATE TABLE " + catalog_tbl.getTypeName() + " (";

        // Columns
        String add = "\n";
        for (Column catalog_col : CatalogUtil.getSortedCatalogItems(catalog_tbl.getColumns(), "index")) {
            VoltType col_type = VoltType.get((byte)catalog_col.getType());

            // this next assert would be great if we dealt with default values well
            //assert(! ((catalog_col.getDefaultvalue() == null) && (catalog_col.getNullable() == false) ) );

            ret += add + spacer + catalog_col.getTypeName() + " " +
                   col_type.toSQLString() +
                   (col_type == VoltType.STRING && catalog_col.getSize() > 0 ? "(" + catalog_col.getSize() + ")" : "");

            // Default value
            String defaultvalue = catalog_col.getDefaultvalue();
            //VoltType defaulttype = VoltType.get((byte)catalog_col.getDefaulttype());
            boolean nullable = catalog_col.getNullable();
            // TODO: Shouldn't have to check whether the string contains "null"
            if (defaultvalue != null && defaultvalue.toLowerCase().equals("null") && nullable) {
                defaultvalue = null;
            }
            else { // XXX: if (defaulttype != VoltType.VOLTFUNCTION) {
                // TODO: Escape strings properly
                defaultvalue = "'" + defaultvalue + "'";
            }
            ret += " DEFAULT " + (defaultvalue != null ? defaultvalue : "NULL") +
                   (!nullable ? " NOT NULL" : "");

            // Single-column constraints
            for (ConstraintRef catalog_const_ref : catalog_col.getConstraints()) {
                Constraint catalog_const = catalog_const_ref.getConstraint();
                ConstraintType const_type = ConstraintType.get(catalog_const.getType());

                // Check if there is another column in our table with the same constraint
                // If there is, then we need to add it to the end of the table definition
                boolean found = false;
                for (Column catalog_other_col : catalog_tbl.getColumns()) {
                    if (catalog_other_col.equals(catalog_col)) continue;
                    if (catalog_other_col.getConstraints().getIgnoreCase(catalog_const.getTypeName()) != null) {
                        found = true;
                        break;
                    }
                }
                if (!found) {
                    switch (const_type) {
                        case FOREIGN_KEY: {
                            Table catalog_fkey_tbl = catalog_const.getForeignkeytable();
                            Column catalog_fkey_col = null;
                            for (ColumnRef ref : catalog_const.getForeignkeycols()) {
                                catalog_fkey_col = ref.getColumn();
                                break; // Nasty hack to get first item
                            }

                            assert(catalog_fkey_col != null);
                            ret += " REFERENCES " + catalog_fkey_tbl.getTypeName() + " (" + catalog_fkey_col.getTypeName() + ")";
                            skip_constraints.add(catalog_const);
                            break;
                        }
                        default:
                            // Nothing for now
                    }
                }
            }

            add = ",\n";
        }

        // Constraints
        for (Constraint catalog_const : catalog_tbl.getConstraints()) {
            if (skip_constraints.contains(catalog_const)) continue;
            ConstraintType const_type = ConstraintType.get(catalog_const.getType());

            // Primary Keys / Unique Constraints
            if (const_type == ConstraintType.PRIMARY_KEY || const_type == ConstraintType.UNIQUE) {
                Index catalog_idx = catalog_const.getIndex();
                String idx_suffix = IndexType.getSQLSuffix(catalog_idx.getType());

                ret += add + spacer +
                       (!idx_suffix.isEmpty() ? "CONSTRAINT " + catalog_const.getTypeName() + " " : "") +
                       (const_type == ConstraintType.PRIMARY_KEY ? "PRIMARY KEY" : "UNIQUE") + " (";

                String col_add = "";
                for (ColumnRef catalog_colref : CatalogUtil.getSortedCatalogItems(catalog_idx.getColumns(), "index")) {
                    ret += col_add + catalog_colref.getColumn().getTypeName();
                    col_add = ", ";
                } // FOR
                ret += ")";
                skip_indexes.add(catalog_idx);

            // Foreign Key
            } else if (const_type == ConstraintType.FOREIGN_KEY) {
                Table catalog_fkey_tbl = catalog_const.getForeignkeytable();
                String col_add = "";
                String our_columns = "";
                String fkey_columns = "";
                for (ColumnRef catalog_colref : catalog_const.getForeignkeycols()) {
                    // The name of the ColumnRef is the column in our base table
                    Column our_column = catalog_tbl.getColumns().getIgnoreCase(catalog_colref.getTypeName());
                    assert(our_column != null);
                    our_columns += col_add + our_column.getTypeName();

                    Column fkey_column = catalog_colref.getColumn();
                    assert(fkey_column != null);
                    fkey_columns += col_add + fkey_column.getTypeName();

                    col_add = ", ";
                }
                ret += add + spacer + "CONSTRAINT " + catalog_const.getTypeName() + " " +
                                      "FOREIGN KEY (" + our_columns + ") " +
                                      "REFERENCES " + catalog_fkey_tbl.getTypeName() + " (" + fkey_columns + ")";
            }
            skip_constraints.add(catalog_const);
        }
        ret += "\n);\n";

        // All other Indexes
        for (Index catalog_idx : catalog_tbl.getIndexes()) {
            if (skip_indexes.contains(catalog_idx)) continue;

            ret += "CREATE INDEX " + catalog_idx.getTypeName() +
                   " ON " + catalog_tbl.getTypeName() + " (";
            add = "";

            String jsonstring = catalog_idx.getExpressionsjson();

            if (jsonstring.isEmpty()) {
                for (ColumnRef catalog_colref : CatalogUtil.getSortedCatalogItems(catalog_idx.getColumns(), "index")) {
                    ret += add + catalog_colref.getColumn().getTypeName();
                    add = ", ";
                }
            } else {
                List<AbstractExpression> indexedExprs = null;
                try {
                    indexedExprs = AbstractExpression.fromJSONArrayString(jsonstring,
                            new StmtTargetTableScan(catalog_tbl, catalog_tbl.getTypeName()));
                } catch (JSONException e) {
                    // TODO Auto-generated catch block
                    e.printStackTrace();
                }
                for (AbstractExpression expr : indexedExprs) {
                    ret += add + expr.explain(catalog_tbl.getTypeName());
                    add = ", ";
                }
            }
            ret += ");\n";
        }

        return ret;
    }

    /**
     * Return true if a table is a streamed / export table
     * This function is duplicated in CatalogUtil.h
     * @param database
     * @param table
     * @return true if a table is export or false otherwise
     */
    public static boolean isTableExportOnly(org.voltdb.catalog.Database database,
                                            org.voltdb.catalog.Table table)
    {
        // no export, no export only tables
        if (database.getConnectors().size() == 0) {
            return false;
        }

        // there is one well-known-named connector
        org.voltdb.catalog.Connector connector = database.getConnectors().get("0");

        // iterate the connector tableinfo list looking for tableIndex
        // tableInfo has a reference to a table - can compare the reference
        // to the desired table by looking at the relative index. ick.
        for (org.voltdb.catalog.ConnectorTableInfo tableInfo : connector.getTableinfo()) {
            if (tableInfo.getTable().getRelativeIndex() == table.getRelativeIndex()) {
                return tableInfo.getAppendonly();
            }
        }
        return false;
    }

    /**
     * Return true if a table is the source table for a materialized view.
     */
    public static boolean isTableMaterializeViewSource(org.voltdb.catalog.Database database,
                                                       org.voltdb.catalog.Table table)
    {
        CatalogMap<Table> tables = database.getTables();
        for (Table t : tables) {
            Table matsrc = t.getMaterializer();
            if ((matsrc != null) && (matsrc.getRelativeIndex() == table.getRelativeIndex())) {
                return true;
            }
        }
        return false;
    }

    /**
     * Check if a catalog compiled with the given version of VoltDB is
     * compatible with the current version of VoltDB.
     *
     * @param catalogVersionStr
     *            The version string of the VoltDB that compiled the catalog.
     * @return true if it's compatible, false otherwise.
     */

    public static boolean isCatalogCompatible(String catalogVersionStr)
    {
        if (catalogVersionStr == null || catalogVersionStr.isEmpty()) {
            return false;
        }

        //Check that it is a properly formed verstion string
        Object[] catalogVersion = MiscUtils.parseVersionString(catalogVersionStr);
        if (catalogVersion == null) {
            throw new IllegalArgumentException("Invalid version string " + catalogVersionStr);
        }

        if (!catalogVersionStr.equals(VoltDB.instance().getVersionString())) {
            return false;
        }

        return true;
    }

    /**
     * Check if a catalog version string is valid.
     *
     * @param catalogVersionStr
     *            The version string of the VoltDB that compiled the catalog.
     * @return true if it's valid, false otherwise.
     */

    public static boolean isCatalogVersionValid(String catalogVersionStr)
    {
        // Do we have a version string?
        if (catalogVersionStr == null || catalogVersionStr.isEmpty()) {
            return false;
        }

        //Check that it is a properly formed version string
        Object[] catalogVersion = MiscUtils.parseVersionString(catalogVersionStr);
        if (catalogVersion == null) {
            return false;
        }

        // It's valid.
        return true;
    }

    public static long compileDeploymentAndGetCRC(Catalog catalog, String deploymentURL,
            boolean crashOnFailedValidation, boolean isPlaceHolderCatalog) {
        DeploymentType deployment = CatalogUtil.parseDeployment(deploymentURL);
        if (deployment == null) {
            return -1;
        }
        return compileDeploymentAndGetCRC(catalog, deployment, crashOnFailedValidation, isPlaceHolderCatalog);
    }

    public static long compileDeploymentStringAndGetCRC(Catalog catalog, String deploymentString,
            boolean crashOnFailedValidation, boolean isPlaceHolderCatalog) {
        DeploymentType deployment = CatalogUtil.parseDeploymentFromString(deploymentString);
        if (deployment == null) {
            return -1;
        }
        return compileDeploymentAndGetCRC(catalog, deployment, crashOnFailedValidation, isPlaceHolderCatalog);
    }

    /**
     * Parse the deployment.xml file and add its data into the catalog.
     * @param catalog Catalog to be updated.
     * @param deployment Parsed representation of the deployment.xml file.
     * @param crashOnFailedValidation
     * @param isPlaceHolderCatalog if the catalog is isPlaceHolderCatalog and we are verifying only deployment xml.
     * @return CRC of the deployment contents (>0) or -1 on failure.
     */
    public static long compileDeploymentAndGetCRC(Catalog catalog,
                                                  DeploymentType deployment,
            boolean crashOnFailedValidation, boolean isPlaceHolderCatalog)    {

        if (!validateDeployment(catalog, deployment)) {
            return -1;
        }

        // add our hacky Deployment to the catalog
        catalog.getClusters().get("cluster").getDeployment().add("deployment");

        // set the cluster info
        setClusterInfo(catalog, deployment);

        //Set the snapshot schedule
        setSnapshotInfo( catalog, deployment.getSnapshot());

        //Set enable security
        setSecurityEnabled(catalog, deployment.getSecurity());

        //set path and path overrides
        // NOTE: this must be called *AFTER* setClusterInfo and setSnapshotInfo
        // because path locations for snapshots and partition detection don't
        // exist in the catalog until after those portions of the deployment
        // file are handled.
        setPathsInfo(catalog, deployment.getPaths(), crashOnFailedValidation);

        // set the users info
        setUsersInfo(catalog, deployment.getUsers());

        // set the HTTPD info
        setHTTPDInfo(catalog, deployment.getHttpd());

        if (!isPlaceHolderCatalog) {
            setExportInfo(catalog, deployment.getExport());
        }

        setCommandLogInfo( catalog, deployment.getCommandlog());

        return getDeploymentCRC(deployment);
    }

    /*
     * Command log element is created in setPathsInfo
     */
    private static void setCommandLogInfo(Catalog catalog, CommandLogType commandlog) {
        int fsyncInterval = 200;
        int maxTxnsBeforeFsync = Integer.MAX_VALUE;
        boolean enabled = false;
        // enterprise voltdb defaults to CL enabled if not specified in the XML
        if (MiscUtils.isPro()) {
            enabled = true;
        }
        boolean sync = false;
        int logSizeMb = 1024;
        org.voltdb.catalog.CommandLog config = catalog.getClusters().get("cluster").getLogconfig().get("log");
        if (commandlog != null) {
            logSizeMb = commandlog.getLogsize();
            sync = commandlog.isSynchronous();
            enabled = commandlog.isEnabled();
            Frequency freq = commandlog.getFrequency();
            if (freq != null) {
                long maxTxnsBeforeFsyncTemp = freq.getTransactions();
                if (maxTxnsBeforeFsyncTemp < 1 || maxTxnsBeforeFsyncTemp > Integer.MAX_VALUE) {
                    throw new RuntimeException("Invalid command log max txns before fsync (" + maxTxnsBeforeFsync
                            + ") specified. Supplied value must be between 1 and (2^31 - 1) txns");
                }
                maxTxnsBeforeFsync = (int)maxTxnsBeforeFsyncTemp;
                fsyncInterval = freq.getTime();
                if (fsyncInterval < 1 | fsyncInterval > 5000) {
                    throw new RuntimeException("Invalid command log fsync interval(" + fsyncInterval
                            + ") specified. Supplied value must be between 1 and 5000 milliseconds");
                }
            }
        }
        config.setEnabled(enabled);
        config.setSynchronous(sync);
        config.setFsyncinterval(fsyncInterval);
        config.setMaxtxns(maxTxnsBeforeFsync);
        config.setLogsize(logSizeMb);
    }

    public static long getDeploymentCRC(String deploymentURL) {
        DeploymentType deployment = parseDeployment(deploymentURL);

        // wasn't a valid xml deployment file
        if (deployment == null) {
            hostLog.error("Not a valid XML deployment file at URL: " + deploymentURL);
            return -1;
        }

        return getDeploymentCRC(deployment);
    }

    /**
     * This code is not really tenable, and should be replaced with some
     * XML normalization code, but for now it should work and be pretty
     * tolerant of XML documents with different formatting for the same
     * values.
     * @return A positive CRC for the deployment contents
     */
    static long getDeploymentCRC(DeploymentType deployment) {
        StringBuilder sb = new StringBuilder(1024);

        sb.append(" CLUSTER ");
        ClusterType ct = deployment.getCluster();
        sb.append(ct.getHostcount()).append(",");
        sb.append(ct.getKfactor()).append(",");
        sb.append(ct.getSitesperhost()).append(",");

        sb.append(" PARTITIONDETECTION ");
        PartitionDetectionType pdt = deployment.getPartitionDetection();
        if (pdt != null) {
            sb.append(pdt.isEnabled()).append(",");
            PartitionDetectionType.Snapshot st = pdt.getSnapshot();
            if (st != null) {
                sb.append(st.getPrefix()).append(",");
            }
        }

        sb.append(" SECURITY ");
        SecurityType st = deployment.getSecurity();
        if (st != null) {
            sb.append(st.isEnabled());
        }

        sb.append(" ADMINMODE ");
        AdminModeType amt = deployment.getAdminMode();
        if (amt != null)
        {
            sb.append(amt.getPort()).append(",");
            sb.append(amt.isAdminstartup()).append("\n");
        }

        sb.append(" HEARTBEATCONFIG ");
        HeartbeatType hbt = deployment.getHeartbeat();
        if (hbt != null)
        {
            sb.append(hbt.getTimeout()).append("\n");
        }

        sb.append(" USERS ");
        UsersType ut = deployment.getUsers();
        if (ut != null) {
            List<User> users = ut.getUser();
            for (User u : users) {
                sb.append(" USER ");
                sb.append(u.getName()).append(",");
                sb.append(Arrays.toString(mergeUserRoles(u).toArray()));
                sb.append(",").append(u.getPassword()).append(",");
                sb.append(u.isPlaintext()).append(",");
            }
        }
        sb.append("\n");

        sb.append(" HTTPD ");
        HttpdType ht = deployment.getHttpd();
        if (ht != null) {
            HttpdType.Jsonapi jt = ht.getJsonapi();
            if (jt != null) {
                sb.append(jt.isEnabled()).append(",");
            }
            sb.append(ht.isEnabled());
            sb.append(ht.getPort());
        }

        sb.append(" SYSTEMSETTINGS ");
        SystemSettingsType sst = deployment.getSystemsettings();
        if (sst != null)
        {
            sb.append(" TEMPTABLES ");
            Temptables ttt = sst.getTemptables();
            if (ttt != null)
            {
                sb.append(ttt.getMaxsize()).append("\n");
            }
        }

        sb.append(" EXPORT ");
        ExportType export = deployment.getExport();
        if( export != null) {
            sb.append(" ENABLE ").append(export.isEnabled());
            // mimic what is done when the catalog is built, which
            // ignores anything else within the export XML stanza
            // when enabled is false
            if (export.isEnabled()) {
                ServerExportEnum exportTarget = export.getTarget();
                if (exportTarget != null) {
                    sb.append( "TARGET ").append(exportTarget.name());
                    if (exportTarget.name().equalsIgnoreCase("CUSTOM")) {
                        sb.append(" EXPORTCONNECTORCLASS ").append(export.getExportconnectorclass());
                    }
                }
                ExportConfigurationType config = export.getConfiguration();
                if (config != null) {
                    List<PropertyType> props = config.getProperty();
                    if( props != null && !props.isEmpty()) {
                        sb.append(" CONFIGURATION");
                        int propCnt = 0;
                        for( PropertyType prop: props) {
                            if( propCnt++ > 0) {
                                sb.append(",");
                            }
                            sb.append(" ").append(prop.getName());
                            sb.append(": ").append(prop.getValue());
                        }
                    }
                }
            }
            sb.append("\n");
        }

        byte[] data = null;
        data = sb.toString().getBytes(Constants.UTF8ENCODING);

        PureJavaCrc32 crc = new PureJavaCrc32();
        crc.update(data);

        long retval = crc.getValue();
        return Math.abs(retval);
    }

    /**
     * Parses the deployment XML file.
     * @param deploymentURL Path to the deployment.xml file.
     * @return a reference to the root <deployment> element.
     */
    public static DeploymentType parseDeployment(String deploymentURL) {
        // get the URL/path for the deployment and prep an InputStream
        InputStream deployIS = null;
        try {
            URL deployURL = new URL(deploymentURL);
            deployIS = deployURL.openStream();
        } catch (MalformedURLException ex) {
            // Invalid URL. Try as a file.
            try {
                deployIS = new FileInputStream(deploymentURL);
            } catch (FileNotFoundException e) {
                deployIS = null;
            }
        } catch (IOException ioex) {
            deployIS = null;
        }

        // make sure the file exists
        if (deployIS == null) {
            hostLog.error("Could not locate deployment info at given URL: " + deploymentURL);
            return null;
        } else {
            hostLog.info("URL of deployment info: " + deploymentURL);
        }

        return getDeployment(deployIS);
    }

    /**
     * Parses the deployment XML string.
     * @param deploymentString The deployment file content.
     * @return a reference to the root <deployment> element.
     */
    public static DeploymentType parseDeploymentFromString(String deploymentString) {
        ByteArrayInputStream byteIS;
        byteIS = new ByteArrayInputStream(deploymentString.getBytes(Constants.UTF8ENCODING));
        // get deployment info from xml file
        return getDeployment(byteIS);
    }

    /**
     * Get a reference to the root <deployment> element from the deployment.xml file.
     * @param deployIS
     * @return Returns a reference to the root <deployment> element.
     */
    @SuppressWarnings("unchecked")
    public static DeploymentType getDeployment(InputStream deployIS) {
        try {
            JAXBContext jc = JAXBContext.newInstance("org.voltdb.compiler.deploymentfile");
            // This schema shot the sheriff.
            SchemaFactory sf = SchemaFactory.newInstance(javax.xml.XMLConstants.W3C_XML_SCHEMA_NS_URI);
            Schema schema = sf.newSchema(VoltDB.class.getResource("compiler/DeploymentFileSchema.xsd"));
            Unmarshaller unmarshaller = jc.createUnmarshaller();
            unmarshaller.setSchema(schema);
            JAXBElement<DeploymentType> result =
                (JAXBElement<DeploymentType>) unmarshaller.unmarshal(deployIS);
            DeploymentType deployment = result.getValue();
            return deployment;
        } catch (JAXBException e) {
            // Convert some linked exceptions to more friendly errors.
            if (e.getLinkedException() instanceof java.io.FileNotFoundException) {
                hostLog.error(e.getLinkedException().getMessage());
                return null;
            } else if (e.getLinkedException() instanceof org.xml.sax.SAXParseException) {
                hostLog.error("Error schema validating deployment.xml file. " + e.getLinkedException().getMessage());
                return null;
            } else {
                throw new RuntimeException(e);
            }
        } catch (SAXException e) {
            hostLog.error("Error schema validating deployment.xml file. " + e.getMessage());
            return null;
        }
    }

    /**
     * Validate the contents of the deployment.xml file. This is for things like making sure users aren't being added to
     * non-existent groups, not for validating XML syntax.
     * @param catalog Catalog to be validated against.
     * @param deployment Reference to root <deployment> element of deployment file to be validated.
     * @return Returns true if the deployment file is valid.
     */
    private static boolean validateDeployment(Catalog catalog, DeploymentType deployment) {
        if (deployment.getUsers() == null) {
            return true;
        }

        Cluster cluster = catalog.getClusters().get("cluster");
        Database database = cluster.getDatabases().get("database");
        Set<String> validGroups = new HashSet<String>();
        for (Group group : database.getGroups()) {
            validGroups.add(group.getTypeName());
        }

        for (UsersType.User user : deployment.getUsers().getUser()) {
            if (user.getGroups() == null && user.getRoles() == null)
                continue;

            for (String group : mergeUserRoles(user)) {
                if (!validGroups.contains(group)) {
                    hostLog.error("Cannot assign user \"" + user.getName() + "\" to non-existent group \"" + group +
                            "\"");
                    return false;
                }
            }
        }

        return true;
    }

    /**
     * Set cluster info in the catalog.
     * @param leader The leader hostname
     * @param catalog The catalog to be updated.
     * @param printLog Whether or not to print cluster configuration.
     */
    private static void setClusterInfo(Catalog catalog, DeploymentType deployment) {
        ClusterType cluster = deployment.getCluster();
        int hostCount = cluster.getHostcount();
        int sitesPerHost = cluster.getSitesperhost();
        int kFactor = cluster.getKfactor();

        ClusterConfig config = new ClusterConfig(hostCount, sitesPerHost, kFactor);

        if (!config.validate()) {
            hostLog.error(config.getErrorMsg());
        } else {
            Cluster catCluster = catalog.getClusters().get("cluster");
            // copy the deployment info that is currently not recorded anywhere else
            Deployment catDeploy = catCluster.getDeployment().get("deployment");
            catDeploy.setHostcount(hostCount);
            catDeploy.setSitesperhost(sitesPerHost);
            catDeploy.setKfactor(kFactor);
            // copy partition detection configuration from xml to catalog
            String defaultPPDPrefix = "partition_detection";
            if (deployment.getPartitionDetection() != null) {
                if (deployment.getPartitionDetection().isEnabled()) {
                    catCluster.setNetworkpartition(true);
                    CatalogMap<SnapshotSchedule> faultsnapshots = catCluster.getFaultsnapshots();
                    SnapshotSchedule sched = faultsnapshots.add("CLUSTER_PARTITION");
                    if (deployment.getPartitionDetection().getSnapshot() != null) {
                        sched.setPrefix(deployment.getPartitionDetection().getSnapshot().getPrefix());
                    }
                    else {
                        sched.setPrefix(defaultPPDPrefix);
                    }
                }
                else {
                    catCluster.setNetworkpartition(false);
                }
            }
            else {
                // Default partition detection on
                catCluster.setNetworkpartition(true);
                CatalogMap<SnapshotSchedule> faultsnapshots = catCluster.getFaultsnapshots();
                SnapshotSchedule sched = faultsnapshots.add("CLUSTER_PARTITION");
                sched.setPrefix(defaultPPDPrefix);
            }

            // copy admin mode configuration from xml to catalog
            if (deployment.getAdminMode() != null)
            {
                catCluster.setAdminport(deployment.getAdminMode().getPort());
                catCluster.setAdminstartup(deployment.getAdminMode().isAdminstartup());
            }
            else
            {
                // encode the default values
                catCluster.setAdminport(VoltDB.DEFAULT_ADMIN_PORT);
                catCluster.setAdminstartup(false);
            }

            setSystemSettings(deployment, catDeploy);

            if (deployment.getHeartbeat() != null)
            {
                catCluster.setHeartbeattimeout(deployment.getHeartbeat().getTimeout());
            }
            else
            {
                // default to 10 seconds
                catCluster.setHeartbeattimeout(10);
            }
        }
    }

    private static void setSystemSettings(DeploymentType deployment,
                                          Deployment catDeployment)
    {
        // Create catalog Systemsettings
        Systemsettings syssettings =
            catDeployment.getSystemsettings().add("systemsettings");
        int maxtemptablesize = 100;
        int snapshotpriority = 6;
        int elasticPauseTime = 50;
        int elasticThroughput = 2;
        if (deployment.getSystemsettings() != null)
        {
            Temptables temptables = deployment.getSystemsettings().getTemptables();
            if (temptables != null)
            {
                maxtemptablesize = temptables.getMaxsize();
            }
            SystemSettingsType.Snapshot snapshot = deployment.getSystemsettings().getSnapshot();
            if (snapshot != null) {
                snapshotpriority = snapshot.getPriority();
            }
            SystemSettingsType.Elastic elastic = deployment.getSystemsettings().getElastic();
            if (elastic != null) {
                elasticPauseTime = deployment.getSystemsettings().getElastic().getDuration();
                elasticThroughput = deployment.getSystemsettings().getElastic().getThroughput();
            }
        }
        syssettings.setMaxtemptablesize(maxtemptablesize);
        syssettings.setSnapshotpriority(snapshotpriority);
        syssettings.setElasticpausetime(elasticPauseTime);
        syssettings.setElasticthroughput(elasticThroughput);
    }

    private static void validateDirectory(String type, File path, boolean crashOnFailedValidation) {
        String error = null;
        do {
            if (!path.exists()) {
                error = "Specified " + type + " \"" + path + "\" does not exist"; break;
            }
            if (!path.isDirectory()) {
                error = "Specified " + type + " \"" + path + "\" is not a directory"; break;
            }
            if (!path.canRead()) {
                error = "Specified " + type + " \"" + path + "\" is not readable"; break;
            }
            if (!path.canWrite()) {
                error = "Specified " + type + " \"" + path + "\" is not writable"; break;
            }
            if (!path.canExecute()) {
                error = "Specified " + type + " \"" + path + "\" is not executable"; break;
            }
        } while(false);
        if (error != null) {
            if (crashOnFailedValidation) {
                VoltDB.crashLocalVoltDB(error, false, null);
            } else {
                hostLog.warn(error);
            }
        }
    }

    /**
     * Set deployment time settings for export
     * @param catalog The catalog to be updated.
     * @param exportsType A reference to the <exports> element of the deployment.xml file.
     */
    private static void setExportInfo(Catalog catalog, ExportType exportType) {
        if (exportType == null) {
            return;
        }

        boolean adminstate = exportType.isEnabled();

        Database db = catalog.getClusters().get("cluster").getDatabases().get("database");
        org.voltdb.catalog.Connector catconn = db.getConnectors().get("0");
        if (catconn == null) {
            if (adminstate) {
                hostLog.info("Export configuration enabled in deployment file however no export " +
                        "tables are present in the project file. Export disabled.");
            }
            return;
        }

        // on-server export always uses the guest processor
        String connector = "org.voltdb.export.processors.GuestProcessor";
        catconn.setLoaderclass(connector);
        catconn.setEnabled(adminstate);

        String exportClientClassName = null;

        switch(exportType.getTarget()) {
            case FILE: exportClientClassName = "org.voltdb.exportclient.ExportToFileClient"; break;
            case JDBC: exportClientClassName = "org.voltdb.exportclient.JDBCExportClient"; break;
            //Validate that we can load the class.
            case CUSTOM:
                try {
                    CatalogUtil.class.getClassLoader().loadClass(exportType.getExportconnectorclass());
                    exportClientClassName = exportType.getExportconnectorclass();
                }
                catch (ClassNotFoundException ex) {
                    hostLog.error(
                            "Custom Export failed to configure, failed to load " +
                            " export plugin class: " + exportType.getExportconnectorclass() +
                            " Disabling export.");
                exportType.setEnabled(false);
                return;
            }
            break;
        }

        // this is OK as the deployment file XML schema does not allow for
        // export configuration property names that begin with underscores
        if (exportClientClassName != null && exportClientClassName.trim().length() > 0) {
            ConnectorProperty prop = catconn.getConfig().add(ExportDataProcessor.EXPORT_TO_TYPE);
            prop.setName(ExportDataProcessor.EXPORT_TO_TYPE);
            //Override for tests
            String dexportClientClassName = System.getProperty(ExportDataProcessor.EXPORT_TO_TYPE, exportClientClassName);
            prop.setValue(dexportClientClassName);
        }

        ExportConfigurationType exportConfiguration = exportType.getConfiguration();
        if (exportConfiguration != null) {

            List<PropertyType> configProperties = exportConfiguration.getProperty();
            if (configProperties != null && ! configProperties.isEmpty()) {

                for( PropertyType configProp: configProperties) {
                    ConnectorProperty prop = catconn.getConfig().add(configProp.getName());
                    prop.setName(configProp.getName());
                    prop.setValue(configProp.getValue());
                }
            }
        }

        if (!adminstate) {
            hostLog.info("Export configuration is present and is " +
               "configured to be disabled. Export will be disabled.");
        } else {
            hostLog.info("Export is configured and enabled with type=" + exportType.getTarget());
            if (exportConfiguration != null && exportConfiguration.getProperty() != null) {
                hostLog.info("Export configuration properties are: ");
                for (PropertyType configProp : exportConfiguration.getProperty()) {
                    if (!configProp.getName().equalsIgnoreCase("password")) {
                        hostLog.info("Export Configuration Property NAME=" + configProp.getName() + " VALUE=" + configProp.getValue());
                    }
                }
            }
        }
    }

    /**
     * Set the security setting in the catalog from the deployment file
     * @param catalog the catalog to be updated
     * @param securityEnabled security element of the deployment xml
     */
    private static void setSecurityEnabled( Catalog catalog, SecurityType securityEnabled) {
        Cluster cluster = catalog.getClusters().get("cluster");
        boolean enabled = false;
        if (securityEnabled != null) {
            enabled = securityEnabled.isEnabled();
        }
        cluster.setSecurityenabled(enabled);
    }

    /**
     * Set the auto-snapshot settings in the catalog from the deployment file
     * @param catalog The catalog to be updated.
     * @param snapshot A reference to the <snapshot> element of the deployment.xml file.
     */
    private static void setSnapshotInfo(Catalog catalog, SnapshotType snapshotSettings) {
        Database db = catalog.getClusters().get("cluster").getDatabases().get("database");
        SnapshotSchedule schedule = db.getSnapshotschedule().add("default");
        if (snapshotSettings != null)
        {
            schedule.setEnabled(snapshotSettings.isEnabled());
            String frequency = snapshotSettings.getFrequency();
            if (!frequency.endsWith("s") &&
                    !frequency.endsWith("m") &&
                    !frequency.endsWith("h")) {
                hostLog.error(
                        "Snapshot frequency " + frequency +
                        " needs to end with time unit specified" +
                        " that is one of [s, m, h] (seconds, minutes, hours)" +
                        " Defaulting snapshot frequency to 10m.");
                frequency = "10m";
            }

            int frequencyInt = 0;
            String frequencySubstring = frequency.substring(0, frequency.length() - 1);
            try {
                frequencyInt = Integer.parseInt(frequencySubstring);
            } catch (Exception e) {
                hostLog.error("Frequency " + frequencySubstring +
                        " is not an integer. Defaulting frequency to 10m.");
                frequency = "10m";
                frequencyInt = 10;
            }

            String prefix = snapshotSettings.getPrefix();
            if (prefix == null || prefix.isEmpty()) {
                hostLog.error("Snapshot prefix " + prefix +
                " is not a valid prefix. Using prefix of 'SNAPSHOTNONCE' ");
                prefix = "SNAPSHOTNONCE";
            }

            if (prefix.contains("-") || prefix.contains(",")) {
                String oldprefix = prefix;
                prefix = prefix.replaceAll("-", "_");
                prefix = prefix.replaceAll(",", "_");
                hostLog.error("Snapshot prefix " + oldprefix + " cannot include , or -." +
                        " Using the prefix: " + prefix + " instead.");
            }

            int retain = snapshotSettings.getRetain();
            if (retain < 1) {
                hostLog.error("Snapshot retain value " + retain +
                        " is not a valid value. Must be 1 or greater." +
                        " Defaulting snapshot retain to 1.");
                retain = 1;
            }

            schedule.setFrequencyunit(
                    frequency.substring(frequency.length() - 1, frequency.length()));
            schedule.setFrequencyvalue(frequencyInt);
            schedule.setPrefix(prefix);
            schedule.setRetain(retain);
        }
        else
        {
            schedule.setEnabled(false);
        }
    }

    private static File getFeaturePath(PathsType paths, PathEntry pathEntry,
                                       File voltDbRoot,
                                       String pathDescription, String defaultPath)
    {
        File featurePath;
        if (paths == null || pathEntry == null) {
            featurePath = new VoltFile(voltDbRoot, defaultPath);
        } else {
            featurePath = new VoltFile(pathEntry.getPath());
            if (!featurePath.isAbsolute())
            {
                featurePath = new VoltFile(voltDbRoot, pathEntry.getPath());
            }
        }
        if (!featurePath.exists()) {
            hostLog.info("Creating " + pathDescription + " directory: " +
                         featurePath.getAbsolutePath());
            if (!featurePath.mkdirs()) {
                hostLog.fatal("Failed to create " + pathDescription + " directory \"" +
                              featurePath + "\"");
            }
        }
        return featurePath;
    }

    /**
     * Set voltroot path, and set the path overrides for export overflow, partition, etc.
     * @param catalog The catalog to be updated.
     * @param paths A reference to the <paths> element of the deployment.xml file.
     * @param printLog Whether or not to print paths info.
     */
    private static void setPathsInfo(Catalog catalog, PathsType paths, boolean crashOnFailedValidation) {
        File voltDbRoot;
        final Cluster cluster = catalog.getClusters().get("cluster");
        // Handles default voltdbroot (and completely missing "paths" element).
        voltDbRoot = getVoltDbRoot(paths);

        validateDirectory("volt root", voltDbRoot, crashOnFailedValidation);

        PathEntry path_entry = null;
        if (paths != null)
        {
            path_entry = paths.getSnapshots();
        }
        File snapshotPath =
            getFeaturePath(paths, path_entry, voltDbRoot,
                           "snapshot", "snapshots");
        validateDirectory("snapshot path", snapshotPath, crashOnFailedValidation);

        path_entry = null;
        if (paths != null)
        {
            path_entry = paths.getExportoverflow();
        }
        File exportOverflowPath =
            getFeaturePath(paths, path_entry, voltDbRoot, "export overflow",
                           "export_overflow");
        validateDirectory("export overflow", exportOverflowPath, crashOnFailedValidation);

        // only use these directories in the enterprise version
        File commandLogPath = null;
        File commandLogSnapshotPath = null;

        path_entry = null;
        if (paths != null)
        {
            path_entry = paths.getCommandlog();
        }
        if (VoltDB.instance().getConfig().m_isEnterprise) {
            commandLogPath =
                    getFeaturePath(paths, path_entry, voltDbRoot, "command log", "command_log");
            validateDirectory("command log", commandLogPath, crashOnFailedValidation);
        }
        else {
            // dumb defaults if you ask for logging in community version
            commandLogPath = new VoltFile(voltDbRoot, "command_log");
        }

        path_entry = null;
        if (paths != null)
        {
            path_entry = paths.getCommandlogsnapshot();
        }
        if (VoltDB.instance().getConfig().m_isEnterprise) {
            commandLogSnapshotPath =
                getFeaturePath(paths, path_entry, voltDbRoot, "command log snapshot", "command_log_snapshot");
            validateDirectory("command log snapshot", commandLogSnapshotPath, crashOnFailedValidation);
        }
        else {
            // dumb defaults if you ask for logging in community version
            commandLogSnapshotPath = new VoltFile(voltDbRoot, "command_log_snapshot");;
        }

        //Set the volt root in the catalog
        catalog.getClusters().get("cluster").setVoltroot(voltDbRoot.getPath());

        //Set the auto-snapshot schedule path if there are auto-snapshots
        SnapshotSchedule schedule = cluster.getDatabases().
            get("database").getSnapshotschedule().get("default");
        if (schedule != null) {
            schedule.setPath(snapshotPath.getPath());
        }

        //Update the path in the schedule for ppd
        schedule = cluster.getFaultsnapshots().get("CLUSTER_PARTITION");
        if (schedule != null) {
            schedule.setPath(snapshotPath.getPath());
        }

        //Also set the export overflow directory
        cluster.setExportoverflow(exportOverflowPath.getPath());

        //Set the command log paths, also creates the command log entry in the catalog
        final org.voltdb.catalog.CommandLog commandLogConfig = cluster.getLogconfig().add("log");
        commandLogConfig.setInternalsnapshotpath(commandLogSnapshotPath.getPath());
        commandLogConfig.setLogpath(commandLogPath.getPath());
    }

    /**
     * Get a File object representing voltdbroot. Create directory if missing.
     * Use paths if non-null to get override default location.
     *
     * @param paths override paths or null
     * @return File object for voltdbroot
     */
    public static File getVoltDbRoot(PathsType paths) {
        File voltDbRoot;
        if (paths == null || paths.getVoltdbroot() == null || paths.getVoltdbroot().getPath() == null) {
            voltDbRoot = new VoltFile("voltdbroot");
            if (!voltDbRoot.exists()) {
                hostLog.info("Creating voltdbroot directory: " + voltDbRoot.getAbsolutePath());
                if (!voltDbRoot.mkdir()) {
                    hostLog.fatal("Failed to create voltdbroot directory \"" + voltDbRoot.getAbsolutePath() + "\"");
                }
            }
        } else {
            voltDbRoot = new VoltFile(paths.getVoltdbroot().getPath());
        }
        return voltDbRoot;
    }

    /**
     * Set user info in the catalog.
     * @param catalog The catalog to be updated.
     * @param users A reference to the <users> element of the deployment.xml file.
     */
    private static void setUsersInfo(Catalog catalog, UsersType users) {
        if (users == null) {
            return;
        }

        // TODO: The database name is not available in deployment.xml (it is defined in project.xml). However, it must
        // always be named "database", so I've temporarily hardcoded it here until a more robust solution is available.
        Database db = catalog.getClusters().get("cluster").getDatabases().get("database");

        SecureRandom sr = new SecureRandom();
        for (UsersType.User user : users.getUser()) {

            String sha1hex = user.getPassword();
            if (user.isPlaintext()) {
                sha1hex = extractPassword(user.getPassword());
            }
            org.voltdb.catalog.User catUser = db.getUsers().add(user.getName());

            String hashedPW =
                    BCrypt.hashpw(
                            sha1hex,
                            BCrypt.gensalt(BCrypt.GENSALT_DEFAULT_LOG2_ROUNDS,sr));
            catUser.setShadowpassword(hashedPW);

            // process the @groups and @roles comma separated list
            for (final String role : mergeUserRoles(user)) {
                final GroupRef groupRef = catUser.getGroups().add(role);
                final Group catalogGroup = db.getGroups().get(role);
                if (catalogGroup != null) {
                    groupRef.setGroup(catalogGroup);
                }
            }
        }
    }

    /**
     * Takes the list of roles specified in the groups, and roles user
     * attributes and merges the into one set that contains no duplicates
     * @param user an instance of {@link UsersType.User}
     * @return a {@link Set} of role name
     */
    public static Set<String> mergeUserRoles(final UsersType.User user) {
        Set<String> roles = new TreeSet<String>();
        if (user == null) return roles;

        if (user.getGroups() != null && !user.getGroups().trim().isEmpty()) {
            String [] grouplist = user.getGroups().trim().split(",");
            for (String group: grouplist) {
                if( group == null || group.trim().isEmpty()) continue;
                roles.add(group.trim());
            }
        }

        if (user.getRoles() != null && !user.getRoles().trim().isEmpty()) {
            String [] rolelist = user.getRoles().trim().split(",");
            for (String role: rolelist) {
                if( role == null || role.trim().isEmpty()) continue;
                roles.add(role.trim());
            }
        }

        return roles;
    }

    private static void setHTTPDInfo(Catalog catalog, HttpdType httpd) {
        // defaults
        int httpdPort = -1;
        boolean jsonEnabled = false;

        Cluster cluster = catalog.getClusters().get("cluster");

        // if the httpd info is available, use it
        if (httpd != null && httpd.isEnabled()) {
           httpdPort = httpd.getPort();
           HttpdType.Jsonapi jsonapi = httpd.getJsonapi();
           if (jsonapi != null)
               jsonEnabled = jsonapi.isEnabled();
        }

        // set the catalog info
        cluster.setHttpdportno(httpdPort);
        cluster.setJsonapi(jsonEnabled);
    }

    /** Read a hashed password from password.
     *  SHA-1 hash it once to match what we will get from the wire protocol
     *  and then hex encode it
     * */
    private static String extractPassword(String password) {
        MessageDigest md = null;
        try {
            md = MessageDigest.getInstance("SHA-1");
        } catch (final NoSuchAlgorithmException e) {
            hostLog.l7dlog(Level.FATAL, LogKeys.compiler_VoltCompiler_NoSuchAlgorithm.name(), e);
            System.exit(-1);
        }
        final byte passwordHash[] = md.digest(password.getBytes(Charsets.UTF_8));
        return Encoder.hexEncode(passwordHash);
    }

    public static void
        uploadCatalogToZK(ZooKeeper zk, int catalogVersion, long txnId, long uniqueId, byte[] catalogHash, byte catalogBytes[])
                throws KeeperException, InterruptedException {
        ByteBuffer versionAndBytes = ByteBuffer.allocate(catalogBytes.length + 20 + 20);
        versionAndBytes.putInt(catalogVersion);
        versionAndBytes.putLong(txnId);
        versionAndBytes.putLong(uniqueId);
        versionAndBytes.put(catalogHash);
        versionAndBytes.put(catalogBytes);
        zk.create(VoltZK.catalogbytes,
                versionAndBytes.array(), Ids.OPEN_ACL_UNSAFE, CreateMode.PERSISTENT);
    }

    public static void
        setCatalogToZK(ZooKeeper zk, int catalogVersion, long txnId, long uniqueId, byte[] catalogHash, byte catalogBytes[])
            throws KeeperException, InterruptedException {
        ByteBuffer versionAndBytes = ByteBuffer.allocate(catalogBytes.length + 20 + 20);
        versionAndBytes.putInt(catalogVersion);
        versionAndBytes.putLong(txnId);
        versionAndBytes.putLong(uniqueId);
        versionAndBytes.put(catalogHash);
        versionAndBytes.put(catalogBytes);
        zk.setData(VoltZK.catalogbytes,
                versionAndBytes.array(), -1);
    }

    public static class CatalogAndIds {
        public final long txnId;
        public final long uniqueId;
        public final int version;
        public final byte hash[];
        public final byte bytes[];

        public CatalogAndIds(long txnId, long uniqueId, int catalogVersion, byte[] catalogHash, byte[] catalogBytes) {
            this.txnId = txnId;
            this.uniqueId = uniqueId;
            this.version = catalogVersion;
            this.hash = catalogHash;
            this.bytes = catalogBytes;
        }
    }

    public static CatalogAndIds getCatalogFromZK(ZooKeeper zk) throws KeeperException, InterruptedException {
        ByteBuffer versionAndBytes =
                ByteBuffer.wrap(zk.getData(VoltZK.catalogbytes, false, null));
        int version = versionAndBytes.getInt();
        long catalogTxnId = versionAndBytes.getLong();
        long catalogUniqueId = versionAndBytes.getLong();
        byte[] catalogHash = new byte[20]; // sha-1 hash size
        versionAndBytes.get(catalogHash);
        byte[] catalogBytes = new byte[versionAndBytes.remaining()];
        versionAndBytes.get(catalogBytes);
        versionAndBytes = null;
        return new CatalogAndIds(catalogTxnId, catalogUniqueId, version, catalogHash, catalogBytes);
    }

    /**
     * Given plan graphs and a SQL stmt, compute a bi-directonal usage map between
     * schema (indexes, table & views) and SQL/Procedures.
     * Use "annotation" objects to store this extra information in the catalog
     * during compilation and catalog report generation.
     */
    public static void updateUsageAnnotations(Database db,
                                              Statement stmt,
                                              AbstractPlanNode topPlan,
                                              AbstractPlanNode bottomPlan)
    {
        Map<String, StmtTargetTableScan> tablesRead = new TreeMap<String, StmtTargetTableScan>();
        Collection<String> indexes = new TreeSet<String>();
        if (topPlan != null) {
            topPlan.getTablesAndIndexes(tablesRead, indexes);
        }
        if (bottomPlan != null) {
            bottomPlan.getTablesAndIndexes(tablesRead, indexes);
        }

        String updated = null;
        if ( ! stmt.getReadonly()) {
            updated = topPlan.getUpdatedTable();
            if (updated == null) {
                updated = bottomPlan.getUpdatedTable();
            }
            assert(updated != null);
        }

        Set<String> readTableNames = tablesRead.keySet();

        for (Table table : db.getTables()) {
            if (readTableNames.contains(table.getTypeName())) {
                readTableNames.remove(table.getTypeName());
                for (String indexName : indexes) {
                    Index index = table.getIndexes().get(indexName);
                    if (index != null) {
                        updateIndexUsageAnnotation(index, stmt);
                    }
                }
                if (updated != null && updated.equals(table.getTypeName())) {
                    // make useage only in either read or updated, not both
                    updateTableUsageAnnotation(table, stmt, true);
                    updated = null;
                    continue;
                }
                updateTableUsageAnnotation(table, stmt, false);
            }
            else if (updated != null && updated.equals(table.getTypeName())) {
                updateTableUsageAnnotation(table, stmt, true);
                updated = null;
            }
        }

        assert(tablesRead.size() == 0);
        assert(updated == null);
    }

    private static void updateIndexUsageAnnotation(Index index, Statement stmt) {
        Procedure proc = (Procedure) stmt.getParent();
        // skip CRUD generated procs
        if (proc.getDefaultproc()) {
            return;
        }

        IndexAnnotation ia = (IndexAnnotation) index.getAnnotation();
        if (ia == null) {
            ia = new IndexAnnotation();
            index.setAnnotation(ia);
        }
        ia.statementsThatUseThis.add(stmt);
        ia.proceduresThatUseThis.add(proc);

        ProcedureAnnotation pa = (ProcedureAnnotation) proc.getAnnotation();
        if (pa == null) {
            pa = new ProcedureAnnotation();
            proc.setAnnotation(pa);
        }
        pa.indexesUsed.add(index);

        StatementAnnotation sa = (StatementAnnotation) stmt.getAnnotation();
        if (sa == null) {
            sa = new StatementAnnotation();
            stmt.setAnnotation(sa);
        }
        sa.indexesUsed.add(index);
    }

    private static void updateTableUsageAnnotation(Table table, Statement stmt, boolean read) {
        Procedure proc = (Procedure) stmt.getParent();
        // skip CRUD generated procs
        if (proc.getDefaultproc()) {
            return;
        }

        TableAnnotation ta = (TableAnnotation) table.getAnnotation();
        if (ta == null) {
            ta = new TableAnnotation();
            table.setAnnotation(ta);
        }
        if (read) {
            ta.statementsThatReadThis.add(stmt);
            ta.proceduresThatReadThis.add(proc);
        }
        else {
            ta.statementsThatUpdateThis.add(stmt);
            ta.proceduresThatUpdateThis.add(proc);
        }

        ProcedureAnnotation pa = (ProcedureAnnotation) proc.getAnnotation();
        if (pa == null) {
            pa = new ProcedureAnnotation();
            proc.setAnnotation(pa);
        }
        if (read) {
            pa.tablesRead.add(table);
        }
        else {
            pa.tablesUpdated.add(table);
        }

        StatementAnnotation sa = (StatementAnnotation) stmt.getAnnotation();
        if (sa == null) {
            sa = new StatementAnnotation();
            stmt.setAnnotation(sa);
        }
        if (read) {
            sa.tablesRead.add(table);
        }
        else {
            sa.tablesUpdated.add(table);
        }
    }

    /**
     * Get all normal tables from the catalog. A normal table is one that's NOT a materialized
     * view, nor an export table. For the lack of a better name, I call it normal.
     * @param catalog         Catalog database
     * @param isReplicated    true to return only replicated tables,
     *                        false to return all partitioned tables
     * @return A list of tables
     */
    public static List<Table> getNormalTables(Database catalog, boolean isReplicated) {
        List<Table> tables = new ArrayList<Table>();
        for (Table table : catalog.getTables()) {
            if ((table.getIsreplicated() == isReplicated) &&
                table.getMaterializer() == null &&
                !CatalogUtil.isTableExportOnly(catalog, table)) {
                tables.add(table);
            }
        }
        return tables;
    }

    /**
     * Iterate through all the tables in the catalog, find a table with an id that matches the
     * given table id, and return its name.
     *
     * @param catalog  Catalog database
     * @param tableId  table id
     * @return table name associated with the given table id (null if no association is found)
     */
    public static String getTableNameFromId(Database catalog, int tableId) {
        String tableName = null;
        for (Table table: catalog.getTables()) {
            if (table.getRelativeIndex() == tableId) {
                tableName = table.getTypeName();
            }
        }
        return tableName;
    }

    // Calculate the width of an index:
    // -- if the index is a pure-column index, return number of columns in the index
    // -- if the index is an expression index, return number of expressions used to create the index
    public static int getCatalogIndexSize(Index index) {
        int indexSize = 0;
        String jsonstring = index.getExpressionsjson();

        if (jsonstring.isEmpty()) {
            indexSize = getSortedCatalogItems(index.getColumns(), "index").size();
        } else {
            try {
                indexSize = AbstractExpression.fromJSONArrayString(jsonstring, null).size();
            } catch (JSONException e) {
                // TODO Auto-generated catch block
                e.printStackTrace();
            }
        }

        return indexSize;
    }

<<<<<<< HEAD

    /**
     * Base class for raw catalog sizes.
     */
    public static class CatalogItemSizeBase
    {
        public long widthMin;
        public long widthMax;

        public CatalogItemSizeBase()
        {
            this(0, 0);
        }

        public CatalogItemSizeBase(long widthMin, long widthMax)
        {
            this.widthMin = widthMin;
            this.widthMax = widthMax;
        }
    }

    /**
     * Catalog sizes and cardinality estimate.
     */
    public static class CatalogItemSize extends CatalogItemSizeBase
    {
        public final long cardinality;

        public CatalogItemSize(long cardinality)
        {
            super();
            this.cardinality = cardinality;
        }

        public CatalogItemSize(long widthMin, long widthMax, long cardinality)
        {
            super(widthMin, widthMax);
            this.cardinality = cardinality;
        }

        public long getItemCount()
        {
            return 1;
        }
    }

    public static class CatalogItemSizeRollup extends CatalogItemSize
    {
        public long itemCount;

        public CatalogItemSizeRollup(long cardinality, long itemCount)
        {
            super(cardinality);
            this.itemCount = itemCount;
        }

        @Override
        public long getItemCount()
        {
            return itemCount;
        }
    }

    /**
     * Raw index sizes.
     */
    public static class IndexSize extends CatalogItemSize
    {
        public final Index index;
        public final String name;

        public IndexSize(Index index, long widthMin, long widthMax, long cardinality)
        {
            super(widthMin, widthMax, cardinality);
            this.index = index;
            this.name = index.getTypeName().toLowerCase();
        }
    }

    /**
     * List of catalog item sizes with roll-up support.
     *
     * @param <T>
     */
    public static class CatalogItemSizeList<T extends CatalogItemSize> extends ArrayList<T>
    {
        private static final long serialVersionUID = -6846163291201059792L;

        public CatalogItemSizeRollup rollup(long cardinality)
        {
            CatalogItemSizeRollup rollupSize = new CatalogItemSizeRollup(cardinality, 0);
            for (T size: this) {
                rollupSize.widthMin  += (size.widthMin * size.cardinality);
                rollupSize.widthMax  += (size.widthMax * size.cardinality);
                rollupSize.itemCount += size.getItemCount();
            }
            return rollupSize;
        }
    }

    /**
     * Raw table sizes.
     */
    public static class TableSize extends CatalogItemSize
    {
        public final Table table;
        public final String name;
        public final boolean isView;
        public final CatalogItemSizeList<IndexSize> indexSizes;

        public TableSize(
                Table table,
                boolean isView,
                long widthMin,
                long widthMax,
                long cardinality)
        {
            super(widthMin, widthMax, cardinality);
            this.table = table;
            this.name = table.getTypeName().toLowerCase();
            this.isView = isView;
            this.indexSizes = new CatalogItemSizeList<IndexSize>();
        }

        public void addIndex(Index index, long widthMin, long widthMax)
        {
            this.indexSizes.add(new IndexSize(index, widthMin, widthMax, 1));
        }

        public CatalogItemSizeRollup indexRollup()
        {
            return this.indexSizes.rollup(this.cardinality);
        }
    }

    /**
     * Container of raw database size numbers.
     */
    public static class DatabaseSizes
    {
        public final CatalogItemSizeList<TableSize> tableSizes = new CatalogItemSizeList<TableSize>();
        public final CatalogItemSizeList<TableSize> viewSizes = new CatalogItemSizeList<TableSize>();
        public long indexCount = 0;

        public void addTable(TableSize tableSize)
        {
            if (tableSize.isView) {
                this.viewSizes.add(tableSize);
            }
            else {
                this.tableSizes.add(tableSize);
            }
            this.indexCount += tableSize.indexSizes.size();
        }

        public CatalogItemSizeRollup tableRollup()
        {
            return this.tableSizes.rollup(1);
        }

        public CatalogItemSizeRollup viewRollup()
        {
            return this.viewSizes.rollup(1);
        }

        public CatalogItemSizeRollup indexRollup()
        {
            CatalogItemSizeList<IndexSize> indexSizes = new CatalogItemSizeList<IndexSize>();
            for (TableSize tsize: this.tableSizes) {
                for (IndexSize isize: tsize.indexSizes) {
                    indexSizes.add(isize);
                }
            }
            for (TableSize vsize: this.viewSizes) {
                for (IndexSize isize: vsize.indexSizes) {
                    indexSizes.add(isize);
                }
            }
            return indexSizes.rollup(1);
        }
    }

    private static double log2 = Math.log(2);

    private static int getVariableColumnSize(int capacity, int dataSize, boolean forIndex)
    {
        // Smaller capacities get fully consumed (plus 1 byte).
        if (capacity < 64) {
            return capacity + 1;
        }
        // Indexes get 8 byte pointers rather than replicate large data.
        if (forIndex) {
            return 8;
        }
        // Larger capacities use a power of 2 buffer size plus overhead.
        int content = 4 + 8 + dataSize;
        double power = Math.ceil(Math.log(content) / log2);
        int bufferSize = (int)Math.pow(2, power);
        return bufferSize + 8 + 24;
    }

    private static CatalogItemSizeBase getColumnsSize(List<Column> columns, boolean forIndex)
    {
        // See http://voltdb.com/docs/PlanningGuide/ChapMemoryRecs.php
        CatalogItemSizeBase csize = new CatalogItemSizeBase();
        for (Column column: columns) {
            VoltType ctype = VoltType.get((byte)column.getType());
            switch(ctype) {
            case STRING: {
                int capacity = column.getSize();
                csize.widthMin += getVariableColumnSize(capacity, 0, forIndex);
                csize.widthMax += getVariableColumnSize(capacity, capacity, forIndex);
                break;
            }
            case VARBINARY: {
                int capacity = column.getSize();
                csize.widthMin += getVariableColumnSize(capacity, 0, forIndex);
                csize.widthMax += getVariableColumnSize(capacity, capacity, forIndex);
                break;
            }
            default: {
                // Fixed type - use the fixed size.
                csize.widthMin += ctype.getLengthInBytesForFixedTypes();
                csize.widthMax += ctype.getLengthInBytesForFixedTypes();
            }
            }
        }
        return csize;
    }

    private static CatalogItemSizeBase getIndexSize(Index index)
    {
        // All index types consume the space taken by the column data,
        // except that 8 byte pointers references replace large var... data.
        // Additional overhead is determined by the index type.
        CatalogMap<ColumnRef> columnRefsMap = index.getColumns();
        List<Column> indexColumns = new ArrayList<Column>(columnRefsMap.size());
        for (ColumnRef columnRef: columnRefsMap) {
            indexColumns.add(columnRef.getColumn());
        }
        CatalogItemSizeBase isize = getColumnsSize(indexColumns, true);
        if (index.getType() == IndexType.HASH_TABLE.getValue()) {
            // Hash index overhead follows this documented formula:
            //   w=column width, r=row count
            //      (((2 * r) + 1) * 8) + ((w + 32) * r)
            // This can be reduced to the following:
            //      (w + 48) * r + 8
            // For approximation purposes the constant +8 is ignorable.
            isize.widthMin += 48;
            isize.widthMax += 48;
        }
        else {
            // Tree indexes have a 40 byte overhead per row.
            isize.widthMin += 40;
            isize.widthMax += 40;
        }

        return isize;
    }

    private static TableSize getTableSize(Table table)
    {
        // The cardinality is the estimated tuple count or an arbitrary number
        // if not estimated.
        long cardinality = table.getEstimatedtuplecount();
        if (cardinality <= 0) {
            cardinality = 1000;
        }

        // Add up the column widths.
        CatalogMap<Column> columnsMap = table.getColumns();
        List<Column> columns = new ArrayList<Column>(columnsMap.size());
        for (Column column: columnsMap) {
            columns.add(column);
        }
        CatalogItemSizeBase csize = getColumnsSize(columns, false);

        boolean isView = table.getMaterializer() != null;
        TableSize tsize = new TableSize(table, isView, csize.widthMin, csize.widthMax, cardinality);

        // Add the table indexes.
        CatalogMap<Index> indexes = table.getIndexes();
        for (Index index: indexes) {
            CatalogItemSizeBase isize = getIndexSize(index);
            tsize.addIndex(index, isize.widthMin, isize.widthMax);
        }

        return tsize;
    }

    /**
     * Produce a sizing of all significant database objects.
     * @param dbCatalog  database catalog
     * @return  database size result object tree
     */
    public static DatabaseSizes getCatalogSizes(Database dbCatalog)
    {
        DatabaseSizes dbSizes = new DatabaseSizes();
        for (Table table: dbCatalog.getTables()) {
            dbSizes.addTable(getTableSize(table));
        }
        return dbSizes;
    }
=======
    /**
     * Return if given proc is durable if its a sysproc SystemProcedureCatalog is consulted. All non sys procs are all
     * durable.
     *
     * @param procName
     * @return true if proc is durable for non sys procs return true (durable)
     */
    public static boolean isDurableProc(String procName) {
        //For sysprocs look at sysproc catalog.
        if (procName.charAt(0) == '@') {
            SystemProcedureCatalog.Config sysProc = SystemProcedureCatalog.listing.get(procName);
            if (sysProc != null) {
                return sysProc.isDurable();
            }
        }
        return true;
    }

>>>>>>> b1c93e41
}<|MERGE_RESOLUTION|>--- conflicted
+++ resolved
@@ -1805,8 +1805,6 @@
         return indexSize;
     }
 
-<<<<<<< HEAD
-
     /**
      * Base class for raw catalog sizes.
      */
@@ -2109,7 +2107,7 @@
         }
         return dbSizes;
     }
-=======
+
     /**
      * Return if given proc is durable if its a sysproc SystemProcedureCatalog is consulted. All non sys procs are all
      * durable.
@@ -2128,5 +2126,4 @@
         return true;
     }
 
->>>>>>> b1c93e41
 }