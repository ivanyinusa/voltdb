/* This file is part of VoltDB.
 * Copyright (C) 2008-2012 VoltDB Inc.
 *
 * VoltDB is free software: you can redistribute it and/or modify
 * it under the terms of the GNU General Public License as published by
 * the Free Software Foundation, either version 3 of the License, or
 * (at your option) any later version.
 *
 * VoltDB is distributed in the hope that it will be useful,
 * but WITHOUT ANY WARRANTY; without even the implied warranty of
 * MERCHANTABILITY or FITNESS FOR A PARTICULAR PURPOSE.  See the
 * GNU General Public License for more details.
 *
 * You should have received a copy of the GNU General Public License
 * along with VoltDB.  If not, see <http://www.gnu.org/licenses/>.
 */
package org.voltdb.utils;

import java.io.File;
import java.io.IOException;
import java.net.BindException;
import java.net.ServerSocket;
import java.nio.ByteBuffer;
import java.text.SimpleDateFormat;
<<<<<<< HEAD
import java.util.ArrayList;
=======
import java.util.Arrays;
>>>>>>> b659d0c3
import java.util.Calendar;
import java.util.Date;
import java.util.GregorianCalendar;
import java.util.List;
import java.util.regex.Matcher;
import java.util.regex.Pattern;

import org.json_voltpatches.JSONArray;
import org.json_voltpatches.JSONObject;
import org.voltcore.logging.VoltLogger;
import org.voltdb.ReplicationRole;
import org.voltdb.licensetool.LicenseApi;

import com.google.common.net.HostAndPort;

public class MiscUtils {
    private static final VoltLogger hostLog = new VoltLogger("HOST");
    private static final VoltLogger consoleLog = new VoltLogger("CONSOLE");

    /**
     * Simple code to copy a file from one place to another...
     * Java should have this built in... stupid java...
     */
    public static void copyFile(String fromPath, String toPath) throws Exception {
        File inputFile = new File(fromPath);
        File outputFile = new File(toPath);
        com.google.common.io.Files.copy(inputFile, outputFile);
    }

    /**
     * Try to load a PRO class. If it's running the community edition, an error
     * message will be logged and null will be returned.
     *
     * @param classname The class name of the PRO class
     * @param feature The name of the feature
     * @param suppress true to suppress the log message
     * @return null if running the community edition
     */
    public static Class<?> loadProClass(String classname, String feature, boolean suppress) {
        try {
            Class<?> klass = Class.forName(classname);
            return klass;
        } catch (ClassNotFoundException e) {
            if (!suppress) {
                hostLog.warn("Cannot load " + classname + " in VoltDB community edition. " +
                             feature + " will be disabled.");
            }
            return null;
        }
    }

    /**
     * Instantiate the license api impl based on enterprise/community editions
     * @return a valid API for community and pro editions, or null on error.
     */
    public static LicenseApi licenseApiFactory(String pathToLicense) {

        if (MiscUtils.isPro() == false) {
            return new LicenseApi() {
                @Override
                public boolean initializeFromFile(File license) {
                    return true;
                }

                @Override
                public boolean isTrial() {
                    return false;
                }

                @Override
                public int maxHostcount() {
                    return Integer.MAX_VALUE;
                }

                @Override
                public Calendar expires() {
                    Calendar result = Calendar.getInstance();
                    result.add(Calendar.YEAR, 20); // good enough?
                    return result;
                }

                @Override
                public boolean verify() {
                    return true;
                }

                @Override
                public boolean isDrReplicationAllowed() {
                    return false;
                }

                @Override
                public boolean isCommandLoggingAllowed() {
                    return false;
                }
            };
        }

        // boilerplate to create a license api interface
        LicenseApi licenseApi = null;
        Class<?> licApiKlass = MiscUtils.loadProClass("org.voltdb.licensetool.LicenseApiImpl",
                                                      "License API", false);
        if (licApiKlass != null) {
            try {
                licenseApi = (LicenseApi)licApiKlass.newInstance();
            } catch (InstantiationException e) {
                hostLog.fatal("Unable to process license file: could not create license API.");
                return null;
            } catch (IllegalAccessException e) {
                hostLog.fatal("Unable to process license file: could not create license API.");
                return null;
            }
        }

        if (licenseApi == null) {
            hostLog.fatal("Unable to load license file: could not create License API.");
            return null;
        }

        // verify the license file exists.
        File licenseFile = new File(pathToLicense);
        if (licenseFile.exists() == false) {
            hostLog.fatal("Unable to open license file: " + pathToLicense);
            return null;
        }

        // Initialize the API. This parses the file but does NOT verify signatures.
        if (licenseApi.initializeFromFile(licenseFile) == false) {
            hostLog.fatal("Unable to load license file: could not parse license.");
            return null;
        }

        // Perform signature verification - detect modified files
        if (licenseApi.verify() == false) {
            hostLog.fatal("Unable to load license file: could not verify license signature.");
            return null;
        }

        return licenseApi;
    }

    /**
     * Validate the signature and business logic enforcement for a license.
     * @return true if the licensing constraints are met
     */
    public static boolean validateLicense(LicenseApi licenseApi,
            int numberOfNodes, ReplicationRole replicationRole)
    {
        // Delay the handling of an invalid license file until here so
        // that the leader can terminate the full cluster.
        if (licenseApi == null) {
            hostLog.fatal("VoltDB license is not valid.");
            return false;
        }

        Calendar now = GregorianCalendar.getInstance();
        SimpleDateFormat sdf = new SimpleDateFormat("MMM d, yyyy");
        String expiresStr = sdf.format(licenseApi.expires().getTime());
        boolean valid = true;

        if (now.after(licenseApi.expires())) {
            if (licenseApi.isTrial()) {
                hostLog.fatal("VoltDB trial license expired on " + expiresStr + ".");
                return false;
            }
            else {
                // Expired commercial licenses are allowed but generate log messages.
                hostLog.error("Warning, VoltDB commercial license expired on " + expiresStr + ".");
                valid = false;
            }
        }

        // enforce DR replication constraint
        if (replicationRole == ReplicationRole.REPLICA) {
            if (licenseApi.isDrReplicationAllowed() == false) {
                hostLog.fatal("Warning, VoltDB license does not allow use of DR replication.");
                return false;
            }
        }

        // print out trial success message
        if (licenseApi.isTrial()) {
            consoleLog.info("Starting VoltDB with trial license. License expires on " + expiresStr + ".");
            return true;
        }

        // ASSUME CUSTOMER LICENSE HERE

        // single node product strictly enforces the single node detail...
        if (licenseApi.maxHostcount() == 1 && numberOfNodes > 1) {
            hostLog.fatal("Warning, VoltDB commercial license for a 1 node " +
                    "attempted for use with a " + numberOfNodes + " node cluster." +
                    " A single node subscription is only valid with a single node cluster.");
            return false;
        }
        // multi-node commercial licenses only warn
        else if (numberOfNodes > licenseApi.maxHostcount()) {
            hostLog.error("Warning, VoltDB commercial license for " + licenseApi.maxHostcount() +
                          " nodes, starting cluster with " + numberOfNodes + " nodes.");
            valid = false;
        }

        // this gets printed even if there are non-fatal problems, so it
        // injects the word "invalid" to make it clear this is the case
        String msg = String.format("Starting VoltDB with %scommercial license. " +
                                   "License for %d nodes expires on %s.",
                                   (valid ? "" : "invalid "),
                                   licenseApi.maxHostcount(),
                                   expiresStr);
        consoleLog.info(msg);

        return true;
    }

    /**
     * Check that RevisionStrings are properly formatted.
     * @param fullBuildString
     * @return build revision # (SVN), build hash (git) or null
     */
    public static String parseRevisionString(String fullBuildString) {
        String build = "";

        // Test for SVN revision string - example: https://svn.voltdb.com/eng/trunk?revision=2352
        String[] splitted = fullBuildString.split("=", 2);
        if (splitted.length == 2) {
            build = splitted[1].trim();
                if (build.length() == 0) {
                        return null;
                        }
                return build;

                }

        // Test for git build string - example: 2.0 voltdb-2.0-70-gb39f43e-dirty
        Pattern p = Pattern.compile("-(\\d*-\\w{8}(?:-.*)?)");
        Matcher m = p.matcher(fullBuildString);
        if (! m.find())
                return null;
        build = m.group(1).trim();
        if (build.length() == 0) {
            return null;
        }
        return build;

    }

    public static String formatHostMetadataFromJSON(String json) {
        try {
            JSONObject obj = new JSONObject(json);
            StringBuilder sb = new StringBuilder();

            JSONArray interfaces = (JSONArray) obj.get("interfaces");

            for (int ii = 0; ii < interfaces.length(); ii++) {
                sb.append(interfaces.getString(ii));
                if (ii + 1 < interfaces.length()) {
                    sb.append(" ");
                }
            }
            sb.append(" ");
            sb.append(obj.getString("clientPort")).append(',');
            sb.append(obj.getString("adminPort")).append(',');
            sb.append(obj.getString("httpPort"));
            return sb.toString();
        } catch (Exception e) {
            hostLog.warn("Unable to format host metadata " + json, e);
        }
        return "";
    }

    public static boolean isPro() {
        return null != MiscUtils.loadProClass("org.voltdb.CommandLogImpl", "Command logging", true);
    }

    /**
     * @param server String containing a hostname/ip, or a hostname/ip:port.
     * @param defaultPort If a port isn't specified, use this one.
     * @return hostname or textual ip representation.
     */
    public static String getHostnameFromHostnameColonPort(String server) {
        return HostAndPort.fromString(server).getHostText();
    }

    /**
     * @param server String containing a hostname/ip, or a hostname/ip:port.
     * @param defaultPort If a port isn't specified, use this one.
     * @return port number.
     */
    public static int getPortFromHostnameColonPort(String server, int defaultPort) {
        return HostAndPort.fromString(server).getPortOrDefault(defaultPort);
    }

    /**
     * @param server String containing a hostname/ip, or a hostname/ip:port.
     * @param defaultPort If a port isn't specified, use this one.
     * @return String in hostname/ip:port format.
     */
    public static String getHostnameColonPortString(String server, int defaultPort) {
        return HostAndPort.fromString(server).withDefaultPort(defaultPort).toString();
    }

    /**
     * I heart commutativity
     * @param buffer ByteBuffer assumed position is at end of data
     * @return the cheesy checksum of this VoltTable
     */
    public static final long cheesyBufferCheckSum(ByteBuffer buffer) {
        final int mypos = buffer.position();
        buffer.position(0);
        long checksum = 0;
        if (buffer.hasArray()) {
            final byte bytes[] = buffer.array();
            final int end = buffer.arrayOffset() + mypos;
            for (int ii = buffer.arrayOffset(); ii < end; ii++) {
                checksum += bytes[ii];
            }
        } else {
            for (int ii = 0; ii < mypos; ii++) {
                checksum += buffer.get();
            }
        }
        buffer.position(mypos);
        return checksum;
    }

    public static String getCompactStringTimestamp(long timestamp) {
        SimpleDateFormat sdf =
                new SimpleDateFormat("MMddHHmmss");
        Date tsDate = new Date(timestamp);
        return sdf.format(tsDate);
    }

    public static synchronized boolean isBindable(int port) {
        try {
            ServerSocket ss = new ServerSocket(port);
            ss.close();
            ss = null;
            return true;
        }
        catch (BindException be) {
            return false;
        }
        catch (IOException e) {
            throw new RuntimeException(e);
        }
    }

    /**
     * Log (to the fatal logger) the list of ports in use.
     * Uses "lsof -i" internally.
     *
     * @param log VoltLogger used to print output or warnings.
     */
    public static synchronized void printPortsInUse(VoltLogger log) {
        try {
            Process p = Runtime.getRuntime().exec("lsof -i");
            java.io.InputStreamReader reader = new java.io.InputStreamReader(p.getInputStream());
            java.io.BufferedReader br = new java.io.BufferedReader(reader);
            String str = null;
            while((str = br.readLine()) != null) {
                if (str.contains("LISTEN")) {
                    log.fatal(str);
                }
            }
        }
        catch (Exception e) {
            log.fatal("Unable to list ports in use at this time.");
        }
    }

    /**
<<<<<<< HEAD
     * Split SQL statements on semi-colons with quoted string and comment support.
     *
     * Degenerate formats such as escape as the last character or unclosed strings are ignored and
     * left to the SQL parser to complain about. This is a simple string splitter that errs on the
     * side of not splitting.
     *
     * Regexes are avoided.
     *
     * Handle single and double quoted strings and backslash escapes. Backslashes escape a single
     * character.
     *
     * Handle double-dash (single line) and C-style (muli-line) comments. Nested C-style comments
     * are not supported.
     *
     * @param sql raw SQL text to split
     * @return list of individual SQL statements
     */
    public static List<String> splitSQLStatements(final String sql) {
        List<String> statements = new ArrayList<String>();
        // Use a character array for efficient character-at-a-time scanning.
        char[] buf = sql.toCharArray();
        // Set to null outside of quoted segments or the quote character inside them.
        Character cQuote = null;
        // Set to null outside of comments or to the string that ends the comment.
        String sCommentEnd = null;
        // Index to start of current statement.
        int iStart = 0;
        // Index to current character.
        // IMPORTANT: The loop is structured in a way that requires all if/else/... blocks to bump
        // iCur appropriately. Failure of a corner case to bump iCur will cause an infinite loop.
        int iCur = 0;
        while (iCur < buf.length) {
            if (sCommentEnd != null) {
                // Processing the interior of a comment. Check if at the comment or buffer end.
                if (iCur >= buf.length - sCommentEnd.length()) {
                    // Exit
                    iCur = buf.length;
                } else if (String.copyValueOf(buf, iCur, sCommentEnd.length()).equals(sCommentEnd)) {
                    // Move past the comment end.
                    iCur += sCommentEnd.length();
                    sCommentEnd = null;
                } else {
                    // Keep going inside the comment.
                    iCur++;
                }
            } else if (cQuote != null) {
                // Processing the interior of a quoted string.
                if (buf[iCur] == '\\') {
                    // Skip the '\' escape and the trailing single escaped character.
                    // Doesn't matter if iCur is beyond the end, it won't be used in that case.
                    iCur += 2;
                } else if (buf[iCur] == cQuote) {
                    // Look at the next character to distinguish a double escaped quote
                    // from the end of the quoted string.
                    iCur++;
                    if (iCur < buf.length) {
                        if (buf[iCur] != cQuote) {
                            // Not a double escaped quote - end of quoted string.
                            cQuote = null;
                        } else {
                            // Move past the double escaped quote.
                            iCur++;
                        }
                    }
                } else {
                    // Move past an ordinary character.
                    iCur++;
                }
            } else {
                // Outside of a quoted string - watch for the next separator, quote or comment.
                if (buf[iCur] == ';') {
                    // Add terminated statement (if not empty after trimming).
                    String statement = String.copyValueOf(buf, iStart, iCur - iStart).trim();
                    if (!statement.isEmpty()) {
                        statements.add(statement);
                    }
                    iStart = iCur + 1;
                    iCur = iStart;
                } else if (buf[iCur] == '"' || buf[iCur] == '\'') {
                    // Start of quoted string.
                    cQuote = buf[iCur];
                    iCur++;
                } else if (iCur <= buf.length - 2) {
                    // Comment (double-dash or C-style)?
                    if (buf[iCur] == '-' && buf[iCur+1] == '-') {
                        // One line double-dash comment start.
                        sCommentEnd = "\n"; // Works for *IX (\n) and Windows (\r\n).
                        iCur += 2;
                    } else if (buf[iCur] == '/' && buf[iCur+1] == '*') {
                        // Multi-line C-style comment start.
                        sCommentEnd = "*/";
                        iCur += 2;
                    } else {
                        // Not a comment start, move past this character.
                        iCur++;
                    }
                } else {
                    // Move past a non-quote/non-separator character.
                    iCur++;
                }
            }
        }
        // Get the last statement, if any.
        if (iStart < buf.length) {
            String statement = String.copyValueOf(buf, iStart, iCur - iStart).trim();
            if (!statement.isEmpty()) {
                statements.add(statement);
            }
        }
        return statements;
=======
     * Concatenate an list of arrays of typed-objects
     * @param empty An empty array of the right type used for cloning
     * @param arrayList A list of arrays to concatenate.
     * @return The concatenated mega-array.
     */
    public static <T> T[] concatAll(final T[] empty, Iterable<T[]> arrayList) {
        assert(empty.length == 0);
        if (arrayList.iterator().hasNext() == false) return empty;

        int len = 0;
        for (T[] subArray : arrayList) {
            len += subArray.length;
        }
        int pos = 0;
        T[] result = Arrays.copyOf(empty, len);
        for (T[] subArray : arrayList) {
            System.arraycopy(subArray, 0, result, pos, subArray.length);
            pos += subArray.length;
        }
        return result;
>>>>>>> b659d0c3
    }
}<|MERGE_RESOLUTION|>--- conflicted
+++ resolved
@@ -22,11 +22,8 @@
 import java.net.ServerSocket;
 import java.nio.ByteBuffer;
 import java.text.SimpleDateFormat;
-<<<<<<< HEAD
 import java.util.ArrayList;
-=======
 import java.util.Arrays;
->>>>>>> b659d0c3
 import java.util.Calendar;
 import java.util.Date;
 import java.util.GregorianCalendar;
@@ -398,7 +395,6 @@
     }
 
     /**
-<<<<<<< HEAD
      * Split SQL statements on semi-colons with quoted string and comment support.
      *
      * Degenerate formats such as escape as the last character or unclosed strings are ignored and
@@ -509,7 +505,9 @@
             }
         }
         return statements;
-=======
+    }
+
+    /**
      * Concatenate an list of arrays of typed-objects
      * @param empty An empty array of the right type used for cloning
      * @param arrayList A list of arrays to concatenate.
@@ -530,6 +528,5 @@
             pos += subArray.length;
         }
         return result;
->>>>>>> b659d0c3
     }
 }