--- conflicted
+++ resolved
@@ -28,7 +28,6 @@
 import java.util.Map;
 import java.util.TimeZone;
 import java.util.TreeMap;
-import java.util.Vector;
 import java.util.concurrent.atomic.AtomicLong;
 
 import org.apache.commons.lang3.ArrayUtils;
@@ -75,8 +74,7 @@
     public static final String logfile = "csvloaderLog.log";
     private static String insertProcedure = "";
     private static Map <Long,String[]> errorInfo = new TreeMap<Long, String[]>();
-<<<<<<< HEAD
-    
+
     private static CSVReader csvReader;
     private static Client csvClient;
     private static String [] csvLine;
@@ -89,14 +87,9 @@
     	CSVConfig cfg = new CSVConfig();
     	cfg.parse(CSVLoader.class.getName(), options);
     	
-    	this.config = cfg;
-    	if(!config.tablename.equals("")) {
-    		insertProcedure = config.tablename + ".insert";
-    	} else {
-    		insertProcedure = config.procedurename;
-    	}
+    	config = cfg;
+    	configuration();
     	try {
-    		final CSVReader reader;
     		if (CSVLoader.standin)
     			csvReader = new CSVReader(new BufferedReader(new InputStreamReader(System.in)),
     					config.separator, config.quotechar, config.escape, config.skipline,
@@ -105,7 +98,6 @@
     			csvReader = new CSVReader(new FileReader(config.inputfile),
     					config.separator, config.quotechar, config.escape, config.skipline,
     					config.strictQuotes, config.ignoreLeadingWhiteSpace);
-            ProcedureCallback cb = null;
 
             csvClient = ClientFactory.createClient();
             csvClient.createConnection("localhost");
@@ -126,13 +118,8 @@
 		} catch (Exception x) {
 			System.err.println(x.getMessage());
 		}
-		
-    	
-    }
-    
-=======
-
->>>>>>> c55e40a8
+    }
+    
     private static final class MyCallback implements ProcedureCallback {
     	private final long m_lineNum;
     	private final CSVConfig m_config;
@@ -232,16 +219,11 @@
     	}
     }
     
-    public static void main(String[] args) {
+    public static void main(String[] args) throws IOException, InterruptedException {
         long start = System.currentTimeMillis();
-        config = new CSVConfig();
-        config.parse(CSVLoader.class.getName(), args);
-        
-        // configure the parser parameters
-        configuration();
-        
     	int waits = 0;
         int shortWaits = 0;
+        new CSVLoader( args );
         
     	try {
     		final CSVReader reader;
@@ -262,9 +244,27 @@
             ClientConfig c_config = new ClientConfig(config.user,config.password);
             c_config.setProcedureCallTimeout(0);  // Set procedure all to infinite timeout, see ENG-2670
             final Client client = CSVLoader.getClient(c_config, serverlist, config.port);
-            
             boolean lastOK = true;
             String line[] = null;
+            
+            int columnCnt = 0;
+            VoltTable procInfo = null;
+            //Vector<Integer> strColIndex = new Vector<Integer>();
+            try {
+            	procInfo = client.callProcedure("@SystemCatalog",
+                "PROCEDURECOLUMNS").getResults()[0];
+                while( procInfo.advanceRow() ) {
+                	if( insertProcedure.matches( (String) procInfo.get("PROCEDURE_NAME", VoltType.STRING) ) ) {
+                			//if( procInfo.get( "TYPE_NAME", VoltType.STRING ).toString().matches("VARCHAR") )
+                				//strColIndex.add( Integer.parseInt( procInfo.get( "ORDINAL_POSITION", VoltType.INTEGER ).toString()) - 1 );
+                			
+                		columnCnt++;
+                	}
+                }
+             }
+             catch (Exception e) {
+                e.printStackTrace();
+             }
 
             while ((config.limitrows-- > 0) && (line = reader.readNext()) != null) {
             	outCount.incrementAndGet();
@@ -278,30 +278,8 @@
                     }
                 	String[] correctedLine = line;
                     cb = new MyCallback(outCount.get(), config, linedata.toString());
-<<<<<<< HEAD
-                    
-=======
->>>>>>> c55e40a8
                     String lineCheckResult;
-                    
-                    int columnCnt = 0;
-                    VoltTable procInfo = null;
-                    //Vector<Integer> strColIndex = new Vector<Integer>();
-                    try {
-                    	procInfo = client.callProcedure("@SystemCatalog",
-                        "PROCEDURECOLUMNS").getResults()[0];
-                        while( procInfo.advanceRow() ) {
-                        	if( insertProcedure.matches( (String) procInfo.get("PROCEDURE_NAME", VoltType.STRING) ) ) {
-                        			//if( procInfo.get( "TYPE_NAME", VoltType.STRING ).toString().matches("VARCHAR") )
-                        				//strColIndex.add( Integer.parseInt( procInfo.get( "ORDINAL_POSITION", VoltType.INTEGER ).toString()) - 1 );
-                        			
-                        		columnCnt++;
-                        	}
-                        }
-                     }
-                     catch (Exception e) {
-                        e.printStackTrace();
-                     }
+                     
                     if( (lineCheckResult = checkLineFormat(correctedLine, columnCnt))!= null){
                     	System.err.println("<zheng>Stop at line " + (outCount.get()) + lineCheckResult );
                     	synchronized (errorInfo) {
@@ -345,15 +323,13 @@
     	
         latency = System.currentTimeMillis()-start;
         System.out.println("CSVLoader elaspsed: " + latency/1000F + " seconds");
-    	CSVLoader.produceFiles();
+    	produceFiles();
     	flush();
     }
     
-<<<<<<< HEAD
     //works with insertLine
     //return true if next line of csv file is not null, load the line into this.csvLine.
-    //else produceInvalid 
-    public boolean readNext() throws IOException {
+    public static boolean readNext() throws IOException {
     	if ( (config.limitrows-- > 0) && (csvLine = csvReader.readNext()) != null )
     		return true;
     	else{
@@ -361,7 +337,10 @@
     	}
     }
     
-    public String[] insertLine( String[] additionalStr ) throws NoConnectionsException, IOException, InterruptedException {
+    //insert the current line read from csv file ( read by readNext ). 
+    //So this is a break down of main(), can be used to attach additional columns to each line.
+    //invoke drain() before produceFile() while you use insertLine() with readNext()
+    public static String[] insertLine( String[] additionalStr ) throws NoConnectionsException, IOException, InterruptedException {
     	int waits = 0;
         int shortWaits = 0;
         String[] correctedLine = null;
@@ -379,7 +358,6 @@
                     	linedata.append(s);
                 	
                 	correctedLine = csvLine;
-                    // TODO(): correct the line here
                     
                     MyCallback cb = new MyCallback(outCount.get(), config, linedata.toString());             
                     String lineCheckResult;
@@ -431,59 +409,16 @@
                 System.out.println("Waited too briefly? " + shortWaits + " times");
             }
         }
-        //return inCount.get();
         return correctedLine;
     }
     
-    
-    
-    /**
-     * TODO(xin): add line number data into the callback and add the invalid line number 
-     * into a list that will help us to produce a separate file to record the invalid line
-     * data in the csv file.
-     * 
-     * Asynchronously invoking procedures to response the actual wrong line number and 
-     * start from last wrong line in the csv file is not easy. You can not ensure the 
-     * FIFO order of the callback.
-     * @param args
-     * @return long number of the actual rows acknowledged by the database server
-     * @throws InterruptedException 
-     * @throws IOException 
-     */
-    
-
-    public static void main(String[] args) throws InterruptedException, IOException {
-        long start = System.currentTimeMillis();
-        
-    	CSVLoader loader = new CSVLoader( args );
-    	loader.run();
-    	loader.setLatency(System.currentTimeMillis()-start);
-    	
-    	loader.produceInvalidRowsFile();
-    	loader.flush();
-    	
-    	System.out.println("CSVLoader elaspsed: " + loader.getLatency()/1000F + " seconds");
-    }
-    /**
-     * Check for each line
-     * TODO(zheng):
-     * Use the client handler to get the schema of the table, and then check the number of
-     * parameters it expects with the input line fragements.
-     * Check the following:
-     * 1.blank line
-     * 2.# of attributes in the insertion procedure
-     * And does other pre-checks...(figure out it later) 
-     * @param linefragement
-     */
-
-    private String checkLineFormat(String[] linefragement, int columnCnt ) {
+    private static String checkLineFormat(String[] linefragement, int columnCnt ) {
     	String msg = "";
         
          if( linefragement.length == 1 && linefragement[0].equals( "" ) ) {
         		msg = "checkLineFormat Error: blank line";
         		return msg;
          }
-       //# attributes not match
         if( linefragement.length != columnCnt ){
         	msg = "checkLineFormat Error: # of attributes do not match, # of attributes needed: "+columnCnt;
         	return msg;
@@ -493,12 +428,13 @@
         	for(int i=0; i<linefragement.length;i++) {
         		//trim white space in this line.
         		linefragement[i] = linefragement[i].trim();
-        		if ((linefragement[i]).indexOf("NULL") != -1 || (linefragement[i]).indexOf("null") != -1)
+        		if ((linefragement[i]).equals("NULL"))
         			linefragement[i] = null;
         	}
         } 
         return null;
-=======
+    }
+    
     private static void configuration () {
     	if (config.inputfile.equals("")) 
 			standin = true;
@@ -527,83 +463,16 @@
             client.createConnection(server.trim(), port);
         return client;
     }
-    
-    private static String checkLineFormat(String[] linefragement, Client client ) {
-    	String msg = "";
-    	int columnCnt = 0;
-    	VoltTable procInfo = null;
-    	Vector<Integer> strColIndex = new Vector<Integer>();
-
-    	try {
-    		procInfo = client.callProcedure("@SystemCatalog",
-    				"PROCEDURECOLUMNS").getResults()[0];
-
-    		while( procInfo.advanceRow() ) {
-    			if( insertProcedure.matches( (String) procInfo.get("PROCEDURE_NAME", VoltType.STRING) ) ) {
-    				if( procInfo.get( "TYPE_NAME", VoltType.STRING ).toString().matches("VARCHAR") )
-    					strColIndex.add( Integer.parseInt( procInfo.get( "ORDINAL_POSITION", VoltType.INTEGER ).toString()) - 1 );
-    				columnCnt++;
-
-    			}
-    		}
-    	}
-    	catch (Exception e) {
-    		e.printStackTrace();
-    	}
-
-    	if( linefragement.length == 1 && linefragement[0].equals( "" ) ) {
-    		msg = "checkLineFormat Error: blank line";
-    		return msg;
-    	}
-    	if( linefragement.length != columnCnt ){
-    		msg = "checkLineFormat Error: # of attributes do not match, # of attributes needed: "+columnCnt;
-    		return msg;
-    	} else {
-    		 for(int i=0; i<linefragement.length;i++) {
-     			//trim white space in this line always.
-    			 linefragement[i] = linefragement[i].trim();
-
-     			// treat "\N", \N and NULL as actual null value for each data type later
-     			// CSVReader will trim \ by default
-     			if ((linefragement[i]).equals("NULL"))
-     				linefragement[i] = null;
-     		}
-    	} 
-    	return null;
->>>>>>> c55e40a8
-    }
-   
-    public long getSleepTime(){
-    	return this.waitSeconds;
-    }
-    
-<<<<<<< HEAD
-    /**
-	 * TODO(xin): produce the invalid row file from
-	 * Bulk the flush later...
-	 * @param inputFile
-     * @throws InterruptedException 
-	 */
-	public void produceInvalidRowsFile() throws InterruptedException {
-		System.out.println("All the invalid row numbers are:" + errorInfo.keySet());
-		// TODO: add the inputFileName to the outputFileName
-=======
-	private static void produceFiles() {
+ 
+	public static void produceFiles() { 
 		String myinsert = insertProcedure;
 		myinsert = myinsert.replaceAll("\\.", "_");
 		String path_invalidrowfile = config.reportdir + myinsert + "_"+ CSVLoader.invaliderowsfile;
 		String path_logfile =  config.reportdir + myinsert + "_"+ CSVLoader.logfile;
     	String path_reportfile = config.reportdir  + myinsert + "_"+ CSVLoader.reportfile;
->>>>>>> c55e40a8
     	
 		int bulkflush = 300; // by default right now
 		try {
-<<<<<<< HEAD
-=======
-			BufferedWriter out_invaliderowfile = new BufferedWriter(new FileWriter(path_invalidrowfile));
-			BufferedWriter out_logfile = new BufferedWriter(new FileWriter(path_logfile));
-			BufferedWriter out_reportfile = new BufferedWriter(new FileWriter(path_reportfile));
->>>>>>> c55e40a8
 			long linect = 0;
 
 			for (Long irow : errorInfo.keySet()) {
@@ -627,56 +496,34 @@
 			out_reportfile.write("Number of failed tuples:" + errorInfo.size() + "\n");
 			out_reportfile.write("Number of acknowledged tuples:     " + inCount.get() + "\n");
 			out_reportfile.write("CSVLoader rate: " + outCount.get() / elapsedTimeSec + " row/s\n");
-
-<<<<<<< HEAD
-			// TODO(xin): Add more report message
-
-=======
-			out_invaliderowfile.flush();
-			out_logfile.flush();
-			out_reportfile.flush();
-			out_invaliderowfile.close();
-			out_logfile.close();
-			out_reportfile.close();
 			
 			System.out.println("invalid row file is generated to:" + path_invalidrowfile + "\n"
 					+ "log file is generated to:" + path_logfile + "\n"
 					+ "report file is generated to:" + path_reportfile);
->>>>>>> c55e40a8
+			
+			out_invaliderowfile.flush();
+			out_logfile.flush();
+			out_reportfile.flush();
 		} catch (FileNotFoundException e) {
 			System.err.println("CSV report directory '" + config.reportdir
 					+ "' does not exist.");
 		} catch (Exception x) {
 			System.err.println(x.getMessage());
 		}
-    }
-<<<<<<< HEAD
-
-	public float getLatency() {
-		return latency;
-	}
-
-	public void setLatency(long latency) {
-		this.latency = latency;
-	}
+		
+    }
 	
-	public void drain() throws NoConnectionsException, InterruptedException {
+	public static void drain() throws NoConnectionsException, InterruptedException {
 		csvClient.drain();
 	}
 	
 	public static void flush() throws IOException, InterruptedException {
-=======
-	
-	public static void flush() {
->>>>>>> c55e40a8
 		inCount.set( 0 );
 		outCount.set( 0 );
 		errorInfo.clear();
+		
 		csvReader.close();
         csvClient.close();
-		out_invaliderowfile.flush();
-		out_logfile.flush();
-		out_reportfile.flush();
 		out_invaliderowfile.close();
 		out_logfile.close();
 		out_reportfile.close();
