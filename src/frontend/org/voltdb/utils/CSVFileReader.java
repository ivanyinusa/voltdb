--- conflicted
+++ resolved
@@ -194,26 +194,10 @@
                     return false;
                 }
             }
-<<<<<<< HEAD
             int matchColCount = 0;
             for (String name : firstset) {
                 if (colNames.containsValue(name.trim())) {
                     matchColCount++;
-=======
-            // whether column num matches.
-            if (headerlen < m_columnCount) {
-                return false;
-            } else {
-                // whether column name has according table column.
-                int matchColCount = 0;
-                for (String name : firstset) {
-                    if (colNames.containsValue(name.trim())) {
-                        matchColCount++;
-                    }
-                }
-                if (matchColCount != m_columnCount) {
-                    return false;
->>>>>>> 57f62f1d
                 }
             }
             // get the mapping from file column num to table column num.
