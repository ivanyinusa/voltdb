--- conflicted
+++ resolved
@@ -395,68 +395,6 @@
                 CoreUtils.logProcedureInvocation(hostLog, user.m_name, clientInfo, procName);
                 return dispatchStopNode(task);
             }
-<<<<<<< HEAD
-            else if ("@Explain".equals(procName)) {
-                return dispatchAdHoc(task, handler, ccxn, true, user);
-            }
-            else if ("@JSONPlan".equals(procName)) {
-                String sql = (String)task.getParams().getParam(0);
-                ExplainMode explainMode = ExplainMode.EXPLAIN_ADHOC_JSON;
-                dispatchAdHocCommon(task, handler, ccxn, explainMode, sql, null, null, user);
-                return null;
-            }
-            else if ("@ExplainProc".equals(procName)) {
-                return dispatchExplainProcedure(task, handler, ccxn, user);
-            }
-            else if ("@ExplainView".equals(procName)) {
-                return dispatchExplainView(task, ccxn);
-            }
-            else if ("@AdHoc".equals(procName)) {
-                return dispatchAdHoc(task, handler, ccxn, false, user);
-            }
-            else if ("@AdHocSpForTest".equals(procName)) {
-                return dispatchAdHocSpForTest(task, handler, ccxn, false, user);
-            }
-=======
->>>>>>> 25a93c7a
-            else if ("@LoadSinglepartitionTable".equals(procName)) {
-                // FUTURE: When we get rid of the legacy hashinator, this should go away
-                return dispatchLoadSinglepartitionTable(catProc, task, handler, ccxn);
-            }
-<<<<<<< HEAD
-            else if ("@CatalogPayload".equals(procName)) {
-                VoltTable[] ret = new VoltTable[1];
-                ret[0] = new VoltTable(new VoltTable.ColumnInfo("PAYLOAD", VoltType.STRING));
-                try {
-                    ret[0].addRow(VoltDB.instance().getCatalogContext().catalog.serialize());
-                }
-                catch (Exception e) {
-                    return unexpectedFailureResponse(e.getMessage(), task.clientHandle);
-                }
-                return new ClientResponseImpl(ClientResponseImpl.SUCCESS, ret, "", task.clientHandle);
-
-            }
-
-            // ERROR MESSAGE FOR PRO SYSPROC USE IN COMMUNITY
-
-            if (!MiscUtils.isPro()) {
-                SystemProcedureCatalog.Config sysProcConfig = SystemProcedureCatalog.listing.get(procName);
-                if ((sysProcConfig != null) && (sysProcConfig.commercial)) {
-                    return new ClientResponseImpl(ClientResponseImpl.GRACEFUL_FAILURE,
-                            new VoltTable[0],
-                            procName + " is available in the Enterprise Edition of VoltDB only.",
-                            task.clientHandle);
-                }
-            }
-            final boolean useDdlSchema = catalogContext.cluster.getUseddlschema();
-            if ("@UpdateApplicationCatalog".equals(procName)) {
-                return dispatchUpdateApplicationCatalog(task, handler, ccxn, user, useDdlSchema);
-            }
-            else if ("@UpdateClasses".equals(procName)) {
-                return dispatchUpdateApplicationCatalog(task, handler, ccxn, user, useDdlSchema);
-            }
-=======
->>>>>>> 25a93c7a
             else if ("@SnapshotSave".equals(procName)) {
                 m_snapshotDaemon.requestUserSnapshot(task, ccxn);
                 return null;
@@ -1196,394 +1134,6 @@
         return null;
     }
 
-<<<<<<< HEAD
-
-    /*
-     * Allow the async compiler thread to immediately process completed planning tasks
-     * without waiting for the periodic work thread to poll the mailbox.
-     */
-    private final  AsyncCompilerWorkCompletionHandler m_adhocCompletionHandler = new AsyncCompilerWorkCompletionHandler() {
-        @Override
-        public void onCompletion(AsyncCompilerResult result) {
-            processFinishedCompilerWork(result);
-        }
-    };
-
-    private final void dispatchAdHocCommon(StoredProcedureInvocation task,
-            InvocationClientHandler handler, Connection ccxn, ExplainMode explainMode,
-            String sql, Object[] userParams, Object[] userPartitionKey, AuthSystem.AuthUser user) {
-        List<String> sqlStatements = SQLLexer.splitStatements(sql);
-        String[] stmtsArray = sqlStatements.toArray(new String[sqlStatements.size()]);
-
-        AdHocPlannerWork ahpw = new AdHocPlannerWork(
-                m_siteId,
-                task.clientHandle, handler.connectionId(),
-                handler.isAdmin(), ccxn,
-                sql, stmtsArray, userParams, null, explainMode,
-                userPartitionKey == null, userPartitionKey,
-                task.getProcName(),
-                task.getBatchTimeout(),
-                DrRoleType.fromValue(VoltDB.instance().getCatalogContext().getCluster().getDrrole()),
-                VoltDB.instance().getCatalogContext().cluster.getUseddlschema(),
-                m_adhocCompletionHandler, user);
-        LocalObjectMessage work = new LocalObjectMessage( ahpw );
-
-        m_mailbox.send(m_plannerSiteId, work);
-    }
-
-    /*
-     * Invoked from the AsyncCompilerWorkCompletionHandler from the AsyncCompilerAgent thread.
-     * Has the effect of immediately handing the completed work to the network thread of the
-     * client instance that created the work and then dispatching it.
-     */
-    public ListenableFutureTask<?> processFinishedCompilerWork(final AsyncCompilerResult result) {
-        /*
-         * Do the task in the network thread associated with the connection
-         * so that access to the CIHM can be lock free for fast path work.
-         * Can't access the CIHM from this thread without adding locking.
-         */
-        final Connection c = (Connection)result.clientData;
-        final ListenableFutureTask<?> ft = ListenableFutureTask.create(new Runnable() {
-            @Override
-            public void run() {
-                if (result.errorMsg != null) {
-                    ClientResponseImpl errorResponse =
-                            new ClientResponseImpl(
-                                    (result.errorCode == AsyncCompilerResult.UNINITIALIZED_ERROR_CODE) ? ClientResponse.GRACEFUL_FAILURE : result.errorCode,
-                                    new VoltTable[0], result.errorMsg,
-                                    result.clientHandle);
-                    writeResponseToConnection(errorResponse);
-                    return;
-                }
-                Preconditions.checkState(
-                        result instanceof AdHocPlannedStmtBatch || result instanceof CatalogChangeResult,
-                        "Should not be able to get here (ClientInterface.checkForFinishedCompilerWork())");
-
-                if (result instanceof AdHocPlannedStmtBatch) {
-                    final AdHocPlannedStmtBatch plannedStmtBatch = (AdHocPlannedStmtBatch) result;
-                    ExplainMode explainMode = plannedStmtBatch.getExplainMode();
-
-                    // assume all stmts have the same catalog version
-                    if ((plannedStmtBatch.getPlannedStatementCount() > 0) &&
-                            (!plannedStmtBatch.getPlannedStatement(0).core.wasPlannedAgainstHash(m_catalogContext.get().getCatalogHash())))
-                    {
-
-                        /* The adhoc planner learns of catalog updates after the EE and the
-                           rest of the system. If the adhoc sql was planned against an
-                           obsolete catalog, re-plan. */
-                        LocalObjectMessage work = new LocalObjectMessage(
-                                AdHocPlannerWork.rework(plannedStmtBatch.work, m_adhocCompletionHandler));
-
-                        m_mailbox.send(m_plannerSiteId, work);
-                    }
-                    else if (explainMode == ExplainMode.EXPLAIN_ADHOC
-                             || explainMode == ExplainMode.EXPLAIN_ADHOC_JSON) {
-                        processExplainPlannedStmtBatch(plannedStmtBatch);
-                    }
-                    else if (explainMode == ExplainMode.EXPLAIN_DEFAULT_PROC) {
-                        processExplainDefaultProc(plannedStmtBatch);
-                    }
-                    else {
-                        try {
-                            createAdHocTransaction(plannedStmtBatch, c);
-                        }
-                        catch (VoltTypeException vte) {
-                            String msg = "Unable to execute adhoc sql statement(s): " + vte.getMessage();
-                            writeResponseToConnection(gracefulFailureResponse(msg, result.clientHandle));
-                        }
-                    }
-                    // early return for @AdHocPlannedStmtBatch case
-                    return;
-                }
-
-                // case for @CatalogChangeResult
-                final CatalogChangeResult changeResult = (CatalogChangeResult) result;
-                if (changeResult.encodedDiffCommands.trim().length() == 0) {
-                    ClientResponseImpl shortcutResponse =
-                            new ClientResponseImpl(
-                                    ClientResponseImpl.SUCCESS,
-                                    new VoltTable[0], "Catalog update with no changes was skipped.",
-                                    result.clientHandle);
-                    writeResponseToConnection(shortcutResponse);
-                    return;
-                }
-
-                // create the execution site task
-                StoredProcedureInvocation task = getUpdateCatalogExecutionTask(changeResult);
-
-                ClientResponseImpl error = null;
-                if ((error = m_permissionValidator.shouldAccept(task.getProcName(), result.user, task,
-                        SystemProcedureCatalog.listing.get(task.getProcName()).asCatalogProcedure())) != null) {
-                    writeResponseToConnection(error);
-                    return;
-                }
-
-                /*
-                 * Round trip the invocation to initialize it for command logging
-                 */
-                try {
-                    task = MiscUtils.roundTripForCL(task);
-                } catch (Exception e) {
-                    hostLog.fatal(e);
-                    VoltDB.crashLocalVoltDB(e.getMessage(), true, e);
-                }
-                // initiate the transaction. These hard-coded values from catalog
-                // procedure are horrible, horrible, horrible.
-                createTransaction(changeResult.connectionId,
-                        task, false, false, false, 0, task.getSerializedSize(),
-                        System.nanoTime());
-            }
-
-            private final void writeResponseToConnection(ClientResponseImpl response) {
-                ByteBuffer buf = ByteBuffer.allocate(response.getSerializedSize() + 4);
-                buf.putInt(buf.capacity() - 4);
-                response.flattenToBuffer(buf);
-                buf.flip();
-                c.writeStream().enqueue(buf);
-            }
-        }, null);
-        if (c != null) {
-            c.queueTask(ft);
-        }
-
-        /*
-         * Add error handling in case of an unexpected exception
-         */
-        ft.addListener(new Runnable() {
-            @Override
-            public void run() {
-                try {
-                     ft.get();
-                } catch (Exception e) {
-                    String realReason = result.errorMsg;
-                    // Prefer adding detail to reporting an anonymous exception.
-                    // This helped debugging when it caught a programming error
-                    // -- not sure if this ever should catch anything in production code
-                    // that could be explained in friendlier user terms.
-                    // In that case, the root cause stack trace might be more of a distraction.
-                    if (realReason == null) {
-                        StringWriter sw = new StringWriter();
-                        PrintWriter pw = new PrintWriter(sw);
-                        e.printStackTrace(pw);
-                        Throwable cause = e.getCause();
-                        if (cause != null) {
-                            cause.printStackTrace(pw);
-                        }
-                        pw.flush();
-                        realReason = sw.toString();
-                    }
-                    ClientResponseImpl errorResponse =
-                            new ClientResponseImpl(
-                                    ClientResponseImpl.UNEXPECTED_FAILURE,
-                                    new VoltTable[0], realReason,
-                                    result.clientHandle);
-                    ByteBuffer buf = ByteBuffer.allocate(errorResponse.getSerializedSize() + 4);
-                    buf.putInt(buf.capacity() - 4);
-                    errorResponse.flattenToBuffer(buf);
-                    buf.flip();
-                    c.writeStream().enqueue(buf);
-                }
-            }
-        }, CoreUtils.SAMETHREADEXECUTOR);
-
-        //Return the future task for test code
-        return ft;
-    }
-
-    /**
-     * Take the response from the async ad hoc planning process and put the explain
-     * plan in a table with the right format.
-     */
-    private final void processExplainPlannedStmtBatch(  AdHocPlannedStmtBatch planBatch ) {
-        final Connection c = (Connection)planBatch.clientData;
-        Database db = m_catalogContext.get().database;
-        int size = planBatch.getPlannedStatementCount();
-
-        boolean getJSONString = planBatch.work.explainMode == ExplainMode.EXPLAIN_ADHOC_JSON;
-
-        VoltTable[] vt = new VoltTable[ size ];
-        for (int i = 0; i < size; ++i) {
-            vt[i] = new VoltTable(new VoltTable.ColumnInfo(getJSONString ? "JSON_PLAN": "EXECUTION_PLAN", VoltType.STRING));
-            String str = planBatch.explainStatement(i, db, getJSONString);
-            vt[i].addRow(str);
-        }
-
-        ClientResponseImpl response =
-                new ClientResponseImpl(
-                        ClientResponseImpl.SUCCESS,
-                        ClientResponse.UNINITIALIZED_APP_STATUS_CODE,
-                        null,
-                        vt,
-                        null);
-        response.setClientHandle( planBatch.clientHandle );
-        ByteBuffer buf = ByteBuffer.allocate(response.getSerializedSize() + 4);
-        buf.putInt(buf.capacity() - 4);
-        response.flattenToBuffer(buf);
-        buf.flip();
-        c.writeStream().enqueue(buf);
-    }
-
-    public static final StoredProcedureInvocation getUpdateCatalogExecutionTask(CatalogChangeResult changeResult) {
-        // create the execution site task
-           StoredProcedureInvocation task = new StoredProcedureInvocation();
-           task.setProcName("@UpdateApplicationCatalog");
-           task.setParams(changeResult.encodedDiffCommands,
-                          changeResult.catalogHash,
-                          changeResult.catalogBytes,
-                          changeResult.expectedCatalogVersion,
-                          changeResult.deploymentString,
-                          changeResult.tablesThatMustBeEmpty,
-                          changeResult.reasonsForEmptyTables,
-                          changeResult.requiresSnapshotIsolation ? 1 : 0,
-                          changeResult.worksWithElastic ? 1 : 0,
-                          changeResult.deploymentHash);
-           task.clientHandle = changeResult.clientHandle;
-           // DR stuff
-           task.type = changeResult.invocationType;
-           return task;
-       }
-
-
-    /**
-     * Explain Proc for a default proc is routed through the regular Explain
-     * path using ad hoc planning and all. Take the result from that async
-     * process and format it like other explains for procedures.
-     */
-    private final void processExplainDefaultProc(AdHocPlannedStmtBatch planBatch) {
-        final Connection c = (Connection)planBatch.clientData;
-        Database db = m_catalogContext.get().database;
-
-        // there better be one statement if this is really sql
-        // from a default procedure
-        assert(planBatch.getPlannedStatementCount() == 1);
-        AdHocPlannedStatement ahps = planBatch.getPlannedStatement(0);
-        String sql = new String(ahps.sql, StandardCharsets.UTF_8);
-        String explain = planBatch.explainStatement(0, db, false);
-
-        VoltTable vt = new VoltTable(new VoltTable.ColumnInfo( "SQL_STATEMENT", VoltType.STRING),
-                new VoltTable.ColumnInfo( "EXECUTION_PLAN", VoltType.STRING));
-        vt.addRow(sql, explain);
-
-        ClientResponseImpl response =
-                new ClientResponseImpl(
-                        ClientResponseImpl.SUCCESS,
-                        ClientResponse.UNINITIALIZED_APP_STATUS_CODE,
-                        null,
-                        new VoltTable[] { vt },
-                        null);
-        response.setClientHandle( planBatch.clientHandle );
-        ByteBuffer buf = ByteBuffer.allocate(response.getSerializedSize() + 4);
-        buf.putInt(buf.capacity() - 4);
-        response.flattenToBuffer(buf);
-        buf.flip();
-        c.writeStream().enqueue(buf);
-    }
-
-    private final void createAdHocTransaction(final AdHocPlannedStmtBatch plannedStmtBatch, Connection c)
-            throws VoltTypeException
-    {
-        ByteBuffer buf = null;
-        try {
-            buf = plannedStmtBatch.flattenPlanArrayToBuffer();
-        }
-        catch (IOException e) {
-            VoltDB.crashLocalVoltDB(e.getMessage(), true, e);
-        }
-        assert(buf.hasArray());
-
-        // create the execution site task
-        StoredProcedureInvocation task = new StoredProcedureInvocation();
-        task.setBatchTimeout(plannedStmtBatch.work.m_batchTimeout);
-        // pick the sysproc based on the presence of partition info
-        // HSQL (or PostgreSQL) does not specifically implement AdHoc SP
-        // -- instead, use its always-SP implementation of AdHoc
-        boolean isSinglePartition = plannedStmtBatch.isSinglePartitionCompatible() || m_isConfiguredForNonVoltDBBackend;
-        int partition = -1;
-
-        if (isSinglePartition) {
-            if (plannedStmtBatch.isReadOnly()) {
-                task.setProcName("@AdHoc_RO_SP");
-            }
-            else {
-                task.setProcName("@AdHoc_RW_SP");
-            }
-            int type = VoltType.NULL.getValue();
-            // replicated table read is single-part without a partitioning param
-            // I copied this from below, but I'm not convinced that the above statement is correct
-            // or that the null behavior here either (a) ever actually happens or (b) has the
-            // desired intent.
-            Object partitionParam = plannedStmtBatch.partitionParam();
-            byte[] param = null;
-            if (partitionParam != null) {
-                type = VoltType.typeFromClass(partitionParam.getClass()).getValue();
-                param = VoltType.valueToBytes(partitionParam);
-            }
-            partition = TheHashinator.getPartitionForParameter(type, partitionParam);
-
-            // Send the partitioning parameter and its type along so that the site can check if
-            // it's mis-partitioned. Type is needed to re-hashinate for command log re-init.
-            task.setParams(param, (byte)type, buf.array());
-        }
-        else {
-            if (plannedStmtBatch.isReadOnly()) {
-                task.setProcName("@AdHoc_RO_MP");
-            }
-            else {
-                task.setProcName("@AdHoc_RW_MP");
-            }
-            task.setParams(buf.array());
-        }
-        task.clientHandle = plannedStmtBatch.clientHandle;
-
-        ClientResponseImpl error = null;
-        if (VoltDB.instance().getMode() == OperationMode.PAUSED &&
-                !plannedStmtBatch.isReadOnly() && !plannedStmtBatch.adminConnection) {
-            error = new ClientResponseImpl(
-                    ClientResponseImpl.SERVER_UNAVAILABLE,
-                    new VoltTable[0],
-                    "Server is paused and is available in read-only mode - please try again later",
-                    plannedStmtBatch.clientHandle);
-            ByteBuffer buffer = ByteBuffer.allocate(error.getSerializedSize() + 4);
-            buffer.putInt(buffer.capacity() - 4);
-            error.flattenToBuffer(buffer).flip();
-            c.writeStream().enqueue(buffer);
-        }
-        else
-        if ((error = m_permissionValidator.shouldAccept(task.getProcName(), plannedStmtBatch.work.user, task,
-                SystemProcedureCatalog.listing.get(task.getProcName()).asCatalogProcedure())) != null) {
-            ByteBuffer buffer = ByteBuffer.allocate(error.getSerializedSize() + 4);
-            buffer.putInt(buffer.capacity() - 4);
-            error.flattenToBuffer(buffer).flip();
-            c.writeStream().enqueue(buffer);
-        }
-        else
-        if ((error = m_invocationValidator.shouldAccept(task.getProcName(), plannedStmtBatch.work.user, task,
-                SystemProcedureCatalog.listing.get(task.getProcName()).asCatalogProcedure())) != null) {
-            ByteBuffer buffer = ByteBuffer.allocate(error.getSerializedSize() + 4);
-            buffer.putInt(buffer.capacity() - 4);
-            error.flattenToBuffer(buffer).flip();
-            c.writeStream().enqueue(buffer);
-        }
-        else {
-            /*
-             * Round trip the invocation to initialize it for command logging
-             */
-            try {
-                task = MiscUtils.roundTripForCL(task);
-            } catch (Exception e) {
-                VoltDB.crashLocalVoltDB(e.getMessage(), true, e);
-            }
-
-            // initiate the transaction
-            createTransaction(plannedStmtBatch.connectionId, task,
-                    plannedStmtBatch.isReadOnly(), isSinglePartition, false,
-                    partition,
-                    task.getSerializedSize(), System.nanoTime());
-        }
-    }
-
-=======
->>>>>>> 25a93c7a
     // Wrap API to SimpleDtxnInitiator - mostly for the future
     public boolean createTransaction(
             final long connectionId,
