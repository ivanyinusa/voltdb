--- conflicted
+++ resolved
@@ -188,13 +188,10 @@
         builder.put("@PrepareShutdown",         new Config("org.voltdb.sysprocs.PrepareShutdown",          false, false, false, 0,    VoltType.INVALID,   false, false, true,  true,      false,  true ,            true  ));
         builder.put("@SwapTables",              new Config("org.voltdb.sysprocs.SwapTables",               false, false, false, 0,    VoltType.INVALID,   false, false, true,  true,      true,   false,            true  ));
         builder.put("@Trace",                   new Config(null,                                           false, true,  false, 0,    VoltType.INVALID,   false, false, true,  true,      false,  false,            true  ));
-<<<<<<< HEAD
-        builder.put("@BalanceSPI",              new Config("org.voltdb.sysprocs.BalanceSPI",               true,  true,  false, 0,    VoltType.BIGINT,    true,  true,  true,  false,     false,  false,            true  ));
-=======
         builder.put("@CheckUpgradePlanNT",      new Config("org.voltdb.sysprocs.CheckUpgradePlanNT",       true,  false, false, 0,    VoltType.INVALID,   true,  false, true,  true,      false,  false,            false ));
         builder.put("@PrerequisitesCheckNT",    new Config("org.voltdb.sysprocs.CheckUpgradePlanNT$PrerequisitesCheckNT",
                                                                                                            false, false, false, 0,    VoltType.INVALID,   true,  false, true,  true,      false,  false,            false ));
->>>>>>> 8fe324b7
+        builder.put("@BalanceSPI",              new Config("org.voltdb.sysprocs.BalanceSPI",               true,  true,  false, 0,    VoltType.BIGINT,    true,  true,  true,  false,     false,  false,            true  ));
         listing = builder.build();
     }
 }