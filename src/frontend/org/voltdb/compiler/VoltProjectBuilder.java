/* This file is part of VoltDB.
 * Copyright (C) 2008-2014 VoltDB Inc.
 *
 * This program is free software: you can redistribute it and/or modify
 * it under the terms of the GNU Affero General Public License as
 * published by the Free Software Foundation, either version 3 of the
 * License, or (at your option) any later version.
 *
 * This program is distributed in the hope that it will be useful,
 * but WITHOUT ANY WARRANTY; without even the implied warranty of
 * MERCHANTABILITY or FITNESS FOR A PARTICULAR PURPOSE.  See the
 * GNU Affero General Public License for more details.
 *
 * You should have received a copy of the GNU Affero General Public License
 * along with VoltDB.  If not, see <http://www.gnu.org/licenses/>.
 */

package org.voltdb.compiler;

import java.io.File;
import java.io.FileWriter;
import java.io.IOException;
import java.io.PrintStream;
import java.io.UnsupportedEncodingException;
import java.net.URL;
import java.net.URLDecoder;
import java.net.URLEncoder;
import java.util.ArrayList;
import java.util.HashMap;
import java.util.HashSet;
import java.util.LinkedHashSet;
import java.util.List;
import java.util.Map;
import java.util.Properties;

import javax.xml.bind.JAXBContext;
import javax.xml.bind.JAXBElement;
import javax.xml.bind.JAXBException;
import javax.xml.bind.Marshaller;

import org.voltdb.BackendTarget;
import org.voltdb.ProcInfoData;
import org.voltdb.catalog.Catalog;
import org.voltdb.compiler.VoltCompiler.VoltCompilerException;
import org.voltdb.compiler.deploymentfile.AdminModeType;
import org.voltdb.compiler.deploymentfile.ClusterType;
import org.voltdb.compiler.deploymentfile.CommandLogType;
import org.voltdb.compiler.deploymentfile.ConnectionType;
import org.voltdb.compiler.deploymentfile.DeploymentType;
import org.voltdb.compiler.deploymentfile.DrType;
import org.voltdb.compiler.deploymentfile.ExportConfigurationType;
import org.voltdb.compiler.deploymentfile.ExportType;
import org.voltdb.compiler.deploymentfile.HeartbeatType;
import org.voltdb.compiler.deploymentfile.HttpdType;
import org.voltdb.compiler.deploymentfile.HttpdType.Jsonapi;
import org.voltdb.compiler.deploymentfile.PartitionDetectionType;
import org.voltdb.compiler.deploymentfile.PartitionDetectionType.Snapshot;
import org.voltdb.compiler.deploymentfile.PathEntry;
import org.voltdb.compiler.deploymentfile.PathsType;
import org.voltdb.compiler.deploymentfile.PathsType.Voltdbroot;
import org.voltdb.compiler.deploymentfile.PropertyType;
import org.voltdb.compiler.deploymentfile.SchemaType;
import org.voltdb.compiler.deploymentfile.SecurityProviderString;
import org.voltdb.compiler.deploymentfile.SecurityType;
import org.voltdb.compiler.deploymentfile.ServerExportEnum;
import org.voltdb.compiler.deploymentfile.SnapshotType;
import org.voltdb.compiler.deploymentfile.SystemSettingsType;
import org.voltdb.compiler.deploymentfile.SystemSettingsType.Temptables;
import org.voltdb.compiler.deploymentfile.UsersType;
import org.voltdb.compiler.deploymentfile.UsersType.User;
import org.voltdb.utils.NotImplementedException;

import com.google_voltpatches.common.collect.ImmutableMap;

/**
 * Alternate (programmatic) interface to VoltCompiler. Give the class all of
 * the information a user would put in a VoltDB project file and it will go
 * and build the project file and run the compiler on it.
 *
 * It will also create a deployment.xml file and apply its changes to the catalog.
 */
public class VoltProjectBuilder {

    final LinkedHashSet<String> m_schemas = new LinkedHashSet<String>();
    private StringBuffer transformer = new StringBuffer();

    public static final class ProcedureInfo {
        private final String groups[];
        private final Class<?> cls;
        private final String name;
        private final String sql;
        private final String partitionInfo;
        private final String joinOrder;

        public ProcedureInfo(final String groups[], final Class<?> cls) {
            this.groups = groups;
            this.cls = cls;
            this.name = cls.getSimpleName();
            this.sql = null;
            this.joinOrder = null;
            this.partitionInfo = null;
            assert(this.name != null);
        }

        public ProcedureInfo(
                final String groups[],
                final String name,
                final String sql,
                final String partitionInfo) {
            this(groups, name, sql, partitionInfo, null);
        }

        public ProcedureInfo(
                final String groups[],
                final String name,
                final String sql,
                final String partitionInfo,
                final String joinOrder) {
            assert(name != null);
            this.groups = groups;
            this.cls = null;
            this.name = name;
            if (sql.endsWith(";")) {
                this.sql = sql;
            }
            else {
                this.sql = sql + ";";
            }
            this.partitionInfo = partitionInfo;
            this.joinOrder = joinOrder;
            assert(this.name != null);
        }

        @Override
        public int hashCode() {
            return name.hashCode();
        }

        @Override
        public boolean equals(final Object o) {
            if (o instanceof ProcedureInfo) {
                final ProcedureInfo oInfo = (ProcedureInfo)o;
                return name.equals(oInfo.name);
            }
            return false;
        }
    }

    public static final class UserInfo {
        public final String name;
        public String password;
        private final String groups[];

        public UserInfo (final String name, final String password, final String groups[]){
            this.name = name;
            this.password = password;
            this.groups = groups;
        }

        @Override
        public int hashCode() {
            return name.hashCode();
        }

        @Override
        public boolean equals(final Object o) {
            if (o instanceof UserInfo) {
                final UserInfo oInfo = (UserInfo)o;
                return name.equals(oInfo.name);
            }
            return false;
        }
    }

    public static final class GroupInfo {
        private final String name;
        private final boolean sql;
        private final boolean sqlread;
        private final boolean admin;
        private final boolean defaultproc;
        private final boolean defaultprocread;
        private final boolean allproc;

        public GroupInfo(final String name, final boolean sql, final boolean sqlread, final boolean admin, final boolean defaultproc, final boolean defaultprocread, final boolean allproc){
            this.name = name;
            this.sql = sql;
            this.sqlread = sqlread;
            this.admin = admin;
            this.defaultproc = defaultproc;
            this.defaultprocread = defaultprocread;
            this.allproc = allproc;
        }

        @Override
        public int hashCode() {
            return name.hashCode();
        }

        @Override
        public boolean equals(final Object o) {
            if (o instanceof GroupInfo) {
                final GroupInfo oInfo = (GroupInfo)o;
                return name.equals(oInfo.name);
            }
            return false;
        }
    }

    private static final class DeploymentInfo {
        final int hostCount;
        final int sitesPerHost;
        final int replication;
        final boolean useCustomAdmin;
        final int adminPort;
        final boolean adminOnStartup;

        public DeploymentInfo(int hostCount, int sitesPerHost, int replication,
                boolean useCustomAdmin, int adminPort, boolean adminOnStartup) {
            this.hostCount = hostCount;
            this.sitesPerHost = sitesPerHost;
            this.replication = replication;
            this.useCustomAdmin = useCustomAdmin;
            this.adminPort = adminPort;
            this.adminOnStartup = adminOnStartup;
        }
    }

    final LinkedHashSet<UserInfo> m_users = new LinkedHashSet<UserInfo>();
    final LinkedHashSet<Class<?>> m_supplementals = new LinkedHashSet<Class<?>>();

    String m_elloader = null;         // loader package.Classname
    private boolean m_elenabled;      // true if enabled; false if disabled

    // zero defaults to first open port >= 8080.
    // negative one means disabled in the deployment file.
    int m_httpdPortNo = -1;
    boolean m_jsonApiEnabled = true;

    BackendTarget m_target = BackendTarget.NATIVE_EE_JNI;
    PrintStream m_compilerDebugPrintStream = null;
    boolean m_securityEnabled = false;
    String m_securityProvider = SecurityProviderString.HASH.value();

    final Map<String, ProcInfoData> m_procInfoOverrides = new HashMap<String, ProcInfoData>();

    private String m_snapshotPath = null;
    private int m_snapshotRetain = 0;
    private String m_snapshotPrefix = null;
    private String m_snapshotFrequency = null;
    private String m_pathToDeployment = null;
    private String m_voltRootPath = null;

    private boolean m_ppdEnabled = false;
    private String m_ppdPrefix = "none";

    private String m_internalSnapshotPath;
    private String m_commandLogPath;
    private Boolean m_commandLogSync;
    private boolean m_commandLogEnabled = false;
    private Integer m_commandLogSize;
    private Integer m_commandLogFsyncInterval;
    private Integer m_commandLogMaxTxnsBeforeFsync;

    private Integer m_snapshotPriority;

    private Integer m_maxTempTableMemory = 100;

    private List<String> m_diagnostics;

    private Properties m_elConfig;
    private String m_elExportTarget = "file";

    private Integer m_deadHostTimeout = null;

    private Integer m_elasticThroughput = null;
    private Integer m_elasticDuration = null;
    private Integer m_queryTimeout = null;

    private boolean m_useDDLSchema = false;

<<<<<<< HEAD
    private String m_drMasterHost;

    public VoltProjectBuilder setElasticTargetThroughput(int target) {
        m_elasticTargetThroughput = target;
=======
    public VoltProjectBuilder setQueryTimeout(int target) {
        m_queryTimeout = target;
>>>>>>> d9ed96a3
        return this;
    }

    public VoltProjectBuilder setElasticThroughput(int target) {
        m_elasticThroughput = target;
        return this;
    }

    public VoltProjectBuilder setElasticDuration(int target) {
        m_elasticDuration = target;
        return this;
    }

    public void setDeadHostTimeout(Integer deadHostTimeout) {
        m_deadHostTimeout = deadHostTimeout;
    }

    public void setUseDDLSchema(boolean useIt) {
        m_useDDLSchema = useIt;
    }

    public void configureLogging(String internalSnapshotPath, String commandLogPath, Boolean commandLogSync,
            Boolean commandLogEnabled, Integer fsyncInterval, Integer maxTxnsBeforeFsync, Integer logSize) {
        m_internalSnapshotPath = internalSnapshotPath;
        m_commandLogPath = commandLogPath;
        m_commandLogSync = commandLogSync;
        m_commandLogEnabled = commandLogEnabled;
        m_commandLogFsyncInterval = fsyncInterval;
        m_commandLogMaxTxnsBeforeFsync = maxTxnsBeforeFsync;
        m_commandLogSize = logSize;
    }

    /**
     * Produce all catalogs this project builder knows how to produce.
     * Written to allow BenchmarkController to cause compilation of multiple
     * catalogs for benchmarks that need to update running appplications and
     * consequently need multiple benchmark controlled catalog jars.
     * @param sitesPerHost
     * @param length
     * @param kFactor
     * @param voltRoot  where to put the compiled catalogs
     * @return a list of jar filenames that were compiled. The benchmark will
     * be started using the filename at index 0.
     */
    public String[] compileAllCatalogs(
            int sitesPerHost, int length,
            int kFactor, String voltRoot)
    {
        throw new NotImplementedException("This project builder does not support compileAllCatalogs");
    }


    public void setSnapshotPriority(int priority) {
        m_snapshotPriority = priority;
    }

    public void addAllDefaults() {
        // does nothing in the base class
    }

    public void addUsers(final UserInfo users[]) {
        for (final UserInfo info : users) {
            final boolean added = m_users.add(info);
            if (!added) {
                assert(added);
            }
        }
    }

    public void addGroups(final GroupInfo groups[]) {
        for (final GroupInfo info : groups) {
            transformer.append("CREATE ROLE " + info.name);
            if(info.sql || info.sqlread || info.defaultproc || info.admin || info.defaultprocread || info.allproc) {
                transformer.append(" WITH ");
                if(info.sql) {
                    transformer.append("sql,");
                }
                if(info.sqlread) {
                    transformer.append("sqlread,");
                }
                if(info.defaultproc) {
                    transformer.append("defaultproc,");
                }
                if(info.admin) {
                    transformer.append("admin,");
                }
                if(info.defaultprocread) {
                    transformer.append("defaultprocread,");
                }
                if(info.allproc) {
                    transformer.append("allproc,");
                }
                transformer.replace(transformer.length() - 1, transformer.length(), ";");
            }
            else {
                transformer.append(";");
            }
        }
    }

    public void addDRTables(final String tableNames[]) {
        for (final String drTable : tableNames) {
            transformer.append("DR TABLE " + drTable + ";");
        }
    }

    public void addSchema(final URL schemaURL) {
        assert(schemaURL != null);
        addSchema(schemaURL.getPath());
    }

    /**
     * This is test code written by Ryan, even though it was
     * committed by John.
     */
    public void addLiteralSchema(String ddlText) throws IOException {
        File temp = File.createTempFile("literalschema", "sql");
        temp.deleteOnExit();
        FileWriter out = new FileWriter(temp);
        out.write(ddlText);
        out.close();
        addSchema(URLEncoder.encode(temp.getAbsolutePath(), "UTF-8"));
    }

    /**
     * Add a schema based on a URL.
     * @param schemaURL Schema file URL
     */
    public void addSchema(String schemaURL) {
        try {
            schemaURL = URLDecoder.decode(schemaURL, "UTF-8");
        } catch (final UnsupportedEncodingException e) {
            e.printStackTrace();
            System.exit(-1);
        }
        assert(m_schemas.contains(schemaURL) == false);
        final File schemaFile = new File(schemaURL);
        assert(schemaFile != null);
        assert(schemaFile.isDirectory() == false);
        // this check below fails in some valid cases (like when the file is in a jar)
        //assert schemaFile.canRead()
        //    : "can't read file: " + schemaPath;

        m_schemas.add(schemaURL);
    }

    public void addStmtProcedure(String name, String sql) {
        addStmtProcedure(name, sql, null, null);
    }

    public void addStmtProcedure(String name, String sql, String partitionInfo) {
        addStmtProcedure( name, sql, partitionInfo, null);
    }

    public void addStmtProcedure(String name, String sql, String partitionInfo, String joinOrder) {
        addProcedures(new ProcedureInfo(new String[0], name, sql, partitionInfo, joinOrder));
    }

    public void addProcedures(final Class<?>... procedures) {
        final ArrayList<ProcedureInfo> procArray = new ArrayList<ProcedureInfo>();
        for (final Class<?> procedure : procedures)
            procArray.add(new ProcedureInfo(new String[0], procedure));
        addProcedures(procArray);
    }

    /*
     * List of groups permitted to invoke the procedure
     */
    public void addProcedures(final ProcedureInfo... procedures) {
        final ArrayList<ProcedureInfo> procArray = new ArrayList<ProcedureInfo>();
        for (final ProcedureInfo procedure : procedures)
            procArray.add(procedure);
        addProcedures(procArray);
    }

    public void addProcedures(final Iterable<ProcedureInfo> procedures) {
        // check for duplicates and existings
        final HashSet<ProcedureInfo> newProcs = new HashSet<ProcedureInfo>();
        for (final ProcedureInfo procedure : procedures) {
            assert(newProcs.contains(procedure) == false);
            newProcs.add(procedure);
        }

        // add the procs
        for (final ProcedureInfo procedure : procedures) {

            // ALLOW clause in CREATE PROCEDURE stmt
            StringBuffer roleInfo = new StringBuffer();
            if(procedure.groups.length != 0) {
                roleInfo.append(" ALLOW ");
                for(int i = 0; i < procedure.groups.length; i++) {
                    roleInfo.append(procedure.groups[i] + ",");
                }
                int length = roleInfo.length();
                roleInfo.replace(length - 1, length, " ");
            }

            if(procedure.cls != null) {
                transformer.append("CREATE PROCEDURE " + roleInfo.toString() + " FROM CLASS " + procedure.cls.getName() + ";");
            }
            else if(procedure.sql != null) {
                transformer.append("CREATE PROCEDURE " + procedure.name + roleInfo.toString() + " AS " + procedure.sql);
            }

            if(procedure.partitionInfo != null) {
                String[] parameter = procedure.partitionInfo.split(":");
                String[] token = parameter[0].split("\\.");
                String position = "";
                if(Integer.parseInt(parameter[1].trim()) > 0) {
                    position = " PARAMETER " + parameter[1];
                }
                transformer.append("PARTITION PROCEDURE " + procedure.name + " ON TABLE " + token[0] + " COLUMN " + token[1] + position + ";");
            }
        }
    }

    public void addSupplementalClasses(final Class<?>... supplementals) {
        final ArrayList<Class<?>> suppArray = new ArrayList<Class<?>>();
        for (final Class<?> supplemental : supplementals)
            suppArray.add(supplemental);
        addSupplementalClasses(suppArray);
    }

    public void addSupplementalClasses(final Iterable<Class<?>> supplementals) {
        // check for duplicates and existings
        final HashSet<Class<?>> newSupps = new HashSet<Class<?>>();
        for (final Class<?> supplemental : supplementals) {
            assert(newSupps.contains(supplemental) == false);
            assert(m_supplementals.contains(supplemental) == false);
            newSupps.add(supplemental);
        }

        // add the supplemental classes
        for (final Class<?> supplemental : supplementals)
            m_supplementals.add(supplemental);
    }

    public void addPartitionInfo(final String tableName, final String partitionColumnName) {
        transformer.append("PARTITION TABLE " + tableName + " ON COLUMN " + partitionColumnName + ";");
    }

    public void setHTTPDPort(int port) {
        m_httpdPortNo = port;
    }

    public void setJSONAPIEnabled(final boolean enabled) {
        m_jsonApiEnabled = enabled;
    }

    public void setSecurityEnabled(final boolean enabled) {
        m_securityEnabled = enabled;
    }

    public void setSecurityProvider(final String provider) {
        if (provider != null && !provider.trim().isEmpty()) {
            SecurityProviderString.fromValue(provider);
            m_securityProvider = provider;
        }
    }

    public void setSnapshotSettings(
            String frequency,
            int retain,
            String path,
            String prefix) {
        assert(frequency != null);
        assert(prefix != null);
        m_snapshotFrequency = frequency;
        m_snapshotRetain = retain;
        m_snapshotPrefix = prefix;
        m_snapshotPath = path;
    }

    public void setPartitionDetectionSettings(final String snapshotPath, final String ppdPrefix)
    {
        m_ppdEnabled = true;
        m_snapshotPath = snapshotPath;
        m_ppdPrefix = ppdPrefix;
    }

    public void addExport(boolean enabled, String exportTarget, Properties config) {
        m_elloader = "org.voltdb.export.processors.GuestProcessor";
        m_elenabled = enabled;

        if (config == null) {
            config = new Properties();
            config.putAll(ImmutableMap.<String, String>of(
                    "type","tsv", "batched","true", "with-schema","true", "nonce","zorag", "outdir","exportdata"
                    ));
        }
        m_elConfig = config;

        if ((exportTarget != null) && !exportTarget.trim().isEmpty()) {
            m_elExportTarget = exportTarget;
        }
    }

    public void addExport(boolean enabled) {
        addExport(enabled, null, null);
    }

    public void setTableAsExportOnly(String name) {
        assert(name != null);
        transformer.append("Export TABLE " + name + ";");
    }

    public void setCompilerDebugPrintStream(final PrintStream out) {
        m_compilerDebugPrintStream = out;
    }

    public void setMaxTempTableMemory(int max)
    {
        m_maxTempTableMemory = max;
    }

    public void setDRMasterHost(String drMasterHost) {
        m_drMasterHost = drMasterHost;
    }

    /**
     * Override the procedure annotation with the specified values for a
     * specified procedure.
     *
     * @param procName The name of the procedure to override the annotation.
     * @param info The values to use instead of the annotation.
     */
    public void overrideProcInfoForProcedure(final String procName, final ProcInfoData info) {
        assert(procName != null);
        assert(info != null);
        m_procInfoOverrides.put(procName, info);
    }

    public boolean compile(final String jarPath) {
        return compile(jarPath, 1, 1, 0, null) != null;
    }

    public boolean compile(final String jarPath,
            final int sitesPerHost,
            final int replication) {
        return compile(jarPath, sitesPerHost, 1,
                replication, null) != null;
    }

    public boolean compile(final String jarPath,
            final int sitesPerHost,
            final int hostCount,
            final int replication) {
        return compile(jarPath, sitesPerHost, hostCount,
                replication, null) != null;
    }

    public Catalog compile(final String jarPath,
            final int sitesPerHost,
            final int hostCount,
            final int replication,
            final String voltRoot) {
        VoltCompiler compiler = new VoltCompiler();
        if (compile(compiler, jarPath, voltRoot,
                       new DeploymentInfo(hostCount, sitesPerHost, replication, false, 0, false),
                       m_ppdEnabled, m_snapshotPath, m_ppdPrefix)) {
            return compiler.getCatalog();
        } else {
            return null;
        }
    }

    public boolean compile(
            final String jarPath, final int sitesPerHost,
            final int hostCount, final int replication,
            final String voltRoot, final boolean ppdEnabled, final String snapshotPath, final String ppdPrefix)
    {
        VoltCompiler compiler = new VoltCompiler();
        return compile(compiler, jarPath, voltRoot,
                       new DeploymentInfo(hostCount, sitesPerHost, replication, false, 0, false),
                       ppdEnabled, snapshotPath, ppdPrefix);
    }

    public boolean compile(final String jarPath, final int sitesPerHost,
            final int hostCount, final int replication,
            final int adminPort, final boolean adminOnStartup)
    {
        VoltCompiler compiler = new VoltCompiler();
        return compile(compiler, jarPath, null,
                       new DeploymentInfo(hostCount, sitesPerHost, replication, true, adminPort, adminOnStartup),
                       m_ppdEnabled,  m_snapshotPath, m_ppdPrefix);
    }

    public boolean compile(final VoltCompiler compiler,
                           final String jarPath,
                           final String voltRoot,
                           final DeploymentInfo deployment,
                           final boolean ppdEnabled,
                           final String snapshotPath,
                           final String ppdPrefix)
    {
        assert(jarPath != null);
        assert(deployment == null || deployment.sitesPerHost >= 1);
        assert(deployment == null || deployment.hostCount >= 1);

        String deploymentVoltRoot = voltRoot;
        if (deployment != null) {
            if (voltRoot == null) {
                String voltRootPath = "/tmp/" + System.getProperty("user.name");
                java.io.File voltRootFile = new java.io.File(voltRootPath);
                if (!voltRootFile.exists()) {
                    if (!voltRootFile.mkdir()) {
                        throw new RuntimeException("Unable to create voltdbroot \"" + voltRootPath + "\" for test");
                    }
                }
                if (!voltRootFile.isDirectory()) {
                    throw new RuntimeException("voltdbroot \"" + voltRootPath + "\" for test exists but is not a directory");
                }
                if (!voltRootFile.canRead()) {
                    throw new RuntimeException("voltdbroot \"" + voltRootPath + "\" for test exists but is not readable");
                }
                if (!voltRootFile.canWrite()) {
                    throw new RuntimeException("voltdbroot \"" + voltRootPath + "\" for test exists but is not writable");
                }
                if (!voltRootFile.canExecute()) {
                    throw new RuntimeException("voltdbroot \"" + voltRootPath + "\" for test exists but is not writable");
                }
                deploymentVoltRoot = voltRootPath;
            }
        }
        m_voltRootPath = deploymentVoltRoot;

        // Add the DDL in the transformer to the schema files before compilation
        try {
            addLiteralSchema(transformer.toString());
            transformer = new StringBuffer();
        } catch (IOException e) {
            e.printStackTrace();
            return false;
        }

        String[] schemaPath = m_schemas.toArray(new String[0]);

        compiler.setProcInfoOverrides(m_procInfoOverrides);
        if (m_diagnostics != null) {
            compiler.enableDetailedCapture();
        }

        boolean success = false;
        try {
            success = compiler.compileFromDDL(jarPath, schemaPath);
        } catch (VoltCompilerException e1) {
            e1.printStackTrace();
            return false;
        }

        m_diagnostics = compiler.harvestCapturedDetail();
        if (m_compilerDebugPrintStream != null) {
            if (success) {
                compiler.summarizeSuccess(m_compilerDebugPrintStream, m_compilerDebugPrintStream, jarPath);
            } else {
                compiler.summarizeErrors(m_compilerDebugPrintStream, m_compilerDebugPrintStream);
            }
        }
        if (deployment != null) {
            try {
                m_pathToDeployment = writeDeploymentFile(deploymentVoltRoot, deployment);
            } catch (Exception e) {
                System.out.println("Failed to create deployment file in testcase.");
                e.printStackTrace();
                System.out.println("hostcount: " + deployment.hostCount);
                System.out.println("sitesPerHost: " + deployment.sitesPerHost);
                System.out.println("replication: " + deployment.replication);
                System.out.println("voltRoot: " + deploymentVoltRoot);
                System.out.println("ppdEnabled: " + ppdEnabled);
                System.out.println("snapshotPath: " + snapshotPath);
                System.out.println("ppdPrefix: " + ppdPrefix);
                System.out.println("adminEnabled: " + deployment.useCustomAdmin);
                System.out.println("adminPort: " + deployment.adminPort);
                System.out.println("adminOnStartup: " + deployment.adminOnStartup);

                // sufficient to escape and fail test cases?
                throw new RuntimeException(e);
            }
        }

        return success;
    }

    /**
     * Compile catalog with no deployment file generated so that the
     * internally-generated default gets used.
     *
     * @param jarPath path to output jar
     * @return true if successful
     */
    public boolean compileWithDefaultDeployment(final String jarPath) {
        VoltCompiler compiler = new VoltCompiler();
        return compile(compiler, jarPath, null, null, m_ppdEnabled, m_snapshotPath, m_ppdPrefix);
    }

    /**
     * After compile() has been called, a deployment file will be written. This method exposes its location so it can be
     * passed to org.voltdb.VoltDB on startup.
     * @return Returns the deployment file location.
     */
    public String getPathToDeployment() {
        if (m_pathToDeployment == null) {
            System.err.println("ERROR: Call compile() before trying to get the deployment path.");
            return null;
        } else {
            System.out.println("path to deployment is " + m_pathToDeployment);
            return m_pathToDeployment;
        }
    }

    /**
     * Utility method to take a string and put it in a file. This is used by
     * this class to write the project file to a temp file, but it also used
     * by some other tests.
     *
     * @param content The content of the file to create.
     * @return A reference to the file created or null on failure.
     */
    public static File writeStringToTempFile(final String content) {
        File tempFile;
        try {
            tempFile = File.createTempFile("myApp", ".tmp");
            // tempFile.deleteOnExit();

            final FileWriter writer = new FileWriter(tempFile);
            writer.write(content);
            writer.flush();
            writer.close();

            return tempFile;

        } catch (final IOException e) {
            e.printStackTrace();
            return null;
        }
    }

    /**
     * Writes deployment.xml file to a temporary file. It is constructed from the passed parameters and the m_users
     * field.
     *
     * @param voltRoot
     * @param dinfo an instance {@link DeploymentInfo}
     * @return deployment path
     * @throws IOException
     * @throws JAXBException
     */
    private String writeDeploymentFile(
            String voltRoot, DeploymentInfo dinfo) throws IOException, JAXBException
            {
        org.voltdb.compiler.deploymentfile.ObjectFactory factory =
            new org.voltdb.compiler.deploymentfile.ObjectFactory();

        // <deployment>
        DeploymentType deployment = factory.createDeploymentType();
        JAXBElement<DeploymentType> doc = factory.createDeployment(deployment);

        // <cluster>
        ClusterType cluster = factory.createClusterType();
        deployment.setCluster(cluster);
        cluster.setHostcount(dinfo.hostCount);
        cluster.setSitesperhost(dinfo.sitesPerHost);
        cluster.setKfactor(dinfo.replication);
        cluster.setSchema(m_useDDLSchema ? SchemaType.DDL : SchemaType.CATALOG);

        // <paths>
        PathsType paths = factory.createPathsType();
        deployment.setPaths(paths);
        Voltdbroot voltdbroot = factory.createPathsTypeVoltdbroot();
        paths.setVoltdbroot(voltdbroot);
        voltdbroot.setPath(voltRoot);

        if (m_snapshotPath != null) {
            PathEntry snapshotPathElement = factory.createPathEntry();
            snapshotPathElement.setPath(m_snapshotPath);
            paths.setSnapshots(snapshotPathElement);
        }

        if (m_deadHostTimeout != null) {
            HeartbeatType heartbeat = factory.createHeartbeatType();
            heartbeat.setTimeout(m_deadHostTimeout);
            deployment.setHeartbeat(heartbeat);
        }

        if (m_commandLogPath != null) {
            PathEntry commandLogPathElement = factory.createPathEntry();
            commandLogPathElement.setPath(m_commandLogPath);
            paths.setCommandlog(commandLogPathElement);
        }

        if (m_internalSnapshotPath != null) {
            PathEntry commandLogSnapshotPathElement = factory.createPathEntry();
            commandLogSnapshotPathElement.setPath(m_internalSnapshotPath);
            paths.setCommandlogsnapshot(commandLogSnapshotPathElement);
        }

        if (m_snapshotPrefix != null) {
            SnapshotType snapshot = factory.createSnapshotType();
            deployment.setSnapshot(snapshot);
            snapshot.setFrequency(m_snapshotFrequency);
            snapshot.setPrefix(m_snapshotPrefix);
            snapshot.setRetain(m_snapshotRetain);
        }

        SecurityType security = factory.createSecurityType();
        deployment.setSecurity(security);
        security.setEnabled(m_securityEnabled);
        SecurityProviderString provider = SecurityProviderString.HASH;
        if (m_securityEnabled) try {
            provider = SecurityProviderString.fromValue(m_securityProvider);
        } catch (IllegalArgumentException shouldNotHappenSeeSetter) {
        }
        security.setProvider(provider);

        // set the command log (which defaults to off)
        CommandLogType commandLogType = factory.createCommandLogType();
        commandLogType.setEnabled(m_commandLogEnabled);
        if (m_commandLogSync != null) {
            commandLogType.setSynchronous(m_commandLogSync.booleanValue());
        }
        if (m_commandLogSize != null) {
            commandLogType.setLogsize(m_commandLogSize);
        }
        if (m_commandLogFsyncInterval != null || m_commandLogMaxTxnsBeforeFsync != null) {
            CommandLogType.Frequency frequency = factory.createCommandLogTypeFrequency();
            if (m_commandLogFsyncInterval != null) {
                frequency.setTime(m_commandLogFsyncInterval);
            }
            if (m_commandLogMaxTxnsBeforeFsync != null) {
                frequency.setTransactions(m_commandLogMaxTxnsBeforeFsync);
            }
            commandLogType.setFrequency(frequency);
        }
        deployment.setCommandlog(commandLogType);

        // <partition-detection>/<snapshot>
        PartitionDetectionType ppd = factory.createPartitionDetectionType();
        deployment.setPartitionDetection(ppd);
        ppd.setEnabled(m_ppdEnabled);
        Snapshot ppdsnapshot = factory.createPartitionDetectionTypeSnapshot();
        ppd.setSnapshot(ppdsnapshot);
        ppdsnapshot.setPrefix(m_ppdPrefix);

        // <admin-mode>
        // can't be disabled, but only write out the non-default config if
        // requested by a test. otherwise, take the implied defaults (or
        // whatever local cluster overrides on the command line).
        if (dinfo.useCustomAdmin) {
            AdminModeType admin = factory.createAdminModeType();
            deployment.setAdminMode(admin);
            admin.setPort(dinfo.adminPort);
            admin.setAdminstartup(dinfo.adminOnStartup);
        }

        // <systemsettings>
        SystemSettingsType systemSettingType = factory.createSystemSettingsType();
        Temptables temptables = factory.createSystemSettingsTypeTemptables();
        temptables.setMaxsize(m_maxTempTableMemory);
        systemSettingType.setTemptables(temptables);
        if (m_snapshotPriority != null) {
            SystemSettingsType.Snapshot snapshot = factory.createSystemSettingsTypeSnapshot();
            snapshot.setPriority(m_snapshotPriority);
            systemSettingType.setSnapshot(snapshot);
        }
        if (m_elasticThroughput != null || m_elasticDuration != null) {
            SystemSettingsType.Elastic elastic = factory.createSystemSettingsTypeElastic();
            if (m_elasticThroughput != null) elastic.setThroughput(m_elasticThroughput);
            if (m_elasticDuration != null) elastic.setDuration(m_elasticDuration);
            systemSettingType.setElastic(elastic);
        }
        if (m_queryTimeout != null) {
            factory.createSystemSettingsTypeQuery().setTimeout(m_queryTimeout);
        }

        deployment.setSystemsettings(systemSettingType);

        // <users>
        if (m_users.size() > 0) {
            UsersType users = factory.createUsersType();
            deployment.setUsers(users);

            // <user>
            for (final UserInfo info : m_users) {
                User user = factory.createUsersTypeUser();
                users.getUser().add(user);
                user.setName(info.name);
                user.setPassword(info.password);

                // build up user/@groups.
                if (info.groups.length > 0) {
                    final StringBuilder groups = new StringBuilder();
                    for (final String group : info.groups) {
                        if (groups.length() > 0)
                            groups.append(",");
                        groups.append(group);
                    }
                    user.setGroups(groups.toString());
                }
            }
        }

        // <httpd>. Disabled unless port # is configured by a testcase
        HttpdType httpd = factory.createHttpdType();
        deployment.setHttpd(httpd);
        httpd.setEnabled(m_httpdPortNo != -1);
        httpd.setPort(m_httpdPortNo);
        Jsonapi json = factory.createHttpdTypeJsonapi();
        httpd.setJsonapi(json);
        json.setEnabled(m_jsonApiEnabled);

        // <export>
        ExportType export = factory.createExportType();
        deployment.setExport(export);

        // this is for old generation export test suite backward compatibility
        export.setEnabled(m_elenabled && m_elloader != null && !m_elloader.trim().isEmpty());

        ServerExportEnum exportTarget = ServerExportEnum.fromValue(m_elExportTarget.toLowerCase());
        export.setTarget(exportTarget);
        if((m_elConfig != null) && (m_elConfig.size() > 0)) {
            ExportConfigurationType exportConfig = factory.createExportConfigurationType();
            List<PropertyType> configProperties = exportConfig.getProperty();

            for( Object nameObj: m_elConfig.keySet()) {
                String name = String.class.cast(nameObj);

                PropertyType prop = factory.createPropertyType();
                prop.setName(name);
                prop.setValue(m_elConfig.getProperty(name));

                configProperties.add(prop);
            }
            export.setConfiguration(exportConfig);
        }

        if (m_drMasterHost != null && !m_drMasterHost.isEmpty()) {
            DrType dr = factory.createDrType();
            deployment.setDr(dr);
            ConnectionType conn = factory.createConnectionType();
            dr.setConnection(conn);
            conn.setEnabled(true);
            conn.setSource(m_drMasterHost);
        }

        // Have some yummy boilerplate!
        File file = File.createTempFile("myAppDeployment", ".tmp");
        JAXBContext context = JAXBContext.newInstance(DeploymentType.class);
        Marshaller marshaller = context.createMarshaller();
        marshaller.setProperty(Marshaller.JAXB_FORMATTED_OUTPUT,
                Boolean.TRUE);
        marshaller.marshal(doc, file);
        final String deploymentPath = file.getPath();
        return deploymentPath;
            }


    public File getPathToVoltRoot() {
        return new File(m_voltRootPath);
    }

    /** Provide a feedback path to monitor the VoltCompiler's plan output via harvestDiagnostics */
    public void enableDiagnostics() {
        // This empty dummy value enables the feature and provides a default fallback return value,
        // but gets replaced in the normal code path.
        m_diagnostics = new ArrayList<String>();
    }

    /** Access the VoltCompiler's recent plan output, for diagnostic purposes */
    public List<String> harvestDiagnostics() {
        List<String> result = m_diagnostics;
        m_diagnostics = null;
        return result;
    }

}<|MERGE_RESOLUTION|>--- conflicted
+++ resolved
@@ -278,15 +278,10 @@
 
     private boolean m_useDDLSchema = false;
 
-<<<<<<< HEAD
     private String m_drMasterHost;
 
-    public VoltProjectBuilder setElasticTargetThroughput(int target) {
-        m_elasticTargetThroughput = target;
-=======
     public VoltProjectBuilder setQueryTimeout(int target) {
         m_queryTimeout = target;
->>>>>>> d9ed96a3
         return this;
     }
 
