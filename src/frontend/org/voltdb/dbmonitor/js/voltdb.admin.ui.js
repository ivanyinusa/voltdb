--- conflicted
+++ resolved
@@ -270,19 +270,8 @@
         },
         memoryLimitMessages: {
             min: "Please enter a positive number.",
-<<<<<<< HEAD
-=======
             max: "Please enter a positive number less than 100.",
             digits: "Please enter a positive number without any decimal." //"Only four digits are allowed after decimal."
-        },
-        diskLimitRules: {
-            min: 0,
-            regex: "^[0-9]+(\.[0-9]{0,4})?$"
-        },
-        diskLimitMessages: {
-            min: "Please enter a positive number.",
->>>>>>> 0b2137a4
-            regex: "Only four digits are allowed after decimal."
         },
         fileNameRules: {
             required: true,
@@ -1624,8 +1613,6 @@
                 adminEditObjects.spanMemoryLimitSizeUnit.text("");
         }
     };
-<<<<<<< HEAD
-=======
 
     var setMemoryLimitValidation = function() {
         $("#errorMemorySize").val("");
@@ -1655,11 +1642,6 @@
         }
     };
 
-    //Disk Limit
-    var toggleDiskSizeEdit = function (state) {
->>>>>>> 0b2137a4
-
-
 
     adminEditObjects.LinkQueryTimeoutEdit.on("click", function () {
         toggleQueryTimeoutEdit(editStates.ShowOkCancel);
@@ -1853,24 +1835,6 @@
     adminEditObjects.btnEditDiskSizeCancel.on("click", function () {
         toggleDiskSizeEdit(editStates.ShowEdit);
     });
-<<<<<<< HEAD
-=======
-    
-    adminEditObjects.btnEditDiskSizeOk.on("click", function (e) {
-        if (!$("#formDiskLimit").valid()) {
-            e.preventDefault();
-            e.stopPropagation();
-            adminEditObjects.txtDiskLimitSize.focus();
-
-            adminEditObjects.errorDiskSize.css("background-color", "yellow");
-            setTimeout(function () {
-                adminEditObjects.errorDiskSize.animate({ backgroundColor: 'white' }, 'slow');
-            }, 2000);
-        }
-    });
->>>>>>> 0b2137a4
-
-
 
 
     $("#addNewConfigLink").on("click", function () {
