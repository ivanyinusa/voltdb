var latencyDetails = [];
function loadAnalysisPage(){
    $("#tabProcedureBtn").trigger("click");
    $("#tabAnalysis li a").on("click", function(){
        VoltDbAnalysis.refreshChart();
    })

    $("#ulProcedure li a").on("click", function(){
        if($($(this)[0]).text() == "Frequency"){
            $("#spanAnalysisLegend").html("Frequency");
        } else if($($(this)[0]).text() == "Combined"){
            $("#spanAnalysisLegend").html("Combined");
        } else {
            $("#spanAnalysisLegend").html("Execution Time");
        }
        VoltDbAnalysis.refreshChart()
    })



    function calculateCombinedValue(profileData){
        var totalValue = 0;
        for(var j = 0; j < profileData.length; j++){
            totalValue += (profileData[j].AVG/1000000) * profileData[j].INVOCATIONS;
        }
        return totalValue;
    }

    function checkObjForLongProcedureName(profileData){
        for(var j = 0; j < profileData.length; j++){
            if(profileData[j].PROCEDURE.length > 28){
                return true;
            }
        }
        return false;
    }

    function fetchData (){
<<<<<<< HEAD
        $("#analysisLoader").show();
        refreshChart();
=======
        VoltDbAnalysis.refreshChart();
>>>>>>> 81029bf9
        voltDbRenderer.GetProcedureProfileInformation(function(profileData){
            if(profileData != undefined){
                if(!$.isEmptyObject(profileData["PROCEDURE_PROFILE"])){
                    $(".analyzeNowContent").hide();
                    $(".dataContent").show();
                    $(".noDataContent").hide();
                } else {
                    $(".mainContentAnalysis").hide();
                    $(".dataContent").hide();
                    $(".noDataContent").show();

                }
                $("#tblAnalyzeNowContent").hide();
                $("#tblNoDataContent").show();
            }
            $("#analysisLoader").hide();
            //order the procedure by  their (avg_exec_time * #of invocation) value
            profileData["PROCEDURE_PROFILE"].sort(function(a,b) {return ((b.AVG * b.INVOCATIONS) > (a.AVG * a.INVOCATIONS)) ? 1 : (((a.AVG * a.INVOCATIONS) > (b.AVG * b.INVOCATIONS)) ? -1 : 0);} );
            var containLongName = checkObjForLongProcedureName(profileData["PROCEDURE_PROFILE"])
            var dataLatency = [];
            var dataFrequency = [];
            var dataCombined = [];
            var timestamp;
            var sumOfAllProcedure = calculateCombinedValue(profileData["PROCEDURE_PROFILE"])
            for(var i = 0; i < profileData["PROCEDURE_PROFILE"].length; i++){
                if(i == 0)
                    timestamp = profileData["PROCEDURE_PROFILE"][i].TIMESTAMP;

                var combinedWeight = (((profileData["PROCEDURE_PROFILE"][i].AVG/1000000) * profileData["PROCEDURE_PROFILE"][i].INVOCATIONS)/sumOfAllProcedure) * 100;
                var procedureName = profileData["PROCEDURE_PROFILE"][i].PROCEDURE;
                if(containLongName)
                    procedureName = "(" + (i + 1) + ") " + profileData["PROCEDURE_PROFILE"][i].PROCEDURE;

                VoltDbAnalysis.procedureValue[procedureName] =
                    {
                        AVG: profileData["PROCEDURE_PROFILE"][i].AVG/1000000,
                        INVOCATIONS: profileData["PROCEDURE_PROFILE"][i].INVOCATIONS,
                        COMBINED: combinedWeight
                    }

                dataLatency.push({"label": procedureName , "value": profileData["PROCEDURE_PROFILE"][i].AVG/1000000})
                dataFrequency.push({"label": procedureName, "value": profileData["PROCEDURE_PROFILE"][i].INVOCATIONS})
                dataCombined.push({"label": procedureName, "value": combinedWeight})
            }
            var formatDate = VoltDbAnalysis.formatDateTime(timestamp);
            $("#analysisDate").html(formatDate);
            MonitorGraphUI.initializeAnalysisGraph();
            MonitorGraphUI.RefreshAnalysisLatencyGraph(dataLatency);
            MonitorGraphUI.RefreshAnalysisFrequencyGraph(dataFrequency);
            MonitorGraphUI.RefreshAnalysisCombinedGraph(dataCombined);
        })

        voltDbRenderer.GetProcedureDetailInformation(function (procedureDetails){
            var latencyDetails = [];
            procedureDetails["PROCEDURE_DETAIL"].sort(function(a, b) {
                return parseFloat(b.AVG_EXECUTION_TIME) - parseFloat(a.AVG_EXECUTION_TIME);
            });
            procedureDetails["PROCEDURE_DETAIL"].forEach (function(item){
                VoltDbAnalysis.latencyDetail[item.STATEMENT + '(' + item.PARTITION_ID + ')'] =
                    {
                        AVG: item.AVG_EXECUTION_TIME,
                        MIN: item.MIN_EXECUTION_TIME,
                        MAX: item.MAX_EXECUTION_TIME
                    }

                VoltDbAnalysis.latencyDetailValue.push({"label": item.STATEMENT + '(' + item.PARTITION_ID + ')' , "value": item.AVG_EXECUTION_TIME, "PROCEDURE": item.PROCEDURE, "TIMESTAMP": item.TIMESTAMP});
            });

            MonitorGraphUI.initializeProcedureDetailGraph();
        });
    }

    $("#btnAnalyzeNow").on("click", function(){
        fetchData();
    })
}

(function(window) {
    iVoltDbAnalysis = (function(){
        this.procedureValue = {};
        this.latencyDetailValue = [];
        this.latencyDetail = {};
        this.formatDateTime = function(timestamp) {
        var dateTime = new Date(timestamp);
        //get date
        var days = dateTime.getDate();
        var months = dateTime.getMonth() + 1;
        var years = dateTime.getFullYear();

        days = days < 10 ? "0" + days : days;
        months = months < 10 ? "0" + months : months;

        //get time
        var timePeriod = "AM"
        var hours = dateTime.getHours();
        var minutes = dateTime.getMinutes();
        var seconds = dateTime.getSeconds();

        timePeriod = hours >= 12 ? 'PM' : 'AM';
        hours = hours % 12;
        hours = hours ? hours : 12;
        hours = hours < 10 ? "0" + hours : hours
        minutes = minutes < 10 ? "0" + minutes : minutes;
        seconds = seconds < 10 ? "0" + seconds : seconds;

        //get final date time
        var date = months + "/" + days + "/" + years;
        var time = hours + ":" + minutes + ":" + seconds + " " + timePeriod;
        return date + " " + time;
    };

     this.refreshChart= function(){
        setTimeout(function(){
            window.dispatchEvent(new Event('resize'));
        },200)
    }
    });


    window.VoltDbAnalysis = new iVoltDbAnalysis();
})(window);<|MERGE_RESOLUTION|>--- conflicted
+++ resolved
@@ -36,12 +36,8 @@
     }
 
     function fetchData (){
-<<<<<<< HEAD
         $("#analysisLoader").show();
-        refreshChart();
-=======
         VoltDbAnalysis.refreshChart();
->>>>>>> 81029bf9
         voltDbRenderer.GetProcedureProfileInformation(function(profileData){
             if(profileData != undefined){
                 if(!$.isEmptyObject(profileData["PROCEDURE_PROFILE"])){
