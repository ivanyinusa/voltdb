--- conflicted
+++ resolved
@@ -328,7 +328,6 @@
             Pattern.MULTILINE | Pattern.CASE_INSENSITIVE);
 
     // HELP can support sub-commands someday. Capture group 1 is the sub-command.
-<<<<<<< HEAD
     private static final Pattern HelpToken = Pattern.compile(
             "^\\s*" +         // optional indent at start of line
             "help" +          // required HELP command token
@@ -413,19 +412,19 @@
             ";*" +         // optional semicolons
             "\\s*",        // more optional whitespace
             Pattern.CASE_INSENSITIVE);
-
-=======
-    private static final Pattern HelpToken = Pattern.compile("^\\s*help\\s*(.*)\\s*;*\\s*$", Pattern.CASE_INSENSITIVE);
-
-    private static final Pattern GoToken = Pattern.compile("^\\s*go;*\\s*$", Pattern.CASE_INSENSITIVE);
-    private static final Pattern ExitToken = Pattern.compile("^\\s*(exit|quit);*\\s*$", Pattern.CASE_INSENSITIVE);
-    private static final Pattern ShowToken = Pattern.compile("^\\s*list|show\\s+([a-z+])\\s*;*\\s*$", Pattern.CASE_INSENSITIVE);
-    private static final Pattern SemicolonToken = Pattern.compile("^.*\\s*;+\\s*$", Pattern.CASE_INSENSITIVE);
-    private static final Pattern RecallToken = Pattern.compile("^\\s*recall\\s+([^;]+)\\s*;*\\s*$", Pattern.CASE_INSENSITIVE);
-    private static final Pattern FileToken = Pattern.compile("^\\s*file\\s+['\"]*([^;'\"]+)['\"]*\\s*;*\\s*", Pattern.CASE_INSENSITIVE);
-    private static final Pattern FileBatchToken = Pattern.compile("^\\s*file\\s+-batch\\s+['\"]*([^;'\"]+)['\"]*\\s*;*\\s*",
+    private static final Pattern FileBatchToken = Pattern.compile(
+            "^\\s*" +      // optional indent at start of line
+            "file\\s+" +   // required FILE command token, whitespace terminated
+            "-batch\\s+" + // required -batch option token, whitespace terminated
+            "['\"]*" +     // optional opening quotes of either kind (ignored) (?)
+            "([^;'\"]+)" + // file path assumed to end at the next quote or semicolon
+            "['\"]*" +     // optional closing quotes -- assumed to match opening quotes (?)
+            "\\s*" +       // optional whitespace
+            //FIXME: strangely allowing more than one strictly adjacent semicolon.
+            ";*" +         // optional semicolons
+            "\\s*",        // more optional whitespace
             Pattern.CASE_INSENSITIVE);
->>>>>>> d0003f8a
+
     // Query Execution
     private static final Pattern ExecuteCall = Pattern.compile(
             "^" +              //TODO: allow indent at start of line -- or is input always trimmed?
