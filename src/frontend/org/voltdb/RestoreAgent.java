--- conflicted
+++ resolved
@@ -151,16 +151,13 @@
                 networkHandoff.start();
             }
         }
-    });
-
-<<<<<<< HEAD
+    },
+        "RestoreAgentAdapter");
+
     // RealVoltDB needs this to connect the ClientInterface and the Adapter.
     SimpleClientResponseAdapter getAdapter() {
         return m_restoreAdapter;
     }
-
-=======
->>>>>>> fde29c3a
     private final ZooKeeper m_zk;
     private final SnapshotCompletionMonitor m_snapshotMonitor;
     private final Callback m_callback;
