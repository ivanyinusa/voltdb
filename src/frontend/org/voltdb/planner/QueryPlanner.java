/* This file is part of VoltDB.
 * Copyright (C) 2008-2012 VoltDB Inc.
 *
 * VoltDB is free software: you can redistribute it and/or modify
 * it under the terms of the GNU General Public License as published by
 * the Free Software Foundation, either version 3 of the License, or
 * (at your option) any later version.
 *
 * VoltDB is distributed in the hope that it will be useful,
 * but WITHOUT ANY WARRANTY; without even the implied warranty of
 * MERCHANTABILITY or FITNESS FOR A PARTICULAR PURPOSE.  See the
 * GNU General Public License for more details.
 *
 * You should have received a copy of the GNU General Public License
 * along with VoltDB.  If not, see <http://www.gnu.org/licenses/>.
 */

package org.voltdb.planner;

import org.hsqldb_voltpatches.HSQLInterface;
import org.hsqldb_voltpatches.HSQLInterface.HSQLParseException;
import org.hsqldb_voltpatches.VoltXMLElement;
import org.voltdb.ParameterSet;
import org.voltdb.VoltType;
import org.voltdb.catalog.Cluster;
import org.voltdb.catalog.Database;
import org.voltdb.compiler.DatabaseEstimates;
import org.voltdb.compiler.ScalarValueHints;
import org.voltdb.expressions.AbstractExpression;
import org.voltdb.expressions.ParameterValueExpression;
import org.voltdb.plannodes.AbstractPlanNode;
import org.voltdb.plannodes.SendPlanNode;

/**
 * The query planner accepts catalog data, SQL statements from the catalog, then
 * outputs the plan with the lowest cost according to the cost model.
 *
 */
public class QueryPlanner {
    String m_sql;
    String m_stmtName;
    String m_procName;
    HSQLInterface m_HSQL;
    DatabaseEstimates m_estimates;
    Cluster m_cluster;
    Database m_db;
    String m_recentErrorMsg;
    PartitioningForStatement m_partitioning;
    int m_maxTablesPerJoin;
    AbstractCostModel m_costModel;
    ScalarValueHints[] m_paramHints;
    String m_joinOrder;
    PlanSelector m_planSelector;

    // generated by parse(..)
    VoltXMLElement m_xmlSQL = null;
    ParameterizationInfo m_paramzInfo = null;

    // generated by plan(..)
    boolean m_wasParameterizedPlan = false;

    /**
     * Initialize planner with physical schema info and a reference to HSQLDB parser.
     *
     * @param sql Literal SQL statement to parse
     * @param stmtName The name of the statement for logging/debugging
     * @param procName The name of the proc for logging/debugging
     * @param catalogCluster Catalog info about the physical layout of the cluster.
     * @param catalogDb Catalog info about schema, metadata and procedures.
     * @param partitioning Describes the specified and inferred partition context.
     * @param HSQL HSQLInterface pointer used for parsing SQL into XML.
     * @param estimates
     * @param suppressDebugOutput
     * @param maxTablesPerJoin
     * @param costModel The current cost model to evaluate plans with.
     * @param paramHints
     * @param joinOrder
     */
    public QueryPlanner(String sql,
                        String stmtName,
                        String procName,
                        Cluster catalogCluster,
                        Database catalogDb,
                        PartitioningForStatement partitioning,
                        HSQLInterface HSQL,
                        DatabaseEstimates estimates,
                        boolean suppressDebugOutput,
                        int maxTablesPerJoin,
                        AbstractCostModel costModel,
                        ScalarValueHints[] paramHints,
                        String joinOrder)
    {
        assert(sql != null);
        assert(stmtName != null);
        assert(procName != null);
        assert(HSQL != null);
        assert(catalogCluster != null);
        assert(catalogDb != null);
        assert(costModel != null);
        assert(catalogDb.getCatalog() == catalogCluster.getCatalog());

        m_sql = sql;
        m_stmtName = stmtName;
        m_procName = procName;
        m_HSQL = HSQL;
        m_db = catalogDb;
        m_cluster = catalogCluster;
        m_partitioning = partitioning;
        m_estimates = estimates;
        m_partitioning = partitioning;
        m_maxTablesPerJoin = maxTablesPerJoin;
        m_costModel = costModel;
        m_paramHints = paramHints;
        m_joinOrder = joinOrder;
<<<<<<< HEAD
        m_planSelector = new PlanSelector(m_cluster, m_db, m_estimates, m_stmtName,
                m_procName, m_sql, m_costModel, m_paramHints, suppressDebugOutput,
                System.getProperties().contains("compilerdebug"));
=======
        m_fullDebug = System.getProperties().containsKey("compilerdebug");
>>>>>>> d1c8a022
    }

    /**
     * Parse a SQL literal statement into an unplanned, intermediate representation.
     * This is normally followed by a call to
     * {@link this#plan(AbstractCostModel, String, String, String, String, int, ScalarValueHints[]) },
     * but splitting these two affords an opportunity to check a cache for a plan matching
     * the auto-parameterized parsed statement.
     */
    public void parse() throws PlanningErrorException {
        // reset any error message
        m_recentErrorMsg = null;

        // Reset plan node ids to start at 1 for this plan
        AbstractPlanNode.resetPlanNodeIds();

        // use HSQLDB to get XML that describes the semantics of the statement
        // this is much easier to parse than SQL and is checked against the catalog
        try {
            m_xmlSQL = m_HSQL.getXMLCompiledStatement(m_sql);
        } catch (HSQLParseException e) {
            // XXXLOG probably want a real log message here
            throw new PlanningErrorException(e.getMessage());
        }

        m_planSelector.outputCompiledStatement(m_xmlSQL);
    }

    /**
     * Auto-parameterize all of the literals in the parsed SQL statement.
     *
     * @return An opaque token representing the parsed statement with (possibly) parameterization.
     */
    public String parameterize() {
        m_paramzInfo = ParameterizationInfo.parameterize(m_xmlSQL);

        // skip plans with pre-existing parameters and plans that don't parameterize
        // assume a user knows how to cache/optimize these
        if (m_paramzInfo != null) {
            // if requested output the second version of the parsed plan
            m_planSelector.outputParameterizedCompiledStatement(m_paramzInfo.parameterizedXmlSQL);
            return m_paramzInfo.parameterizedXmlSQL.toMinString();
        }

        // fallback when parameterization is
        return m_xmlSQL.toMinString();
    }

    public String[] extractedParamLiteralValues() {
        if (m_paramzInfo == null) {
            return null;
        }
        return m_paramzInfo.paramLiteralValues;
    }

    /**
     * Get the best plan for the SQL statement given, assuming the given costModel.
     *
     * @return The best plan found for the SQL statement.
     * @throws PlanningErrorException on failure.
     */
    public CompiledPlan plan() throws PlanningErrorException {
        // reset any error message
        m_recentErrorMsg = null;

        // what's going to happen next:
        //  If a parameterized statement exists, try to make a plan with it
        //  On success return the plan.
        //  On failure, try the plan again without parameterization

        if (m_paramzInfo != null) {
            try {
                // compile the plan with new parameters
                CompiledPlan plan = compileFromXML(m_paramzInfo.parameterizedXmlSQL,
                                                   m_paramzInfo.paramLiteralValues);

                plan.partitioningKeyIndex =
                        buildParameterSetFromExtractedLiteralsAndReturnPartitionIndex(
                                plan.parameters, plan.extractedParamValues);
                // set the partition key value for SP plans
                if (plan.partitioningKeyIndex >= 0) {
                    plan.setPartitioningKey(plan.extractedParamValues.toArray()[plan.partitioningKeyIndex]);
                }

                m_wasParameterizedPlan = true;
                return plan;
            }
            catch (Exception e) {
                // ignore any errors planning with parameters
                // fall through to re-planning without them

                // note, real planning errors ignored here should be rethrown below
            }
        }

        m_recentErrorMsg = null;

        // if parameterization isn't requested or if it failed, plan here
        CompiledPlan plan = compileFromXML(m_xmlSQL, null);
        if (plan == null) {
            throw new PlanningErrorException(m_recentErrorMsg);
        }
        return plan;
    }

    /**
     * After parameterizing a parsed SQL statement, the types of the params are
     * not always accurate. Once we have the full plan, we can create java
     * objects that are the right type for the parameter in question.
     *
     * This method is separate from the core planner path so that if you get a
     * parameterized parsed statement from the planner, and have a full plan for
     * it in the cache, then you can convert the parameters ParameterizationInfo
     * pulled out into the right types for the plan.
     */
    public int buildParameterSetFromExtractedLiteralsAndReturnPartitionIndex(
            VoltType[] paramTypes, ParameterSet psetToBuild) throws Exception
    {
        assert(m_paramzInfo.paramLiteralValues.length == paramTypes.length);
        Object[] params = new Object[m_paramzInfo.paramLiteralValues.length];

        // the extracted params are all strings at first.
        // after the planner infers their types, fix them up
        // the only exception is that nulls are Java NULL, and not the string "null".
        for (int i = 0; i < m_paramzInfo.paramLiteralValues.length; i++) {
            params[i] = ParameterizationInfo.valueForStringWithType(
                    m_paramzInfo.paramLiteralValues[i], paramTypes[i]);
        }

        // handle the case where the statement is partitioned on a newly parameterized value
        int partitionIndex = -1;
        if (m_partitioning.effectivePartitioningValue() == null) {
            AbstractExpression expr = m_partitioning.effectivePartitioningExpression();
            if (expr != null) {
                if (expr instanceof ParameterValueExpression) {
                    ParameterValueExpression pve = (ParameterValueExpression) expr;
                    partitionIndex = pve.getParameterIndex();
                }
            }
        }

        psetToBuild.setParameters(params);

        return partitionIndex;
    }

    /**
     * @return Was this statement planned with auto-parameterization?
     */
    public boolean compiledAsParameterizedPlan() {
        return m_wasParameterizedPlan;
    }

    private CompiledPlan compileFromXML(VoltXMLElement xmlSQL, String[] paramValues) {
        // Get a parsed statement from the xml
        // The callers of compilePlan are ready to catch any exceptions thrown here.
        AbstractParsedStmt parsedStmt = AbstractParsedStmt.parse(m_sql, xmlSQL, paramValues, m_db, m_joinOrder);
        if (parsedStmt == null)
        {
            m_recentErrorMsg = "Failed to parse SQL statement: " + m_sql;
            return null;
        }
        if ((parsedStmt.tableList.size() > m_maxTablesPerJoin) && (parsedStmt.joinOrder == null)) {
            m_recentErrorMsg = "Failed to parse SQL statement: " + m_sql + " because a join of > 5 tables was requested"
                               + " without specifying a join order. See documentation for instructions on manually" +
                                 " specifying a join order";
            return null;
        }

        m_planSelector.outputParsedStatement(parsedStmt);

        // Init Assembler. Each plan assembler requires a new instance of the PlanSelector
        // to keep track of the best plan
        PlanAssembler assembler = new PlanAssembler(m_cluster, m_db, m_partitioning, (PlanSelector) m_planSelector.clone());
        // find the plan with minimal cost
        CompiledPlan bestPlan = assembler.getBestCostPlan(parsedStmt);

        // make sure we got a winner
        if (bestPlan == null) {
            m_recentErrorMsg = assembler.getErrorMessage();
            if (m_recentErrorMsg == null) {
                m_recentErrorMsg = "Unable to plan for statement. Error unknown.";
            }
            return null;
        }

        if (bestPlan.readOnly == true) {
            SendPlanNode sendNode = new SendPlanNode();
            // connect the nodes to build the graph
            sendNode.addAndLinkChild(bestPlan.rootPlanGraph);
            // this plan is final, generate schema and resolve all the column index references
            sendNode.generateOutputSchema(m_db);
            sendNode.resolveColumnIndexes();
            bestPlan.rootPlanGraph = sendNode;
        }
        // Output the best plan debug info
        assembler.finalizeBestCostPlan();

        // reset all the plan node ids for a given plan
        // this makes the ids deterministic
        bestPlan.resetPlanNodeIds();

        // split up the plan everywhere we see send/recieve into multiple plan fragments
        Fragmentizer.fragmentize(bestPlan, m_db);
        return bestPlan;
    }

}<|MERGE_RESOLUTION|>--- conflicted
+++ resolved
@@ -112,13 +112,9 @@
         m_costModel = costModel;
         m_paramHints = paramHints;
         m_joinOrder = joinOrder;
-<<<<<<< HEAD
         m_planSelector = new PlanSelector(m_cluster, m_db, m_estimates, m_stmtName,
                 m_procName, m_sql, m_costModel, m_paramHints, suppressDebugOutput,
-                System.getProperties().contains("compilerdebug"));
-=======
-        m_fullDebug = System.getProperties().containsKey("compilerdebug");
->>>>>>> d1c8a022
+                System.getProperties().containsKey("compilerdebug"));
     }
 
     /**
