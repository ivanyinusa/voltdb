--- conflicted
+++ resolved
@@ -159,22 +159,6 @@
        return retval;
    }
 
-<<<<<<< HEAD
-   /**
-   * @param parsedStmt
-   * @param sql
-   * @param xmlSQL
-   * @param db
-   * @param joinOrder
-   */
-  private static AbstractParsedStmt parse(AbstractParsedStmt parsedStmt, String sql,
-          VoltXMLElement stmtTypeElement,  Database db, String joinOrder) {
-      // parse tables and parameters
-      parsedStmt.parseTablesAndParams(stmtTypeElement);
-
-      // parse specifics
-      parsedStmt.parse(stmtTypeElement);
-=======
     /**
      * @param parsedStmt
      * @param sql
@@ -183,10 +167,9 @@
      * @param joinOrder
      */
     private static void parse(AbstractParsedStmt parsedStmt, String sql,
-            VoltXMLElement stmtTypeElement,  String[] paramValues, Database db, String joinOrder) {
+            VoltXMLElement stmtTypeElement, Database db, String joinOrder) {
         // parse tables and parameters
         parsedStmt.parseTablesAndParams(stmtTypeElement);
->>>>>>> 869731f2
 
         // parse specifics
         parsedStmt.parse(stmtTypeElement);
@@ -210,12 +193,9 @@
         NEXT_STMT_ID = 0;
         NEXT_PARAMETER_ID = 0;
         AbstractParsedStmt retval = getParsedStmt(stmtTypeElement, paramValues, db);
-<<<<<<< HEAD
-        return parse(retval, sql, stmtTypeElement, db, joinOrder);
-=======
-        parse(retval, sql, stmtTypeElement, paramValues, db, joinOrder);
+
+        parse(retval, sql, stmtTypeElement, db, joinOrder);
         return retval;
->>>>>>> 869731f2
     }
 
     /**
@@ -519,12 +499,7 @@
             if (subquery == null) {
                 tableScan = new StmtTargetTableScan(getTableFromDB(tableName), tableAlias, m_stmtId);
             } else {
-<<<<<<< HEAD
-                // Temp table always have name SYSTEM_SUBQUERY + hashCode.
                 tableScan = new StmtSubqueryScan(subquery, tableAlias, m_stmtId);
-=======
-                tableScan = new StmtSubqueryScan(subquery, tableAlias);
->>>>>>> 869731f2
             }
             m_tableAliasMap.put(tableAlias, tableScan);
         }
@@ -768,26 +743,11 @@
         if (tableAlias == null) {
             tableAlias = tableName;
         }
-<<<<<<< HEAD
+        // Hsql rejects name conflicts in a single query
+        m_tableAliasList.add(tableAlias);
+
         // Possible sub-query FROM (SELECT ...)
         AbstractParsedStmt subquery = parseFromSubQuery(tableNode);
-=======
-        // Hsql rejects name conflicts in a single query
-        m_tableAliasList.add(tableAlias);
-
-        AbstractParsedStmt subquery = null;
-        // Possible sub-query
-        for (VoltXMLElement childNode : tableNode.children) {
-            if ( ! childNode.name.equals("tablesubquery")) {
-                continue;
-            }
-            if (childNode.children.isEmpty()) {
-                continue;
-            }
-            subquery = parseSubquery(childNode.children.get(0));
-            break;
-        }
->>>>>>> 869731f2
 
         // add table to the query cache before processing the JOIN/WHERE expressions
         // The order is important because processing sub-query expressions assumes that
@@ -959,7 +919,16 @@
         return retval;
     }
 
-<<<<<<< HEAD
+    protected AbstractParsedStmt parseSubquery(VoltXMLElement queryNode) {
+        AbstractParsedStmt subquery = AbstractParsedStmt.getParsedStmt(queryNode, m_paramValues, m_db);
+        // Propagate parameters from the parent to the child
+        subquery.m_parentStmt = this;
+        subquery.m_paramsById.putAll(m_paramsById);
+        subquery.m_paramList = m_paramList;
+        AbstractParsedStmt.parse(subquery, m_sql, queryNode, m_db, m_joinOrder);
+        return subquery;
+    }
+
     private AbstractParsedStmt parseFromSubQuery(VoltXMLElement tableScan) {
         for (VoltXMLElement childNode : tableScan.children) {
             if (childNode.name.equals("tablesubquery")) {
@@ -969,24 +938,6 @@
             }
         }
         return null;
-=======
-    protected AbstractParsedStmt parseSubquery(VoltXMLElement queryNode) {
-        AbstractParsedStmt subquery = AbstractParsedStmt.getParsedStmt(queryNode, m_paramValues, m_db);
-        // Propagate parameters from the parent to the child
-        subquery.m_paramsById.putAll(m_paramsById);
-        subquery.m_paramList = m_paramList;
-        AbstractParsedStmt.parse(subquery, m_sql, queryNode, m_paramValues, m_db, m_joinOrder);
-        return subquery;
->>>>>>> 869731f2
-    }
-
-    private AbstractParsedStmt parseSubquery(VoltXMLElement suqueryElmt) {
-        AbstractParsedStmt subQuery = AbstractParsedStmt.getParsedStmt(suqueryElmt, m_paramValues, m_db);
-        // Propagate parameters from the parent to the child
-        subQuery.m_parentStmt = this;
-        subQuery.m_paramsById.putAll(m_paramsById);
-        subQuery.m_paramList = m_paramList;
-        return AbstractParsedStmt.parse(subQuery, m_sql, suqueryElmt, m_db, m_joinOrder);
     }
 
     /** Parse a where or join clause. This behavior is common to all kinds of statements.
