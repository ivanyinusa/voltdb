/* This file is part of VoltDB.
 * Copyright (C) 2008-2017 VoltDB Inc.
 *
 * This program is free software: you can redistribute it and/or modify
 * it under the terms of the GNU Affero General Public License as
 * published by the Free Software Foundation, either version 3 of the
 * License, or (at your option) any later version.
 *
 * This program is distributed in the hope that it will be useful,
 * but WITHOUT ANY WARRANTY; without even the implied warranty of
 * MERCHANTABILITY or FITNESS FOR A PARTICULAR PURPOSE.  See the
 * GNU Affero General Public License for more details.
 *
 * You should have received a copy of the GNU Affero General Public License
 * along with VoltDB.  If not, see <http://www.gnu.org/licenses/>.
 */

package org.voltdb;

import java.io.IOException;
import java.io.PrintWriter;
import java.io.StringWriter;
import java.net.InetAddress;
import java.net.InetSocketAddress;
import java.nio.ByteBuffer;
import java.nio.channels.ServerSocketChannel;
import java.nio.channels.SocketChannel;
import java.util.ArrayList;
import java.util.HashMap;
import java.util.Iterator;
import java.util.List;
import java.util.Map;
import java.util.Set;
import java.util.concurrent.Callable;
import java.util.concurrent.ConcurrentHashMap;
import java.util.concurrent.CopyOnWriteArrayList;
import java.util.concurrent.ExecutionException;
import java.util.concurrent.ExecutorService;
import java.util.concurrent.Future;
import java.util.concurrent.FutureTask;
import java.util.concurrent.LinkedBlockingQueue;
import java.util.concurrent.RejectedExecutionException;
import java.util.concurrent.ScheduledFuture;
import java.util.concurrent.TimeUnit;
import java.util.concurrent.atomic.AtomicBoolean;
import java.util.concurrent.atomic.AtomicInteger;
import java.util.concurrent.atomic.AtomicReference;

import javax.net.ssl.SSLContext;
import javax.net.ssl.SSLEngine;

import org.HdrHistogram_voltpatches.AbstractHistogram;
import org.apache.zookeeper_voltpatches.ZooKeeper;
import org.json_voltpatches.JSONObject;
import org.voltcore.logging.Level;
import org.voltcore.logging.VoltLogger;
import org.voltcore.messaging.BinaryPayloadMessage;
import org.voltcore.messaging.HostMessenger;
import org.voltcore.messaging.Mailbox;
import org.voltcore.messaging.VoltMessage;
import org.voltcore.network.CipherExecutor;
import org.voltcore.network.Connection;
import org.voltcore.network.NIOReadStream;
import org.voltcore.network.QueueMonitor;
import org.voltcore.network.ReverseDNSPolicy;
import org.voltcore.network.VoltNetworkPool;
import org.voltcore.network.VoltPort;
import org.voltcore.network.VoltProtocolHandler;
import org.voltcore.network.WriteStream;
import org.voltcore.utils.CoreUtils;
import org.voltcore.utils.DeferredSerialization;
import org.voltcore.utils.EstTime;
import org.voltcore.utils.Pair;
import org.voltcore.utils.RateLimitedLogger;
import org.voltcore.utils.ssl.MessagingChannel;
import org.voltcore.utils.ssl.SSLConfiguration;
import org.voltdb.AuthSystem.AuthProvider;
import org.voltdb.AuthSystem.AuthUser;
import org.voltdb.CatalogContext.ProcedurePartitionInfo;
import org.voltdb.ClientInterfaceHandleManager.Iv2InFlight;
import org.voltdb.SystemProcedureCatalog.Config;
import org.voltdb.catalog.Procedure;
import org.voltdb.catalog.SnapshotSchedule;
import org.voltdb.client.ClientAuthScheme;
import org.voltdb.client.ClientResponse;
import org.voltdb.client.ProcedureCallback;
import org.voltdb.client.TLSHandshaker;
import org.voltdb.common.Constants;
import org.voltdb.dtxn.InitiatorStats.InvocationInfo;
import org.voltdb.iv2.Cartographer;
import org.voltdb.iv2.Iv2Trace;
import org.voltdb.iv2.MpInitiator;
import org.voltdb.messaging.FastDeserializer;
import org.voltdb.messaging.InitiateResponseMessage;
import org.voltdb.messaging.Iv2EndOfLogMessage;
import org.voltdb.messaging.Iv2InitiateTaskMessage;
import org.voltdb.messaging.LocalMailbox;
import org.voltdb.security.AuthenticationRequest;
import org.voltdb.utils.MiscUtils;
import org.voltdb.utils.VoltTrace;

import com.google_voltpatches.common.base.Charsets;
import com.google_voltpatches.common.base.Predicate;
import com.google_voltpatches.common.base.Supplier;
import com.google_voltpatches.common.base.Throwables;
import com.google_voltpatches.common.collect.ImmutableSet;
import com.google_voltpatches.common.collect.Maps;
import com.google_voltpatches.common.collect.Sets;
import com.google_voltpatches.common.util.concurrent.ListenableFuture;

/**
 * Represents VoltDB's connection to client libraries outside the cluster.
 * This class accepts new connections and manages existing connections through
 * <code>ClientConnection</code> instances.
 *
 */
public class ClientInterface implements SnapshotDaemon.DaemonInitiator {

    public static final String DROP_TXN_RECOVERY = "Transaction dropped during fault recovery";
    public static final String DROP_TXN_MASTERSHIP = "Transaction dropped due to change in mastership."
                        + " It is possible the transaction was committed";

    static long TOPOLOGY_CHANGE_CHECK_MS = Long.getLong("TOPOLOGY_CHANGE_CHECK_MS", 5000);
    static long AUTH_TIMEOUT_MS = Long.getLong("AUTH_TIMEOUT_MS", 30000);

    //Same as in Distributer.java
    public static final long ASYNC_TOPO_HANDLE = Long.MAX_VALUE - 1;
    //Notify clients to update procedure info cache for client affinity
    public static final long ASYNC_PROC_HANDLE = Long.MAX_VALUE - 2;

    // reasons a connection can fail
    public static final byte AUTHENTICATION_FAILURE = Constants.AUTHENTICATION_FAILURE;
    public static final byte MAX_CONNECTIONS_LIMIT_ERROR = Constants.MAX_CONNECTIONS_LIMIT_ERROR;
    public static final byte WIRE_PROTOCOL_TIMEOUT_ERROR = Constants.WIRE_PROTOCOL_TIMEOUT_ERROR;
    public static final byte WIRE_PROTOCOL_FORMAT_ERROR = Constants.WIRE_PROTOCOL_FORMAT_ERROR;
    public static final byte AUTHENTICATION_FAILURE_DUE_TO_REJOIN = Constants.AUTHENTICATION_FAILURE_DUE_TO_REJOIN;
    public static final byte EXPORT_DISABLED_REJECTION = Constants.EXPORT_DISABLED_REJECTION;

    // authentication handshake codes
    public static final byte AUTH_HANDSHAKE_VERSION = Constants.AUTH_HANDSHAKE_VERSION;
    public static final byte AUTH_SERVICE_NAME = Constants.AUTH_SERVICE_NAME;
    public static final byte AUTH_HANDSHAKE = Constants.AUTH_HANDSHAKE;

    // connection IDs used by internal adapters
    public static final long RESTORE_AGENT_CID          = Long.MIN_VALUE + 1;
    public static final long SNAPSHOT_UTIL_CID          = Long.MIN_VALUE + 2;
    public static final long ELASTIC_JOIN_CID           = Long.MIN_VALUE + 3;
    // public static final long UNUSED_CID (was DR)     = Long.MIN_VALUE + 4;
    // public static final long UNUSED_CID              = Long.MIN_VALUE + 5;
    public static final long EXECUTE_TASK_CID           = Long.MIN_VALUE + 6;
    public static final long DR_DISPATCHER_CID          = Long.MIN_VALUE + 7;
    public static final long RESTORE_SCHEMAS_CID        = Long.MIN_VALUE + 8;
    public static final long SHUTDONW_SAVE_CID          = Long.MIN_VALUE + 9;
    public static final long NT_REMOTE_PROC_CID         = Long.MIN_VALUE + 10;

    // Leave CL_REPLAY_BASE_CID at the end, it uses this as a base and generates more cids
    // PerPartition cids
    private static long setBaseValue(int offset) { return offset << 14; }
    public static final long CL_REPLAY_BASE_CID                = Long.MIN_VALUE + setBaseValue(1);
    public static final long DR_REPLICATION_SNAPSHOT_BASE_CID  = Long.MIN_VALUE + setBaseValue(2);
    public static final long DR_REPLICATION_NORMAL_BASE_CID    = Long.MIN_VALUE + setBaseValue(3);
    public static final long DR_REPLICATION_MP_BASE_CID        = Long.MIN_VALUE + setBaseValue(4);
    public static final long INTERNAL_CID                      = Long.MIN_VALUE + setBaseValue(5);

    private static final VoltLogger log = new VoltLogger(ClientInterface.class.getName());
    private static final VoltLogger authLog = new VoltLogger("AUTH");
    private static final VoltLogger hostLog = new VoltLogger("HOST");
    private static final VoltLogger networkLog = new VoltLogger("NETWORK");

    static final VoltLogger tmLog = new VoltLogger("TM");

    private static final RateLimitedLogger m_rateLimitedLogger =  new RateLimitedLogger(TimeUnit.MINUTES.toMillis(60), authLog, Level.WARN);

    /** Ad hoc async work is either regular planning, ad hoc explain, or default proc explain. */
    public enum ExplainMode {
        NONE, EXPLAIN_ADHOC, EXPLAIN_DEFAULT_PROC;
    }

    private final ClientAcceptor m_acceptor;
    private ClientAcceptor m_adminAcceptor;

    private final SnapshotDaemon m_snapshotDaemon;
    private final SnapshotDaemonAdapter m_snapshotDaemonAdapter;
    private final InternalConnectionHandler m_internalConnectionHandler;
    private final SimpleClientResponseAdapter m_executeTaskAdpater;

    // Atomically allows the catalog reference to change between access
    private final AtomicReference<CatalogContext> m_catalogContext = new AtomicReference<CatalogContext>(null);

    /**
     * Counter of the number of client connections. Used to enforce a limit on the maximum number of connections
     */
    private final AtomicInteger m_numConnections = new AtomicInteger(0);

    /**
     * ZooKeeper is used for @Promote to trigger a truncation snapshot.
     */
    ZooKeeper m_zk;

    /**
     * The CIHM is unique to the connection and the ACG is shared by all connections
     * serviced by the associated network thread. They are paired so as to only do a single
     * lookup.
     */
    private final ConcurrentHashMap<Long, ClientInterfaceHandleManager> m_cihm =
            new ConcurrentHashMap<Long, ClientInterfaceHandleManager>(2048, .75f, 128);

    private final RateLimitedClientNotifier m_notifier = new RateLimitedClientNotifier();

    private final Cartographer m_cartographer;

    //Dispatched stored procedure invocations
    private final InvocationDispatcher m_dispatcher;

    /*
     * This list of ACGs is iterated to retrieve initiator statistics in IV2.
     * They are thread local, and the ACG happens to be thread local, and if you squint
     * right admission control seems like a reasonable place to store stats about
     * what has been admitted.
     */
    private final CopyOnWriteArrayList<AdmissionControlGroup> m_allACGs =
            new CopyOnWriteArrayList<AdmissionControlGroup>();

    /*
     * A thread local is a convenient way to keep the ACG out of volt core. The lookup is paired
     * with the CIHM in m_connectionSpecificStuff in fast path code.
     *
     * With these initial values if you have 16 hardware threads you will end up with 4  ACGs
     * and 32 megs/4k transactions and double that with 32 threads.
     */
    private final ThreadLocal<AdmissionControlGroup> m_acg = new ThreadLocal<AdmissionControlGroup>() {
        @Override
        public AdmissionControlGroup initialValue() {
            AdmissionControlGroup acg = new AdmissionControlGroup( 1024 * 1024 * 8, 1000);
            m_allACGs.add(acg);
            return acg;
        }
    };

    final long m_siteId;
    final long m_plannerSiteId;

    final Mailbox m_mailbox;

    /**
     * This boolean allows the DTXN to communicate to the
     * ClientInputHandler the presence of DTXN backpressure.
     * The m_connections ArrayList is used as the synchronization
     * point to ensure that modifications to read interest ops
     * that are based on the status of this information are atomic.
     * Additionally each connection must be synchronized on before modification
     * because the disabling of read selection for an individual connection
     * due to backpressure (not DTXN backpressure, client backpressure due to a client
     * that refuses to read responses) occurs inside the SimpleDTXNInitiator which
     * doesn't have access to m_connections
     */
    private final boolean m_hasDTXNBackPressure = false;

    // MAX_CONNECTIONS is updated to be (FD LIMIT - 300) after startup
    private final AtomicInteger MAX_CONNECTIONS = new AtomicInteger(800);
    private ScheduledFuture<?> m_maxConnectionUpdater;

    private final AtomicBoolean m_isAcceptingConnections = new AtomicBoolean(false);

    /** A port that accepts client connections */
    public class ClientAcceptor implements Runnable {
        private final int m_port;
        private final ServerSocketChannel m_serverSocket;
        private final VoltNetworkPool m_network;
        private volatile boolean m_running = true;
        private Thread m_thread = null;
        private final boolean m_isAdmin;
        private final InetAddress m_interface;
        private final SSLContext m_sslContext;

        /**
         * Used a cached thread pool to accept new connections.
         */
        private final ExecutorService m_executor = CoreUtils.getBoundedThreadPoolExecutor(128, 10L, TimeUnit.SECONDS,
                        CoreUtils.getThreadFactory("Client authentication threads", "Client authenticator"));

        ClientAcceptor(InetAddress intf, int port, VoltNetworkPool network, boolean isAdmin, SSLContext sslContext)
        {
            m_interface = intf;
            m_network = network;
            m_port = port;
            m_isAdmin = isAdmin;
            ServerSocketChannel socket;
            try {
                socket = ServerSocketChannel.open();
            } catch (IOException e) {
                if (m_isAdmin) {
                    hostLog.fatal("Failed to open admin wire protocol listener on port "
                            + m_port + "(" + e.getMessage() + ")");
                }
                else {
                    hostLog.fatal("Failed to open native wire protocol listener on port "
                            + m_port + "(" + e.getMessage() + ")");
                }
                throw new RuntimeException(e);
            }
            m_serverSocket = socket;
            m_sslContext = sslContext;
        }

        public void start() throws IOException {
            if (m_thread != null) {
                throw new IllegalStateException("A thread for this ClientAcceptor is already running");
            }
            if (!m_serverSocket.socket().isBound()) {
                try {
                    if (m_interface != null) {
                        m_serverSocket.socket().bind(new InetSocketAddress(m_interface, m_port));
                    } else {
                        m_serverSocket.socket().bind(new InetSocketAddress(m_port));
                    }
                }
                catch (IOException e) {
                    String msg = "Client interface failed to bind to"
                            + (m_isAdmin ? " Admin " : " ") + "port: " + m_port;
                    CoreUtils.printPortsInUse(hostLog);
                    VoltDB.crashLocalVoltDB(msg, false, e);
                }
            }
            m_running = true;
            String threadName = m_isAdmin ? "AdminPort connection acceptor" : "ClientPort connection acceptor";
            m_thread = new Thread( null, this, threadName, 262144);
            m_thread.setDaemon(true);
            m_thread.start();
        }

        public void shutdown() throws InterruptedException {
            //sync prevents interruption while shuttown down executor
            if (m_thread != null) {
                synchronized (this) {
                    m_running = false;
                    m_thread.interrupt();
                }
                m_thread.join();
            }
        }

        //Thread for Running authentication of client.
        class AuthRunnable implements Runnable {
            final SocketChannel m_socket;

            AuthRunnable(SocketChannel socket) {
                this.m_socket = socket;
            }

            @Override
            public void run() {
                if (m_socket != null) {

                    SSLEngine sslEngine = null;
                    ByteBuffer remnant = ByteBuffer.wrap(new byte[0]);

                    if (m_sslContext != null) {
                        try {
                            sslEngine = m_sslContext.createSSLEngine();
                        } catch (Exception e) {
                            networkLog.warn("Rejected accepting new connection, failed to create SSLEngine; " +
                                    "indicates problem with SSL configuration: " + e.getMessage());
                            return;
                        }
                        sslEngine.setUseClientMode(false);
                        sslEngine.setNeedClientAuth(false);

                        Set<String> enabled = ImmutableSet.copyOf(sslEngine.getEnabledCipherSuites());
                        Set<String> intersection = Sets.intersection(SSLConfiguration.PREFERRED_CIPHERS, enabled);
                        if (intersection.isEmpty()) {
                            hostLog.warn("Preferred cipher suites are not available");
                            intersection = enabled;
                        }
                        sslEngine.setEnabledCipherSuites(intersection.toArray(new String[0]));
                        // blocking needs to be false for handshaking.
                        boolean handshakeStatus;

                        try {
                            // m_socket.configureBlocking(false);
                            m_socket.socket().setTcpNoDelay(true);
                            TLSHandshaker handshaker = new TLSHandshaker(m_socket, sslEngine);
                            handshakeStatus = handshaker.handshake();
                            /*
                             * The JDK caches SSL sessions when the participants are the same (i.e.
                             * multiple connection requests from the same peer). Once a session is cached
                             * the client side ends its handshake session quickly, and is able to send
                             * the login Volt message before the server finishes its handshake. This message
                             * is caught in the servers last handshake network read.
                             */
                            remnant = handshaker.getRemnant();

                        } catch (IOException e) {
                            try {
                                m_socket.close();
                            } catch (IOException e1) {
                                hostLog.warn("failed to close channel",e1);
                            }
                            networkLog.warn("Rejected accepting new connection, SSL handshake failed: " + e.getMessage(), e);
                            return;
                        }
                        if (!handshakeStatus) {
                            try {
                                m_socket.close();
                            } catch (IOException e) {
                            }
                            networkLog.warn("Rejected accepting new connection, SSL handshake failed.");
                            return;
                        }
                        networkLog.info("SSL enabled on connection " + m_socket.socket().getRemoteSocketAddress() +
                                " with protocol " + sslEngine.getSession().getProtocol() + " and with cipher " + sslEngine.getSession().getCipherSuite());
                    }

                    boolean success = false;
                    MessagingChannel messagingChannel = MessagingChannel.get(m_socket, sslEngine);
                    AtomicReference<String> timeoutRef = null;
                    try {

                    /*
                     * Enforce a limit on the maximum number of connections
                     */
                        if (m_numConnections.get() >= MAX_CONNECTIONS.get()) {
                            networkLog.warn("Rejected connection from " +
                                    m_socket.socket().getRemoteSocketAddress() +
                                    " because the connection limit of " + MAX_CONNECTIONS + " has been reached");
                            try {
                            /*
                             * Send rejection message with reason code
                             */
                                ByteBuffer b = ByteBuffer.allocate(1);
                                b.put(MAX_CONNECTIONS_LIMIT_ERROR);
                                b.flip();
                                synchronized(m_socket.blockingLock()) {
                                    m_socket.configureBlocking(true);
                                }
                                for (int ii = 0; ii < 4 && b.hasRemaining(); ii++) {
                                    messagingChannel.writeMessage(b);
                                }
                                m_socket.close();
                            } catch (IOException e) {}//don't care keep running
                            return;
                        }

                    /*
                     * Increment the number of connections even though this one hasn't been authenticated
                     * so that a flood of connection attempts (with many doomed) will not result in
                     * successful authentication of connections that would put us over the limit.
                     */
                        m_numConnections.incrementAndGet();

                        //Populated on timeout
                        timeoutRef = new AtomicReference<String>();
                        final ClientInputHandler handler = authenticate(m_socket, messagingChannel, timeoutRef, remnant);
                        if (handler != null) {
                            synchronized(m_socket.blockingLock()) {
                                m_socket.configureBlocking(false);
                                m_socket.socket().setTcpNoDelay(true);
                                m_socket.socket().setKeepAlive(true);
                            }

                            m_network.registerChannel(
                                    m_socket,
                                    handler,
                                    0,
                                    ReverseDNSPolicy.ASYNCHRONOUS,
                                    CipherExecutor.SERVER,
                                    sslEngine);
                            /*
                             * If IV2 is enabled the logic initially enabling read is
                             * in the started method of the InputHandler
                             */
                            success = true;
                        }
                    } catch (Exception e) {
                        try {
                            m_socket.close();
                        } catch (IOException e1) {
                            //Don't care connection is already lost anyways
                        }
                        if (m_running) {
                            if (timeoutRef.get() != null) {
                                hostLog.warn(timeoutRef.get());
                            } else {
                                hostLog.warn("Exception authenticating and "
                                        + "registering user in ClientAcceptor", e);
                            }
                        }
                    } finally {
                        messagingChannel.cleanUp();
                        if (!success) {
                            m_numConnections.decrementAndGet();
                        }
                    }
                }
            }
        }

        @Override
        public void run() {
            try {
                do {
                    final SocketChannel socket;
                    try
                    {
                        socket = m_serverSocket.accept();
                    }
                    catch (IOException ioe)
                    {
                        if (ioe.getMessage() != null &&
                            ioe.getMessage().contains("Too many open files"))
                        {
                            networkLog.warn("Rejected accepting new connection due to too many open files");
                            continue;
                        }
                        else
                        {
                            throw ioe;
                        }
                    }

                    final AuthRunnable authRunnable = new AuthRunnable(socket);
                    while (true) {
                        try {
                            m_executor.execute(authRunnable);
                            break;
                        } catch (RejectedExecutionException e) {
                            Thread.sleep(1);
                        }
                    }
                } while (m_running);
            } catch (Exception e) {
                if (m_running) {
                    hostLog.error("Exception in ClientAcceptor. The acceptor has died", e);
                }
            } finally {
                try {
                    m_serverSocket.close();
                } catch (IOException e) {
                    hostLog.fatal(null, e);
                }
                //Prevent interruption
                synchronized (this) {
                    Thread.interrupted();
                    m_executor.shutdownNow();
                    try {
                        m_executor.awaitTermination(5, TimeUnit.MINUTES);
                    } catch (InterruptedException e) {
                        String msg = "Client Listener Interrupted while shutting down "
                                + (m_isAdmin ? " Admin " : " ") + "port: " + m_port;
                        VoltDB.crashLocalVoltDB(msg, false, e);
                    }
                }
            }
        }

        /**
         * Attempt to authenticate the user associated with this socket connection
         * @param socket
         * @param timeoutRef Populated with error on timeout
         * @param remnant The JDK caches SSL sessions when the participants are the same (i.e.
         *   multiple connection requests from the same peer). Once a session is cached
         *   the client side ends its handshake session quickly, and is able to send
         *   the login Volt message before the server finishes its handshake. This message
         *   is caught in the servers last handshake network read.
         * @return AuthUser a set of user permissions or null if authentication fails
         * @throws IOException
         */
        private ClientInputHandler
        authenticate(final SocketChannel socket, MessagingChannel messagingChannel, final AtomicReference<String> timeoutRef, ByteBuffer remnant) throws IOException
        {
            ByteBuffer responseBuffer = ByteBuffer.allocate(6);
            byte version = (byte)0;
            responseBuffer.putInt(2);//message length
            responseBuffer.put(version);//version

            /*
             * The login message is a length preceded name string followed by a length preceded
             * SHA-1 single hash of the password.
             */
            synchronized (socket.blockingLock()) {
                socket.configureBlocking(true);
                socket.socket().setTcpNoDelay(true);//Greatly speeds up requests hitting the wire
            }

            if (remnant.hasRemaining() && remnant.remaining() <= 4 && remnant.getInt() < remnant.remaining()) {
                throw new IOException("SSL Handshake remnant is not a valit VoltDB message: " + remnant);
            }

            /*
             * Schedule a timeout to close the socket in case there is no response for the timeout
             * period. This will wake up the current thread that is blocked on reading the login message
             */
            final long start = System.currentTimeMillis();
            ScheduledFuture<?> timeoutFuture =
                    VoltDB.instance().schedulePriorityWork(new Runnable() {
                        @Override
                        public void run() {
                            long delta = System.currentTimeMillis() - start;
                            double seconds = delta / 1000.0;
                            StringBuilder sb = new StringBuilder();
                            sb.append("Timed out authenticating client from ");
                            sb.append(socket.socket().getRemoteSocketAddress().toString());
                            sb.append(String.format(" after %.2f seconds (timeout target is %.2f seconds)", seconds, AUTH_TIMEOUT_MS / 1000.0));
                            timeoutRef.set(sb.toString());
                            try {
                                socket.close();
                            } catch (IOException e) {
                                //Don't care
                            }
                        }
                    }, AUTH_TIMEOUT_MS, 0, TimeUnit.MILLISECONDS);

            ByteBuffer message = remnant.hasRemaining() ? remnant : null;
            if (message != null) {
                byte [] todigest = new byte[message.limit()];
                message.position(0);
                message.get(todigest).position(4);
            }
            long beforeRead = 0;
            try {
                while (message == null) {
                    beforeRead = EstTime.currentTimeMillis();
                    message = messagingChannel.readMessage();
                }
            } catch (IOException e) {
                long opduration = EstTime.currentTimeMillis() - beforeRead;
                if (opduration > (AUTH_TIMEOUT_MS - (AUTH_TIMEOUT_MS/20))) {
                    e = null;
                }
                try {
                    socket.close();
                } catch (IOException e1) {
                }
                if (e != null) {
                    throw e;
                }
                return null;
            }

            /*
             * Since we got the login message, cancel the timeout.
             * If cancellation fails then the socket is dead and the connection lost
             */
            if (!timeoutFuture.cancel(false)) {
                return null;
            }

            int aversion = message.get(); //Get version
            ClientAuthScheme hashScheme = ClientAuthScheme.HASH_SHA1;
            //If auth version is more than zero we read auth hashing scheme.
            if (aversion > 0) {
                try {
                    hashScheme = ClientAuthScheme.get(message.get());
                } catch (IllegalArgumentException ex) {
                    authLog.warn("Failure to authenticate connection Invalid Hash Scheme presented.");
                    //Send negative response
                    responseBuffer.put(WIRE_PROTOCOL_FORMAT_ERROR).flip();
                    messagingChannel.writeMessage(responseBuffer);
                    socket.close();
                    return null;
                }
            }
            //SHA1 is deprecated log it.
            if (hashScheme == ClientAuthScheme.HASH_SHA1) {
                m_rateLimitedLogger.log(EstTime.currentTimeMillis(), Level.WARN, null,
                        "Client connected using deprecated SHA1 hashing. SHA2 is strongly recommended for all client connections. Client IP: %s", socket.socket().getRemoteSocketAddress().toString());
            }
            FastDeserializer fds = new FastDeserializer(message);
            final String service = fds.readString();
            final String username = fds.readString();
            final int digestLen = ClientAuthScheme.getDigestLength(hashScheme);
            final byte password[] = new byte[digestLen];
            //We should be left with SHA bytes only which varies based on scheme.
            if (message.remaining() != digestLen) {
                authLog.warn("Failure to authenticate connection(" + socket.socket().getRemoteSocketAddress()
                        + "): user " + username + " failed authentication.");
                //Send negative response
                responseBuffer.put(AUTHENTICATION_FAILURE).flip();
                messagingChannel.writeMessage(responseBuffer);
                socket.close();
                return null;
            }
            message.get(password);

            CatalogContext context = m_catalogContext.get();

            AuthProvider ap = null;
            try {
                ap = AuthProvider.fromService(service);
            } catch (IllegalArgumentException unkownProvider) {
                // handle it bellow
            }

            if (ap == null) {
                //Send negative response
                responseBuffer.put(EXPORT_DISABLED_REJECTION).flip();
                messagingChannel.writeMessage(responseBuffer);
                socket.close();
                authLog.warn("Rejected user " + username +
                        " attempting to use disabled or unconfigured service " +
                        service + ".");
                authLog.warn("VoltDB Export services are no longer available through clients.");
                return null;
            }

            /*
             * Don't use the auth system during recovery. Not safe to use
             * the node to initiate multi-partition txns during recovery
             */
            if (!VoltDB.instance().rejoining()) {
                AuthenticationRequest arq;
                if (ap == AuthProvider.KERBEROS) {
                    arq = context.authSystem.new KerberosAuthenticationRequest(socket);
                } else {
                    arq = context.authSystem.new HashAuthenticationRequest(username, password);
                }
                /*
                 * Authenticate the user.
                 */
                boolean authenticated = arq.authenticate(hashScheme, socket.socket().getRemoteSocketAddress().toString());

                if (!authenticated) {
                    Exception faex = arq.getAuthenticationFailureException();

                    boolean isItIo = false;
                    for (Throwable cause = faex; faex != null && !isItIo; cause = cause.getCause()) {
                        isItIo = cause instanceof IOException;
                    }

                    if (faex != null) {
                        authLog.warn("Failure to authenticate connection(" + socket.socket().getRemoteSocketAddress() +
                                 "):", faex);
                    } else {
                        authLog.warn("Failure to authenticate connection(" + socket.socket().getRemoteSocketAddress() +
                                     "): user " + username + " failed authentication.");
                    }
                    //Send negative response
                    if (!isItIo) {
                        responseBuffer.put(AUTHENTICATION_FAILURE).flip();
                        messagingChannel.writeMessage(responseBuffer);
                    }
                    socket.close();
                    return null;
                }
            } else {
                authLog.warn("Failure to authenticate connection(" + socket.socket().getRemoteSocketAddress() +
                        "): user " + username + " because this node is rejoining.");
                //Send negative response
                responseBuffer.put(AUTHENTICATION_FAILURE_DUE_TO_REJOIN).flip();
                messagingChannel.writeMessage(responseBuffer);
                socket.close();
                return null;
            }

            /*
             * Create an input handler.
             */
            ClientInputHandler handler = new ClientInputHandler(username, m_isAdmin);

            byte buildString[] = VoltDB.instance().getBuildString().getBytes(Charsets.UTF_8);
            responseBuffer = ByteBuffer.allocate(34 + buildString.length);
            responseBuffer.putInt(30 + buildString.length);//message length
            responseBuffer.put((byte)0);//version

            //Send positive response
            responseBuffer.put((byte)0);
            responseBuffer.putInt(VoltDB.instance().getHostMessenger().getHostId());
            responseBuffer.putLong(handler.connectionId());
            responseBuffer.putLong(VoltDB.instance().getHostMessenger().getInstanceId().getTimestamp());
            responseBuffer.putInt(VoltDB.instance().getHostMessenger().getInstanceId().getCoord());
            responseBuffer.putInt(buildString.length);
            responseBuffer.put(buildString).flip();
            messagingChannel.writeMessage(responseBuffer);
            return handler;
        }
    }

    /** A port that reads client procedure invocations and writes responses */
    public class ClientInputHandler extends VoltProtocolHandler implements AdmissionControlGroup.ACGMember, InvocationClientHandler {
        public static final int MAX_READ = 8192 * 4;

        private Connection m_connection;
        private final boolean m_isAdmin;

        /**
         * Must use username to do a lookup via the auth system
         * rather then caching the AuthUser because the AuthUser
         * can be invalidated on catalog updates
         */
        private final String m_username;

        public ClientInputHandler(String username,
                                  boolean isAdmin)
        {
            m_username = username.intern();
            m_isAdmin = isAdmin;
        }

        @Override
        public boolean isAdmin()
        {
            return m_isAdmin;
        }

        public String getUserName()
        {
            return m_username;
        }

        @Override
        public int getMaxRead() {
            if (m_hasDTXNBackPressure) {
                return 0;
            } else {
                return Math.max( MAX_READ, getNextMessageLength());
            }
        }

        @Override
        public void handleMessage(ByteBuffer message, Connection c) {
            try {
                final ClientResponseImpl error = handleRead(message, this, c);
                if (error != null) {
                    ByteBuffer buf = ByteBuffer.allocate(error.getSerializedSize() + 4);
                    buf.putInt(buf.capacity() - 4);
                    error.flattenToBuffer(buf).flip();
                    c.writeStream().enqueue(buf);
                }
            } catch (Exception e) {
                throw new RuntimeException(e);
            }
        }

        @Override
        public void started(final Connection c) {
            m_connection = c;
            m_cihm.put(c.connectionId(),
                       new ClientInterfaceHandleManager( m_isAdmin, c, null, m_acg.get()));
            m_acg.get().addMember(this);
            if (!m_acg.get().hasBackPressure()) {
                c.enableReadSelection();
            }
        }

        @Override
        public void stopped(Connection c) {
            m_numConnections.decrementAndGet();
            /*
             * It's necessary to free all the resources held by the IV2 ACG tracking.
             * Outstanding requests may actually still be at large
             */
            ClientInterfaceHandleManager cihm = m_cihm.remove(connectionId());
            // might be null if closing the interface in prep for self-kill / graceful shutdown
            if (cihm != null) {
                cihm.freeOutstandingTxns();
                cihm.m_acg.removeMember(this);
            }
            // if null, check to ensure this CI is stopping
            else if (m_isAcceptingConnections.get()) {
                log.error("NULL ClientInterfaceHandleManager for active ClientInterface unexepected.");
            }

            m_notifier.removeConnection(c);
        }

        /*
         * Runnables from returned by offBackPressure and onBackPressure are used
         * by the network when a specific connection signals backpressure
         * as opposed to the more global backpressure signaled by an ACG. The runnables
         * are only intended to enable/disable backpressure for the specific connection
         */
        @Override
        public Runnable offBackPressure() {
            return new Runnable() {
                @Override
                public void run() {
                    if (!m_acg.get().hasBackPressure()) {
                        m_connection.enableReadSelection();
                    }
                }
            };
        }

        @Override
        public Runnable onBackPressure() {
            return new Runnable() {
                @Override
                public void run() {
                    m_connection.disableReadSelection();
                }
            };
        }

        /*
         * Return a monitor for the number of outstanding bytes pending write to this network
         * connection
         */
        @Override
        public QueueMonitor writestreamMonitor() {
            return new QueueMonitor() {
                @Override
                public boolean queue(int bytes) {
                    return m_acg.get().queue(bytes);
                }
            };
        }

        /*
         * IV2 versions of backpressure management invoked by AdmissionControlGroup while
         * globally enabling/disabling backpressure.
         */
        @Override
        public void onBackpressure() {
            m_connection.disableReadSelection();
        }

        @Override
        public void offBackpressure() {
            m_connection.enableReadSelection();
        }
    }

    /**
     * Runs on the network thread to prepare client response. If a transaction needs to be
     * restarted, it will get restarted here.
     */
    public class ClientResponseWork implements DeferredSerialization {
        private final ClientInterfaceHandleManager cihm;
        private final InitiateResponseMessage response;
        private final Procedure catProc;
        private ClientResponseImpl clientResponse;

        private ClientResponseWork(InitiateResponseMessage response,
                                   ClientInterfaceHandleManager cihm,
                                   Procedure catProc)
        {
            this.response = response;
            this.clientResponse = response.getClientResponseData();
            this.cihm = cihm;
            this.catProc = catProc;
        }

        @Override
        public void serialize(ByteBuffer buf) throws IOException
        {
            buf.putInt(buf.capacity() - 4);
            clientResponse.flattenToBuffer(buf);
        }

        @Override
        public void cancel() {
        }

        @Override
        public int getSerializedSize() throws IOException {
            // HACK-O-RIFFIC
            // For now, figure out if this is a transaction that was ignored
            // by the ReplaySequencer and just remove the handle from the CIHM
            // without removing any handles before it which we haven't seen yet.
            ClientInterfaceHandleManager.Iv2InFlight clientData;
            if (response.isMisrouted() || (clientResponse != null &&
                    clientResponse.getStatusString() != null &&
                    clientResponse.getStatusString().equals(ClientResponseImpl.IGNORED_TRANSACTION))) {
                clientData = cihm.removeHandle(response.getClientInterfaceHandle());
            }
            else {
                clientData = cihm.findHandle(response.getClientInterfaceHandle());
            }
            if (clientData == null) {
                return DeferredSerialization.EMPTY_MESSAGE_LENGTH;
            }

            // Reuse the creation time of the original invocation to have accurate internal latency
            if (restartTransaction(clientData.m_messageSize, clientData.m_creationTimeNanos)) {
                // If the transaction is successfully restarted, don't send a response to the
                // client yet.
                return DeferredSerialization.EMPTY_MESSAGE_LENGTH;
            }

            final long now = System.nanoTime();
            final long delta = now - clientData.m_creationTimeNanos;

            /*
             * Log initiator stats
             */
            cihm.m_acg.logTransactionCompleted(
                    cihm.connection.connectionId(clientData.m_clientHandle),
                    cihm.connection.getHostnameOrIP(clientData.m_clientHandle),
                    clientData.m_procName,
                    delta,
                    clientResponse.getStatus());

            final VoltTrace.TraceEventBatch traceLog = VoltTrace.log(VoltTrace.Category.CI);
            if (traceLog != null) {
                traceLog.add(() -> VoltTrace.endAsync("recvtxn",
                                                      clientData.m_clientHandle,
                                                      "status", Byte.toString(clientResponse.getStatus()),
                                                      "statusString", clientResponse.getStatusString()));
            }

            clientResponse.setClientHandle(clientData.m_clientHandle);
            clientResponse.setClusterRoundtrip((int)TimeUnit.NANOSECONDS.toMillis(delta));
            clientResponse.setHash(null); // not part of wire protocol

            return clientResponse.getSerializedSize() + 4;
        }

        @Override
        public String toString() {
            return clientResponse.getClass().getName();
        }

        public ClientResponseImpl getClientResponse() {
            return clientResponse;
        }

        /**
         * Checks if the transaction needs to be restarted, if so, restart it.
         * @param messageSize the original message size when the invocation first came in
         * @return true if the transaction is restarted successfully, false otherwise.
         */
        private boolean restartTransaction(int messageSize, long nowNanos)
        {
            if (response.isMispartitioned() || response.isMisrouted()) {
                // Restart a mis-partitioned or mis-routed transaction
                assert response.getInvocation() != null;
                assert response.getCurrentHashinatorConfig() != null;
                assert(catProc != null);

                // before rehashing, update the hashinator
                TheHashinator.updateHashinator(
                        TheHashinator.getConfiguredHashinatorClass(),
                        response.getCurrentHashinatorConfig().getFirst(), // version
                        response.getCurrentHashinatorConfig().getSecond(), // config bytes
                        false); // cooked (true for snapshot serialization only)

                // if we are recovering, the mispartitioned txn must come from the log,
                // don't restart it. The correct txn will be replayed by another node.
                if (VoltDB.instance().getMode() == OperationMode.INITIALIZING) {
                    return false;
                }

                try {
                    ProcedurePartitionInfo ppi = (ProcedurePartitionInfo)catProc.getAttachment();
                    int partition = MpInitiator.MP_INIT_PID;
                    if (ppi != null) {
                        partition = InvocationDispatcher.getPartitionForProcedure(ppi.index,
                                                        ppi.type, response.getInvocation());
                    }
                    createTransaction(cihm.connection.connectionId(),
                            response.getInvocation(),
                            catProc.getReadonly(),
                            partition != MpInitiator.MP_INIT_PID,
                            catProc.getEverysite(),
                            partition,
                            messageSize,
                            nowNanos);
                    return true;
                } catch (Exception e) {
                    // unable to hash to a site, return an error
                    assert(clientResponse == null);
                    clientResponse = getMispartitionedErrorResponse(response.getInvocation(), catProc, e);
                }
            }
            return false;
        }
    }

    CatalogContext getCatalogContext() {
        return m_catalogContext.get();
    }

    // Wrap API to SimpleDtxnInitiator - mostly for the future
    public boolean createTransaction(
            final long connectionId,
            final StoredProcedureInvocation invocation,
            final boolean isReadOnly,
            final boolean isSinglePartition,
            final boolean isEveryPartition,
            final int partition,
            final int messageSize,
            final long nowNanos)
    {
        return m_dispatcher.createTransaction(
                connectionId,
                Iv2InitiateTaskMessage.UNUSED_MP_TXNID,
                0, //unused timestammp
                invocation,
                isReadOnly,
                isSinglePartition,
                isEveryPartition,
                partition,
                messageSize,
                nowNanos,
                false);  // is for replay.
    }

    // Wrap API to SimpleDtxnInitiator - mostly for the future
    public boolean createTransaction(
            final long connectionId,
            final long txnId,
            final long uniqueId,
            final StoredProcedureInvocation invocation,
            final boolean isReadOnly,
            final boolean isSinglePartition,
            final boolean isEveryPartition,
            final int partition,
            final int messageSize,
            long nowNanos,
            final boolean isForReplay)
    {
        return m_dispatcher.createTransaction(
                connectionId,
                txnId,
                uniqueId,
                invocation,
                isReadOnly,
                isSinglePartition,
                isEveryPartition,
                partition,
                messageSize,
                nowNanos,
                isForReplay);
    }

    /**
     * Static factory method to easily create a ClientInterface with the default
     * settings.
     * @throws Exception
     */
    public static ClientInterface create(
            HostMessenger messenger,
            CatalogContext context,
            ReplicationRole replicationRole,
            Cartographer cartographer,
            InetAddress clientIntf,
            int clientPort,
            InetAddress adminIntf,
            int adminPort,
            SSLContext sslContext) throws Exception {

        /*
         * Construct the runnables so they have access to the list of connections
         */
        final ClientInterface ci = new ClientInterface(
                clientIntf, clientPort, adminIntf, adminPort, context, messenger, replicationRole, cartographer, sslContext);

        return ci;
    }

    ClientInterface(InetAddress clientIntf, int clientPort, InetAddress adminIntf, int adminPort,
                    CatalogContext context, HostMessenger messenger, ReplicationRole replicationRole,
                    Cartographer cartographer) throws Exception {
        this(clientIntf, clientPort, adminIntf, adminPort, context, messenger, replicationRole, cartographer, null);
    }

    ClientInterface(InetAddress clientIntf, int clientPort, InetAddress adminIntf, int adminPort,
            CatalogContext context, HostMessenger messenger, ReplicationRole replicationRole,
            Cartographer cartographer, SSLContext sslContext) throws Exception {
        m_catalogContext.set(context);
        m_snapshotDaemon = new SnapshotDaemon(context);
        m_snapshotDaemonAdapter = new SnapshotDaemonAdapter();
        m_cartographer = cartographer;

        // pre-allocate single partition array
        m_acceptor = new ClientAcceptor(clientIntf, clientPort, messenger.getNetwork(), false, sslContext);
        m_adminAcceptor = null;
        m_adminAcceptor = new ClientAcceptor(adminIntf, adminPort, messenger.getNetwork(), true, sslContext);

        // Create the per-partition adapters before creating the mailbox. Once
        // the mailbox is created, the master promotion notification may race
        // with this.
        m_internalConnectionHandler = new InternalConnectionHandler();
        for (int pid : m_cartographer.getPartitions()) {
            m_internalConnectionHandler.addAdapter(pid, createInternalAdapter(pid));
        }

        m_mailbox = new LocalMailbox(messenger,  messenger.getHSIdForLocalSite(HostMessenger.CLIENT_INTERFACE_SITE_ID)) {
            /** m_d only used in test */
            LinkedBlockingQueue<VoltMessage> m_d = new LinkedBlockingQueue<VoltMessage>();

            @Override
            public void deliver(final VoltMessage message) {
                if (message instanceof InitiateResponseMessage) {
                    final CatalogContext catalogContext = m_catalogContext.get();
                    // forward response; copy is annoying. want slice of response.
                    InitiateResponseMessage response = (InitiateResponseMessage)message;
                    StoredProcedureInvocation invocation = response.getInvocation();
<<<<<<< HEAD
=======

                    // handle all host NT procedure callbacks
                    if (response.getClientConnectionId() == NT_REMOTE_PROC_CID) {
                        //int hostId = VoltDB.instance().getHostMessenger().getHostId();
                        //System.out.printf("HostID %d got a response from an all-host NT proc\n", hostId);
                        //System.out.flush();

                        m_dispatcher.handleAllHostNTProcedureResponse(response.getClientResponseData());
                        return;
                    }

                    Iv2Trace.logFinishTransaction(response, m_mailbox.getHSId());
>>>>>>> eb764374
                    ClientInterfaceHandleManager cihm = m_cihm.get(response.getClientConnectionId());
                    Procedure procedure = null;

                    if (invocation != null) {
                        procedure = getProcedureFromName(invocation.getProcName(), catalogContext);
                        assert (procedure != null);
                    }

                    //Can be null on hangup
                    if (cihm != null) {
                        //Pass it to the network thread like a ninja
                        //Only the network can use the CIHM
                        cihm.connection.writeStream().fastEnqueue(new ClientResponseWork(response, cihm, procedure));
                        Iv2Trace.logFinishTransaction(response, m_mailbox.getHSId());
                    }
                }
                else if (message instanceof BinaryPayloadMessage) {
                    handlePartitionFailOver((BinaryPayloadMessage)message);
                }
                /*
                 * InitiateTaskMessage only get delivered here for all-host NT proc calls.
                 */
                else if (message instanceof Iv2InitiateTaskMessage) {
                    final Iv2InitiateTaskMessage itm = (Iv2InitiateTaskMessage) message;
                    final StoredProcedureInvocation invocation = itm.getStoredProcedureInvocation();

                    // get hostid for this node
                    final int hostId = CoreUtils.getHostIdFromHSId(m_mailbox.getHSId());

                    final ProcedureCallback cb = new ProcedureCallback() {
                        @Override
                        public void clientCallback(ClientResponse clientResponse) throws Exception {
                            InitiateResponseMessage responseMessage = new InitiateResponseMessage(itm);
                            // use the app status string to store the host id (as a string)
                            // ProcedureRunnerNT has a method that expects this hack
                            ((ClientResponseImpl) clientResponse).setAppStatusString(String.valueOf(hostId));
                            responseMessage.setResults((ClientResponseImpl) clientResponse);
                            responseMessage.setClientHandle(invocation.clientHandle);
                            responseMessage.setConnectionId(NT_REMOTE_PROC_CID);
                            m_mailbox.send(itm.m_sourceHSId, responseMessage);
                        }
                    };

                    m_internalConnectionHandler.callProcedure(m_catalogContext.get().authSystem.getInternalAdminUser(),
                                                              true,
                                                              1000 * 120,
                                                              cb,
                                                              true, // priority NT
                                                              invocation.getProcName(),
                                                              itm.getParameters());
                }
                else {
                    // m_d is for test only
                    m_d.offer(message);
                }
            }

            /** This method only used in test */
            @Override
            public VoltMessage recv() {
                return m_d.poll();
            }
        };
        messenger.createMailbox(m_mailbox.getHSId(), m_mailbox);
        m_plannerSiteId = messenger.getHSIdForLocalSite(HostMessenger.ASYNC_COMPILER_SITE_ID);
        m_zk = messenger.getZK();
        m_siteId = m_mailbox.getHSId();

        m_executeTaskAdpater = new SimpleClientResponseAdapter(ClientInterface.EXECUTE_TASK_CID, "ExecuteTaskAdapter", true);
        bindAdapter(m_executeTaskAdpater, null);

        m_dispatcher = InvocationDispatcher.builder()
                .snapshotDaemon(m_snapshotDaemon)
                .replicationRole(replicationRole)
                .cartographer(m_cartographer)
                .catalogContext(m_catalogContext)
                .mailbox(m_mailbox)
                .clientInterfaceHandleManagerMap(m_cihm)
                .plannerSiteId(m_plannerSiteId)
                .siteId(m_siteId)
                .internalConnectionHandler(m_internalConnectionHandler)
                .build();
    }

    private InternalClientResponseAdapter createInternalAdapter(int pid) {
        InternalClientResponseAdapter internalAdapter = new InternalClientResponseAdapter(INTERNAL_CID + pid);
        bindAdapter(internalAdapter, null, true);
        return internalAdapter;
    }

    public InternalConnectionHandler getInternalConnectionHandler() {
        return m_internalConnectionHandler;
    }

    private void handlePartitionFailOver(BinaryPayloadMessage message) {
        try {
            JSONObject jsObj = new JSONObject(new String(message.m_payload, "UTF-8"));
            final int partitionId = jsObj.getInt(Cartographer.JSON_PARTITION_ID);
            final long initiatorHSId = jsObj.getLong(Cartographer.JSON_INITIATOR_HSID);
            for (final ClientInterfaceHandleManager cihm : m_cihm.values()) {
                try {
                    cihm.connection.queueTask(new Runnable() {
                        @Override
                        public void run() {
                            failOverConnection(partitionId, initiatorHSId, cihm.connection);
                        }
                    });
                } catch (UnsupportedOperationException ignore) {
                    // In case some internal connections don't implement queueTask()
                    failOverConnection(partitionId, initiatorHSId, cihm.connection);
                }
            }

            // Create adapters here so that it works for elastic add.
            if (!m_internalConnectionHandler.hasAdapter(partitionId)) {
                m_internalConnectionHandler.addAdapter(partitionId, createInternalAdapter(partitionId));
            }
        } catch (Exception e) {
            hostLog.warn("Error handling partition fail over at ClientInterface, continuing anyways", e);
        }
    }

    /*
     * When partition mastership for a partition changes, check all outstanding
     * requests for that partition and if they aren't for the current partition master,
     * drop them and send an error response.
     */
    private void failOverConnection(Integer partitionId, Long initiatorHSId, Connection c) {
        ClientInterfaceHandleManager cihm = m_cihm.get(c.connectionId());
        if (cihm == null) {
            return;
        }

        List<Iv2InFlight> transactions =
                cihm.removeHandlesForPartitionAndInitiator(partitionId, initiatorHSId);

        if (!transactions.isEmpty()) {
            Iv2Trace.logFailoverTransaction(partitionId, initiatorHSId, transactions.size());
        }

        for (Iv2InFlight inFlight : transactions) {
            ClientResponseImpl response =
                    new ClientResponseImpl(
                            ClientResponseImpl.RESPONSE_UNKNOWN,
                            ClientResponse.UNINITIALIZED_APP_STATUS_CODE,
                            null,
                            new VoltTable[0],
                            DROP_TXN_MASTERSHIP);
            response.setClientHandle(inFlight.m_clientHandle);
            ByteBuffer buf = ByteBuffer.allocate(response.getSerializedSize() + 4);
            buf.putInt(buf.capacity() - 4);
            response.flattenToBuffer(buf);
            buf.flip();
            c.writeStream().enqueue(buf);
        }

        if (cihm.repairCallback != null) {
            cihm.repairCallback.repairCompleted(partitionId, initiatorHSId);
        }
    }

    /**
     * Called when the replication role of the cluster changes.
     * @param role
     */
    public void setReplicationRole(ReplicationRole role) {
        m_dispatcher.setReplicationRole(role);
    }

    /**
     * Initializes the snapshot daemon so that it's ready to take snapshots
     */
    public void initializeSnapshotDaemon(HostMessenger messenger, GlobalServiceElector gse) {
        m_snapshotDaemon.init(this, messenger, new Runnable() {
            @Override
            public void run() {
                bindAdapter(m_snapshotDaemonAdapter, null);
            }
        },
        gse);
    }

    /**
     * Tell the clientInterface about a connection adapter.
     */
    public ClientInterfaceHandleManager bindAdapter(final Connection adapter, final ClientInterfaceRepairCallback repairCallback) {
        return bindAdapter(adapter, repairCallback, false);
    }

    private ClientInterfaceHandleManager bindAdapter(final Connection adapter, final ClientInterfaceRepairCallback repairCallback, boolean addAcg) {
        if (m_cihm.get(adapter.connectionId()) == null) {
            AdmissionControlGroup acg = AdmissionControlGroup.getDummy();
            ClientInterfaceHandleManager cihm = ClientInterfaceHandleManager.makeThreadSafeCIHM(true, adapter, repairCallback, acg);
            if (addAcg) {
                m_allACGs.add(acg);
            }
            m_cihm.put(adapter.connectionId(), cihm);
        }
        return m_cihm.get(adapter.connectionId());
    }

    public void unbindAdapter(final Connection adapter) {
        ClientInterfaceHandleManager cihm = m_cihm.remove(adapter.connectionId());
        if (cihm != null) {
            m_numConnections.decrementAndGet();
            /*
             * It's necessary to free all the resources held
             * Outstanding requests may actually still be at large
             */
            m_allACGs.remove(cihm.m_acg);
            m_notifier.removeConnection(adapter);
            cihm.freeOutstandingTxns();
        }
    }

    // if this ClientInterface's site ID is the lowest non-execution site ID
    // in the cluster, make our SnapshotDaemon responsible for snapshots
    public void mayActivateSnapshotDaemon() {
        SnapshotSchedule schedule = m_catalogContext.get().database.getSnapshotschedule().get("default");
        if (schedule != null)
        {
            final ListenableFuture<Void> future = m_snapshotDaemon.mayGoActiveOrInactive(schedule);
            future.addListener(new Runnable() {
                @Override
                public void run() {
                    try {
                        future.get();
                    } catch (InterruptedException e) {
                        VoltDB.crashLocalVoltDB("Failed to make SnapshotDaemon active", false, e);
                    } catch (ExecutionException e) {
                        VoltDB.crashLocalVoltDB("Failed to make SnapshotDaemon active", false, e);
                    }
                }
            }, CoreUtils.SAMETHREADEXECUTOR);
        }
    }

    /**
     * Returns the {@link InvocationDispatcher} used to route and issue {@link StoredProcedureInvocation}s
     * @return the {@link InvocationDispatcher} used to route and issue {@link StoredProcedureInvocation}s
     */
    public final InvocationDispatcher getDispatcher() {
        return m_dispatcher;
    }

    /**
     * Set the flag that tells this client interface to update its
     * catalog when it's threadsafe.
     */
    public void notifyOfCatalogUpdate() {
        m_catalogContext.set(VoltDB.instance().getCatalogContext());
        /*
         * Update snapshot daemon settings.
         *
         * Don't do it if the system is still initializing (CL replay),
         * because snapshot daemon may call @SnapshotScan on activation and
         * it will mess replaying txns up.
         */
        if (VoltDB.instance().getMode() != OperationMode.INITIALIZING) {
            mayActivateSnapshotDaemon();

            //add a notification to client right away
            StoredProcedureInvocation spi = new StoredProcedureInvocation();
            spi.setProcName("@SystemCatalog");
            spi.setParams("PROCEDURES");
            spi.setClientHandle(ASYNC_PROC_HANDLE);
            notifyClients(m_currentProcValues,m_currentProcSupplier,
                           spi, OpsSelector.SYSTEMCATALOG);
        }
    }

    private ClientResponseImpl errorResponse(Connection c, long handle, byte status, String reason, Exception e, boolean log) {
        String realReason = reason;
        if (e != null) {
            StringWriter sw = new StringWriter();
            PrintWriter pw = new PrintWriter(sw);
            e.printStackTrace(pw);
            realReason = sw.toString();
        }
        if (log) {
            hostLog.warn(realReason);
        }
        return new ClientResponseImpl(status,
                new VoltTable[0], realReason, handle);
    }

    /**
     *
     * * return True if an error was generated and needs to be returned to the client
     */
    final ClientResponseImpl handleRead(ByteBuffer buf, ClientInputHandler handler, Connection ccxn) {
        StoredProcedureInvocation task = new StoredProcedureInvocation();
        try {
            task.initFromBuffer(buf);
        } catch (Exception ex) {
            return new ClientResponseImpl(
                    ClientResponseImpl.UNEXPECTED_FAILURE,
                    new VoltTable[0], ex.getMessage(), ccxn.connectionId());
        }
        AuthUser user =  m_catalogContext.get().authSystem.getUser(handler.getUserName());
        if (user == null) {
            String errorMessage = "User " + handler.getUserName() + " has been removed from the system via a catalog update";
            authLog.info(errorMessage);
            return errorResponse(ccxn, task.clientHandle, ClientResponse.UNEXPECTED_FAILURE, errorMessage, null, false);
        }

        final ClientResponseImpl errResp = m_dispatcher.dispatch(task, handler, ccxn, user, null, false);

        if (errResp != null) {
            final VoltTrace.TraceEventBatch traceLog = VoltTrace.log(VoltTrace.Category.CI);
            if (traceLog != null) {
                traceLog.add(() -> VoltTrace.endAsync("recvtxn",
                                                      task.getClientHandle(),
                                                      "status", Byte.toString(errResp.getStatus()),
                                                      "statusString", errResp.getStatusString()));
            }
        }

        return errResp;
    }

    public Procedure getProcedureFromName(String procName, CatalogContext catalogContext) {
        return InvocationDispatcher.getProcedureFromName(procName, catalogContext);
    }

    private ScheduledFuture<?> m_deadConnectionFuture;
    private ScheduledFuture<?> m_topologyCheckFuture;
    public void schedulePeriodicWorks() {
        m_deadConnectionFuture = VoltDB.instance().scheduleWork(new Runnable() {
            @Override
            public void run() {
                try {
                    //Using the current time makes this vulnerable to NTP weirdness...
                    checkForDeadConnections(EstTime.currentTimeMillis());
                } catch (Exception ex) {
                    log.warn("Exception while checking for dead connections", ex);
                }
            }
        }, 200, 200, TimeUnit.MILLISECONDS);
        /*
         * Every five seconds check if the topology of the cluster has changed,
         * and if it has push an update to the clients. This should be an inexpensive operation
         * that operates on cached data and it ensures that clients eventually converge on the current
         * topology
         */
        m_topologyCheckFuture = VoltDB.instance().scheduleWork(new Runnable() {
            @Override
            public void run() {
                checkForTopologyChanges();
            }
        }, 0, TOPOLOGY_CHANGE_CHECK_MS, TimeUnit.MILLISECONDS);
    }

    /*
     * Boiler plate for a supplier to provide to the client notifier that allows new versions of
     * the topology to be published to the supplier
     *
     * Also a predicate for filtering out clients that don't actually want the updates
     */
    private final AtomicReference<DeferredSerialization> m_currentTopologyValues =
            new AtomicReference<>(null);
    private final Supplier<DeferredSerialization> m_currentTopologySupplier = new Supplier<DeferredSerialization>() {
        @Override
        public DeferredSerialization get() {
            return m_currentTopologyValues.get();
        }
    };

    private final AtomicReference<DeferredSerialization> m_currentProcValues = new AtomicReference<>(null);
    private final Supplier<DeferredSerialization> m_currentProcSupplier = new Supplier<DeferredSerialization>() {
        @Override
        public DeferredSerialization get() {
            return m_currentProcValues.get();
        }
    };

    /*
     * A predicate to allow the client notifier to skip clients
     * that don't want a specific kind of update
     */
    private final Predicate<ClientInterfaceHandleManager> m_wantsTopologyUpdatesPredicate =
            new Predicate<ClientInterfaceHandleManager>() {
        @Override
        public boolean apply(ClientInterfaceHandleManager input) {
            return input.wantsTopologyUpdates();
        }
    };

    /*
     * Submit a task to the stats agent to retrieve the topology and procedures. Supply a dummy
     * client response adapter to fake a connection. The adapter converts the response
     * to a listenable future and we add a listener to pick up the resulting topology
     * and check if it has changed. If it has changed, queue a task to the notifier
     * to propagate the update to clients.
     */
    private void checkForTopologyChanges() {
        StoredProcedureInvocation spi = new StoredProcedureInvocation();
        spi.setProcName("@Statistics");
        spi.setParams("TOPO", 0);
        spi.setClientHandle(ASYNC_TOPO_HANDLE);
        notifyClients(m_currentTopologyValues,m_currentTopologySupplier,
                         spi, OpsSelector.STATISTICS);

        spi = new StoredProcedureInvocation();
        spi.setProcName("@SystemCatalog");
        spi.setParams("PROCEDURES");
        spi.setClientHandle(ASYNC_PROC_HANDLE);
        notifyClients(m_currentProcValues,m_currentProcSupplier,
                        spi, OpsSelector.SYSTEMCATALOG);
    }

    private void notifyClients( AtomicReference<DeferredSerialization> values,
                                Supplier<DeferredSerialization> supplier,
                                StoredProcedureInvocation spi,
                                OpsSelector selector) {
        final Pair<SimpleClientResponseAdapter, ListenableFuture<ClientResponseImpl>> p =
                SimpleClientResponseAdapter.getAsListenableFuture();
        final ListenableFuture<ClientResponseImpl> fut = p.getSecond();
        fut.addListener(new Runnable() {
            @Override
            public void run() {
                try {
                    final ClientResponseImpl r = fut.get();
                    if (r.getStatus() != ClientResponse.SUCCESS) {
                        hostLog.warn("Received error response retrieving stats info: " + r.getStatusString());
                        return;
                    }

                    final int size = r.getSerializedSize();
                    final ByteBuffer buf = ByteBuffer.allocate(size + 4);
                    buf.putInt(size);
                    r.flattenToBuffer(buf);
                    buf.flip();

                    //Check for no change
                    ByteBuffer oldValue = null;
                    DeferredSerialization ds = values.get();
                    if (ds != null) {
                        oldValue = ByteBuffer.allocate(ds.getSerializedSize());
                        ds.serialize(oldValue);
                        oldValue.flip();
                        if (buf.equals(oldValue)) {
                            return;
                        }
                    }

                    values.set(new DeferredSerialization() {
                        @Override
                        public void serialize(ByteBuffer outbuf) throws IOException {
                            outbuf.put(buf.duplicate());
                        }
                        @Override
                        public void cancel() {}

                        @Override
                        public int getSerializedSize() {return buf.remaining();}
                    });
                    if (oldValue != null) {
                        m_notifier.queueNotification(
                                m_cihm.values(),
                                supplier,
                                m_wantsTopologyUpdatesPredicate);
                    }
                } catch (Throwable t) {
                    hostLog.error("Error checking for updates", Throwables.getRootCause(t));
                }
            }
        }, CoreUtils.SAMETHREADEXECUTOR);
        InvocationDispatcher.dispatchStatistics(selector, spi, p.getFirst());
    }

    private static final long CLIENT_HANGUP_TIMEOUT = Long.getLong("CLIENT_HANGUP_TIMEOUT", 30000);

    /**
     * Check for dead connections by providing each connection with the current
     * time so it can calculate the delta between now and the time the oldest message was
     * queued for sending.
     * @param now Current time in milliseconds
     */
    private final void checkForDeadConnections(final long now) {
        final ArrayList<Pair<Connection, Integer>> connectionsToRemove = new ArrayList<Pair<Connection, Integer>>();
        for (final ClientInterfaceHandleManager cihm : m_cihm.values()) {
            // Internal connections don't implement calculatePendingWriteDelta(), so check for real connection first
            if (VoltPort.class == cihm.connection.getClass()) {
                final int delta = cihm.connection.writeStream().calculatePendingWriteDelta(now);
                if (delta > CLIENT_HANGUP_TIMEOUT) {
                    connectionsToRemove.add(Pair.of(cihm.connection, delta));
                }
            }
        }

        for (final Pair<Connection, Integer> p : connectionsToRemove) {
            Connection c = p.getFirst();
            networkLog.warn("Closing connection to " + c +
                    " because it hasn't read a response that was pending for " +  p.getSecond() + " milliseconds");
            c.unregister();
        }
    }

    // BUG: this needs some more serious thinking
    // probably should be able to schedule a shutdown event
    // to the dispatcher..  Or write a "stop reading and flush
    // all your read buffers" events .. or something ..
    protected void shutdown() throws InterruptedException {
        if (m_deadConnectionFuture != null) {
            m_deadConnectionFuture.cancel(false);
            try {m_deadConnectionFuture.get();} catch (Throwable t) {}
        }
        if (m_topologyCheckFuture != null) {
            m_topologyCheckFuture.cancel(false);
            try {m_topologyCheckFuture.get();} catch (Throwable t) {}
        }
        if (m_maxConnectionUpdater != null) {
            m_maxConnectionUpdater.cancel(false);
        }
        if (m_acceptor != null) {
            m_acceptor.shutdown();
        }
        if (m_adminAcceptor != null)
        {
            m_adminAcceptor.shutdown();
        }
        if (m_snapshotDaemon != null) {
            m_snapshotDaemon.shutdown();
        }
        m_notifier.shutdown();
    }

    public void startAcceptingConnections() throws IOException {
        Future<?> replicaFuture = m_dispatcher.asynchronouslyDetermineLocalReplicas();

        /*
         * Periodically check the limit on the number of open files
         */
        m_maxConnectionUpdater = VoltDB.instance().scheduleWork(new Runnable() {
            @Override
            public void run() {
                Integer limit = org.voltdb.utils.CLibrary.getOpenFileLimit();
                if (limit != null) {
                    //Leave 300 files open for "stuff"
                    MAX_CONNECTIONS.set(limit - 300);
                }
            }
        }, 0, 10, TimeUnit.MINUTES);
        m_acceptor.start();
        if (m_adminAcceptor != null)
        {
            m_adminAcceptor.start();
        }
        mayActivateSnapshotDaemon();
        m_notifier.start();

        try {
            replicaFuture.get();
        } catch (InterruptedException e) {
            throw new IOException("Interrupted while determining local replicas",e);
        } catch (ExecutionException e) {
            throw new IOException("Failed to determine local replicas", e.getCause());
        }

        m_isAcceptingConnections.compareAndSet(false, true);
    }

    public boolean isAcceptingConnections() {
        return m_isAcceptingConnections.get();
    }

    @Override
    public void initiateSnapshotDaemonWork(final String procedureName, long clientData, final Object params[]) {
        final Config sysProc = SystemProcedureCatalog.listing.get(procedureName);
        if (sysProc == null) {
            throw new RuntimeException("SnapshotDaemon attempted to invoke " + procedureName +
            " which is not a known procedure");
        }
        Procedure catProc = sysProc.asCatalogProcedure();
        StoredProcedureInvocation spi = new StoredProcedureInvocation();
        spi.setProcName(procedureName);
        spi.params = new FutureTask<ParameterSet>(new Callable<ParameterSet>() {
            @Override
            public ParameterSet call() {
                ParameterSet paramSet = ParameterSet.fromArrayWithCopy(params);
                return paramSet;
            }
        });
        spi.clientHandle = clientData;
        // Ugh, need to consolidate this with handleRead() somehow but not feeling it at the moment
        if (procedureName.equals("@SnapshotScan")) {
            InvocationDispatcher.dispatchStatistics(OpsSelector.SNAPSHOTSCAN, spi, m_snapshotDaemonAdapter);
            return;
        }
        else if (procedureName.equals("@SnapshotDelete")) {
            InvocationDispatcher.dispatchStatistics(OpsSelector.SNAPSHOTDELETE, spi, m_snapshotDaemonAdapter);
            return;
        }
        // initiate the transaction
        createTransaction(m_snapshotDaemonAdapter.connectionId(),
                spi, catProc.getReadonly(),
                catProc.getSinglepartition(), catProc.getEverysite(),
                0,
                0, System.nanoTime());
    }

    /**
     * A dummy connection to provide to the DTXN. It routes
     * ClientResponses back to the daemon
     *
     */
    private class SnapshotDaemonAdapter implements Connection, WriteStream {

        @Override
        public void disableReadSelection() {
            throw new UnsupportedOperationException();
        }

        @Override
        public void enableReadSelection() {
            throw new UnsupportedOperationException();
        }

        @Override
        public NIOReadStream readStream() {
            throw new UnsupportedOperationException();
        }

        @Override
        public WriteStream writeStream() {
            return this;
        }

        @Override
        public int calculatePendingWriteDelta(long now) {
            throw new UnsupportedOperationException();
        }

        @Override
        public boolean hadBackPressure() {
            throw new UnsupportedOperationException();
        }

        @Override
        public boolean isEmpty() {
            throw new UnsupportedOperationException();
        }

        @Override
        public String getHostnameAndIPAndPort() {
            return "SnapshotDaemon";
        }

        @Override
        public String getHostnameOrIP() {
            return "SnapshotDaemon";
        }

        @Override
        public String getHostnameOrIP(long clientHandle) {
            return getHostnameOrIP();
        }

        @Override
        public int getRemotePort() {
            return -1;
        }

        @Override
        public InetSocketAddress getRemoteSocketAddress() {
            return null;
        }

        @Override
        public Future<?> unregister() {
            return null;
        }

        @Override
        public long connectionId()
        {
            return Long.MIN_VALUE;
        }

        @Override
        public long connectionId(long clientHandle) {
            return connectionId();
        }

        @Override
        public int getOutstandingMessageCount()
        {
            throw new UnsupportedOperationException();
        }

        @Override
        public void fastEnqueue(final org.voltcore.utils.DeferredSerialization ds) {
            enqueue(ds);
        }

        @Override
        public void enqueue(final org.voltcore.utils.DeferredSerialization ds)
        {

            m_snapshotDaemon.processClientResponse(new Callable<ClientResponseImpl>() {
                @Override
                public ClientResponseImpl call() throws Exception {
                    ClientResponseImpl resp = new ClientResponseImpl();
                    ByteBuffer b = ByteBuffer.allocate(ds.getSerializedSize());
                    ds.serialize(b);
                    b.position(4);
                    resp.initFromBuffer(b);
                    return resp;
                }
            });
        }

        @Override
        public void enqueue(final ByteBuffer b)
        {
            m_snapshotDaemon.processClientResponse(new Callable<ClientResponseImpl>() {
                @Override
                public ClientResponseImpl call() throws Exception {
                    ClientResponseImpl resp = new ClientResponseImpl();
                    b.position(4);
                    resp.initFromBuffer(b);
                    return resp;
                }
            });
        }

        @Override
        public void enqueue(ByteBuffer[] b)
        {
            if (b.length == 1)
            {
                // Buffer chains are currently not used, just hand the first
                // buffer to the single buffer handler
                enqueue(b[0]);
            }
            else
            {
                log.error("Something is using buffer chains with enqueue");
            }
        }

        @Override
        public void queueTask(Runnable r) {
            // Called when node failure happens
            r.run();
        }
    }

    public Map<Long, Pair<String, long[]>> getLiveClientStats()
    {
        final Map<Long, Pair<String, long[]>> client_stats =
            new HashMap<Long, Pair<String, long[]>>();

        // m_cihm hashes connectionId to a ClientInterfaceHandleManager
        // ClientInterfaceHandleManager has the connection object.
        for (Map.Entry<Long, ClientInterfaceHandleManager> e : m_cihm.entrySet()) {
            // The internal CI adapters report negative connection ids and
            // aren't included in public stats.
            if (e.getKey() > 0) {
                long adminMode = e.getValue().isAdmin ? 1 : 0;
                long readWait = e.getValue().connection.readStream().dataAvailable();
                long writeWait = e.getValue().connection.writeStream().getOutstandingMessageCount();
                long outstandingTxns = e.getValue().getOutstandingTxns();
                client_stats.put(
                        e.getKey(), new Pair<String, long[]>(
                            e.getValue().connection.getHostnameOrIP(),
                            new long[] {adminMode, readWait, writeWait, outstandingTxns}));
            }
        }
        return client_stats;
    }

    public SnapshotDaemon getSnapshotDaemon() {
        return m_snapshotDaemon;
    }

    /**
     * Send a command log replay sentinel to the given partition.
     * @param uniqueId
     * @param partitionId
     */
    public void sendSentinel(long uniqueId, int partitionId) {
        m_dispatcher.sendSentinel(uniqueId, partitionId);
    }

    /**
     * Sends an end of log message to the master of that partition. This should
     * only be called at the end of replay.
     *
     * @param partitionId
     */
    public void sendEOLMessage(int partitionId) {
        final long initiatorHSId = m_cartographer.getHSIdForMaster(partitionId);
        Iv2EndOfLogMessage message = new Iv2EndOfLogMessage(partitionId);
        m_mailbox.send(initiatorHSId, message);
    }

    public List<Iterator<Map.Entry<Long, Map<String, InvocationInfo>>>> getIV2InitiatorStats() {
        ArrayList<Iterator<Map.Entry<Long, Map<String, InvocationInfo>>>> statsIterators =
                new ArrayList<Iterator<Map.Entry<Long, Map<String, InvocationInfo>>>>();
        for(AdmissionControlGroup acg : m_allACGs) {
            statsIterators.add(acg.getInitiationStatsIterator());
        }
        return statsIterators;
    }

    public List<AbstractHistogram> getLatencyStats() {
        List<AbstractHistogram> latencyStats = new ArrayList<AbstractHistogram>();
        for (AdmissionControlGroup acg : m_allACGs) {
            latencyStats.add(acg.getLatencyInfo());
        }
        return latencyStats;
    }

    //Generate a mispartitioned response also log the message.
    private ClientResponseImpl getMispartitionedErrorResponse(StoredProcedureInvocation task,
            Procedure catProc, Exception ex) {
        Object invocationParameter = null;
        try {
            invocationParameter = task.getParameterAtIndex(catProc.getPartitionparameter());
        } catch (Exception ex2) {
        }
        String exMsg = "Unknown";
        if (ex != null) {
            exMsg = ex.getMessage();
        }
        String errorMessage = "Error sending procedure " + task.getProcName()
                + " to the correct partition. Make sure parameter values are correct."
                + " Parameter value " + invocationParameter
                + ", partition column " + catProc.getPartitioncolumn().getName()
                + " type " + catProc.getPartitioncolumn().getType()
                + " Message: " + exMsg;
        authLog.warn(errorMessage);
        ClientResponseImpl clientResponse = new ClientResponseImpl(ClientResponse.UNEXPECTED_FAILURE,
                new VoltTable[0], errorMessage, task.clientHandle);
        return clientResponse;
    }

    /**
     * Call @ExecuteTask to generate a MP transaction.
     *
     * @param timeoutMS  timeout in milliseconds
     * @param params  actual parameter(s) for sub task to run
     * @return
     * @throws IOException
     * @throws InterruptedException
     */
    public ClientResponse callExecuteTask(long timeoutMS, byte[] params) throws IOException, InterruptedException {
        SimpleClientResponseAdapter.SyncCallback syncCb = new SimpleClientResponseAdapter.SyncCallback();
        callExecuteTaskAsync(syncCb, params);
        return syncCb.getResponse(timeoutMS);
    }

    /**
     * Asynchronous version, call @ExecuteTask to generate a MP transaction.
     *
     * @param cb  maximum timeout in milliseconds
     * @param params  actual parameter(s) for sub task to run
     * @return
     * @throws IOException
     * @throws InterruptedException
     */
    public void callExecuteTaskAsync(SimpleClientResponseAdapter.Callback cb, byte[] params) throws IOException {
        final String procedureName = "@ExecuteTask";
        Config procedureConfig = SystemProcedureCatalog.listing.get(procedureName);
        Procedure proc = procedureConfig.asCatalogProcedure();
        StoredProcedureInvocation spi = new StoredProcedureInvocation();
        spi.setProcName(procedureName);
        spi.setParams(params);
        spi.setClientHandle(m_executeTaskAdpater.registerCallback(cb));
        if (spi.getSerializedParams() == null) {
            spi = MiscUtils.roundTripForCL(spi);
        }
        synchronized (m_executeTaskAdpater) {
            createTransaction(m_executeTaskAdpater.connectionId(), spi,
                    proc.getReadonly(), proc.getSinglepartition(), proc.getEverysite(),
                    0 /* Can provide anything for multi-part */,
                    spi.getSerializedSize(), System.nanoTime());
        }
    }

    /**
     * This is not designed to be a safe shutdown.
     * This is designed to stop sending messages to clients as fast as possible.
     * It is currently called from VoltDB.crash...
     *
     * Note: this really needs to work. We CAN'T respond back to the client anything
     * after we've decided to crash or it might break some of our contracts.
     *
     * @return false if we can't be assured this safely worked
     */
    public boolean ceaseAllPublicFacingTrafficImmediately() {
        try {
            if (m_acceptor != null) {
                // This call seems to block until the shutdown is done
                // which is good becasue we assume there will be no new
                // connections afterward
                m_acceptor.shutdown();
            }
            if (m_adminAcceptor != null) {
                m_adminAcceptor.shutdown();
            }
        }
        catch (InterruptedException e) {
            // this whole method is really a best effort kind of thing...
            log.error(e);
            // if we didn't succeed, let the caller know and take action
            return false;
        }
        finally {
            m_isAcceptingConnections.set(false);
            // this feels like an unclean thing to do... but should work
            // for the purposes of cutting all responses right before we deliberately
            // end the process
            // m_cihm itself is threadsafe, and the regular shutdown code won't
            // care if it's empty... so... this.
            m_cihm.clear();
        }

        return true;
    }

    public AuthUser getInternalUser() {
        return m_catalogContext.get().authSystem.getInternalAdminUser();
    }

<<<<<<< HEAD
    /**
     * migration spi after rejoining
     * @param hostId new host id
     */
    public void callBalanceSPI(int hostId) {

        Map<Integer, Integer> partitions = m_cartographer.calculatePartitionsForMigration(hostId);
        VoltTable partitionKeys = TheHashinator.getPartitionKeys(VoltType.INTEGER);

        if (hostLog.isDebugEnabled()) {
            hostLog.debug("\n" + Cartographer.peekTopology(m_cartographer).toFormattedString());
            hostLog.debug("\n" + partitionKeys.toFormattedString());
            partitionKeys.resetRowPosition();
        }

        Map<Integer, Integer> keyMap = Maps.newHashMap();
        while (partitionKeys.advanceRow()) {
            keyMap.put((int)(partitionKeys.getLong(0)), ((int)partitionKeys.getLong(1)));
        }
        for (Map.Entry<Integer, Integer> entry: partitions.entrySet()) {
            int partition = entry.getKey();
            int hid = entry.getValue();
            try {
                ClientResponse resp = migrateSPI(keyMap.get(partition), partition, hid);
                if (resp.getStatus() != ClientResponse.SUCCESS) {
                    hostLog.error(String.format("Fail to move partition master for partition %d to host %d. %s", partition, hid, resp.getStatusString()));
                }
                if (m_cartographer.waitForPromotionAccepted(hostId, partition)) {
                    hostLog.info(String.format("Partition master for partition %d has been moved to host %d.", partition, hid));
                } else {
                   hostLog.error(String.format("Fail to move partition master for partition %d to host %d.", partition, hid));
                }

            } catch (IOException | InterruptedException e) {
                hostLog.error(String.format("Fail to move partition master for partition %d to host %d, %s", partition, hid, e.getMessage()));
            }
        }
    }

    /**
     * Call @BalanceSPI to move SPI
     * @param partitionKey  The partition key
     * @param partition  The partition id
     * @param newHostId  The new host
     * @return
     * @throws IOException
     * @throws InterruptedException
     */
    private ClientResponse migrateSPI(int partitionKey, int partition, int newHostId) throws IOException, InterruptedException {
        if (hostLog.isDebugEnabled()) {
            hostLog.debug(String.format("[callSPIMigration] partition key %d, partition id %d, host id %d", partitionKey, partition, newHostId));
        }
        SimpleClientResponseAdapter.SyncCallback cb = new SimpleClientResponseAdapter.SyncCallback();
        final String procedureName = "@BalanceSPI";
        Config procedureConfig = SystemProcedureCatalog.listing.get(procedureName);
        Procedure proc = procedureConfig.asCatalogProcedure();
        StoredProcedureInvocation spi = new StoredProcedureInvocation();
        spi.setProcName(procedureName);
        spi.setParams(partitionKey, partition, newHostId);
        spi.setClientHandle(m_executeTaskAdpater.registerCallback(cb));
        if (spi.getSerializedParams() == null) {
            spi = MiscUtils.roundTripForCL(spi);
        }
        synchronized (m_executeTaskAdpater) {
            createTransaction(m_executeTaskAdpater.connectionId(),
                              spi,
                              proc.getReadonly(),
                              proc.getSinglepartition(),
                              proc.getEverysite(),
                              partition,
                              spi.getSerializedSize(),
                              System.nanoTime());
        }
        final long timeoutMS = 2 * 60 * 1000;
        return cb.getResponse(timeoutMS);
=======
    void handleFailedHosts(Set<Integer> failedHosts) {
        m_dispatcher.handleFailedHosts(failedHosts);
>>>>>>> eb764374
    }
}<|MERGE_RESOLUTION|>--- conflicted
+++ resolved
@@ -1186,8 +1186,6 @@
                     // forward response; copy is annoying. want slice of response.
                     InitiateResponseMessage response = (InitiateResponseMessage)message;
                     StoredProcedureInvocation invocation = response.getInvocation();
-<<<<<<< HEAD
-=======
 
                     // handle all host NT procedure callbacks
                     if (response.getClientConnectionId() == NT_REMOTE_PROC_CID) {
@@ -1200,7 +1198,6 @@
                     }
 
                     Iv2Trace.logFinishTransaction(response, m_mailbox.getHSId());
->>>>>>> eb764374
                     ClientInterfaceHandleManager cihm = m_cihm.get(response.getClientConnectionId());
                     Procedure procedure = null;
 
@@ -2128,7 +2125,6 @@
         return m_catalogContext.get().authSystem.getInternalAdminUser();
     }
 
-<<<<<<< HEAD
     /**
      * migration spi after rejoining
      * @param hostId new host id
@@ -2204,9 +2200,9 @@
         }
         final long timeoutMS = 2 * 60 * 1000;
         return cb.getResponse(timeoutMS);
-=======
+    }
+
     void handleFailedHosts(Set<Integer> failedHosts) {
         m_dispatcher.handleFailedHosts(failedHosts);
->>>>>>> eb764374
     }
 }