/* This file is part of VoltDB.
 * Copyright (C) 2008-2014 VoltDB Inc.
 *
 * This program is free software: you can redistribute it and/or modify
 * it under the terms of the GNU Affero General Public License as
 * published by the Free Software Foundation, either version 3 of the
 * License, or (at your option) any later version.
 *
 * This program is distributed in the hope that it will be useful,
 * but WITHOUT ANY WARRANTY; without even the implied warranty of
 * MERCHANTABILITY or FITNESS FOR A PARTICULAR PURPOSE.  See the
 * GNU Affero General Public License for more details.
 *
 * You should have received a copy of the GNU Affero General Public License
 * along with VoltDB.  If not, see <http://www.gnu.org/licenses/>.
 */

package org.voltdb.export;

import static com.google_voltpatches.common.base.Preconditions.checkNotNull;

import java.io.File;
import java.io.FileOutputStream;
import java.io.IOException;
import java.lang.management.ManagementFactory;
import java.nio.ByteBuffer;
import java.util.ArrayList;
import java.util.Iterator;
import java.util.concurrent.Callable;
import java.util.concurrent.Semaphore;
import java.util.concurrent.atomic.AtomicReference;

import org.json_voltpatches.JSONArray;
import org.json_voltpatches.JSONException;
import org.json_voltpatches.JSONObject;
import org.json_voltpatches.JSONStringer;
import org.voltcore.logging.VoltLogger;
import org.voltcore.messaging.BinaryPayloadMessage;
import org.voltcore.messaging.Mailbox;
import org.voltcore.utils.CoreUtils;
import org.voltcore.utils.DBBPool;
import org.voltcore.utils.DBBPool.BBContainer;
import org.voltcore.utils.Pair;
import org.voltdb.VoltDB;
import org.voltdb.VoltType;
import org.voltdb.catalog.CatalogMap;
import org.voltdb.catalog.Column;
import org.voltdb.common.Constants;
import org.voltdb.utils.CatalogUtil;
import org.voltdb.utils.VoltFile;

import com.google_voltpatches.common.base.Charsets;
import com.google_voltpatches.common.base.Preconditions;
import com.google_voltpatches.common.base.Throwables;
import com.google_voltpatches.common.collect.ImmutableList;
import com.google_voltpatches.common.io.Files;
import com.google_voltpatches.common.util.concurrent.ListenableFuture;
import com.google_voltpatches.common.util.concurrent.ListeningExecutorService;
import com.google_voltpatches.common.util.concurrent.SettableFuture;
<<<<<<< HEAD
import java.util.concurrent.RejectedExecutionException;
import java.util.concurrent.atomic.AtomicBoolean;
=======
>>>>>>> a9e2e0d8

/**
 *  Allows an ExportDataProcessor to access underlying table queues
 */
public class ExportDataSource implements Comparable<ExportDataSource> {

    /**
     * Processors also log using this facility.
     */
    private static final VoltLogger exportLog = new VoltLogger("EXPORT");

    private final String m_database;
    private final String m_tableName;
    private final String m_signature;
    private final byte [] m_signatureBytes;
    private final long m_HSId;
    private final long m_generation;
    private final int m_partitionId;
    public final ArrayList<String> m_columnNames = new ArrayList<String>();
    public final ArrayList<Integer> m_columnTypes = new ArrayList<Integer>();
    public final ArrayList<Integer> m_columnLengths = new ArrayList<Integer>();
    private long m_firstUnpolledUso = 0;
    private final StreamBlockQueue m_committedBuffers;
    private boolean m_endOfStream = false;
    private Runnable m_onDrain;
    private Runnable m_onMastership;
    private final ListeningExecutorService m_es;
    private SettableFuture<BBContainer> m_pollFuture;
    private AtomicReference<BBContainer> m_inFlightContainer = new AtomicReference<BBContainer>();

    private final AtomicReference<Pair<Mailbox, ImmutableList<Long>>> m_ackMailboxRefs =
            new AtomicReference<Pair<Mailbox,ImmutableList<Long>>>(Pair.of((Mailbox)null, ImmutableList.<Long>builder().build()));
    private final Semaphore m_bufferPushPermits = new Semaphore(16);

    private final int m_nullArrayLength;
    private long m_lastReleaseOffset = 0;
    private AtomicBoolean m_paused = new AtomicBoolean(false);

    /**
     * Create a new data source.
     * @param db
     * @param tableName
     * @param isReplicated
     * @param partitionId
     * @param HSId
     * @param tableId
     * @param catalogMap
     */
    public ExportDataSource(
            final Runnable onDrain,
            String db, String tableName,
            int partitionId, long HSId, String signature, long generation,
            CatalogMap<Column> catalogMap,
            String overflowPath
            ) throws IOException
            {
        checkNotNull( onDrain, "onDrain runnable is null");

        m_generation = generation;
        m_onDrain = new Runnable() {
            @Override
            public void run() {
                try {
                    onDrain.run();
                } finally {
                    m_onDrain = null;
                    forwardAckToOtherReplicas(Long.MIN_VALUE);
                }
            }
        };
        m_database = db;
        m_tableName = tableName;
        m_es =
                CoreUtils.getListeningExecutorService(
                        "ExportDataSource gen " + m_generation
                        + " table " + m_tableName + " partition " + partitionId, 1);

        String nonce = signature + "_" + HSId + "_" + partitionId;

        m_committedBuffers = new StreamBlockQueue(overflowPath, nonce);

        /*
         * This is not the catalog relativeIndex(). This ID incorporates
         * a catalog version and a table id so that it is constant across
         * catalog updates that add or drop tables.
         */
        m_signature = signature;
        m_signatureBytes = m_signature.getBytes(Constants.UTF8ENCODING);
        m_partitionId = partitionId;
        m_HSId = HSId;

        // Add the Export meta-data columns to the schema followed by the
        // catalog columns for this table.
        m_columnNames.add("VOLT_TRANSACTION_ID");
        m_columnTypes.add(((int)VoltType.BIGINT.getValue()));
        m_columnLengths.add(8);

        m_columnNames.add("VOLT_EXPORT_TIMESTAMP");
        m_columnTypes.add(((int)VoltType.BIGINT.getValue()));
        m_columnLengths.add(8);

        m_columnNames.add("VOLT_EXPORT_SEQUENCE_NUMBER");
        m_columnTypes.add(((int)VoltType.BIGINT.getValue()));
        m_columnLengths.add(8);

        m_columnNames.add("VOLT_PARTITION_ID");
        m_columnTypes.add(((int)VoltType.BIGINT.getValue()));
        m_columnLengths.add(8);

        m_columnNames.add("VOLT_SITE_ID");
        m_columnTypes.add(((int)VoltType.BIGINT.getValue()));
        m_columnLengths.add(8);

        m_columnNames.add("VOLT_EXPORT_OPERATION");
        m_columnTypes.add(((int)VoltType.TINYINT.getValue()));
        m_columnLengths.add(1);

        for (Column c : CatalogUtil.getSortedCatalogItems(catalogMap, "index")) {
            m_columnNames.add(c.getName());
            m_columnTypes.add(c.getType());
            m_columnLengths.add(c.getSize());
        }


        File adFile = new VoltFile(overflowPath, nonce + ".ad");
        exportLog.info("Creating ad for " + nonce);
        assert(!adFile.exists());
        byte jsonBytes[] = null;
        try {
            JSONStringer stringer = new JSONStringer();
            stringer.object();
            stringer.key("hsId").value(m_HSId);
            stringer.key("database").value(m_database);
            writeAdvertisementTo(stringer);
            stringer.endObject();
            JSONObject jsObj = new JSONObject(stringer.toString());
            jsonBytes = jsObj.toString(4).getBytes(Charsets.UTF_8);
        } catch (JSONException e) {
            Throwables.propagate(e);
        }
        FileOutputStream fos = new FileOutputStream(adFile);
        fos.write(jsonBytes);
        fos.getFD().sync();
        fos.close();

        // compute the number of bytes necessary to hold one bit per
        // schema column
        m_nullArrayLength = ((m_columnTypes.size() + 7) & -8) >> 3;
    }

    public ExportDataSource(final Runnable onDrain,
            File adFile
            ) throws IOException {

        /*
         * Certainly no more data coming if this is coming off of disk
         */
        m_endOfStream = true;
        m_onDrain = new Runnable() {
            @Override
            public void run() {
                try {
                    onDrain.run();
                } finally {
                    m_onDrain = null;
                    forwardAckToOtherReplicas(Long.MIN_VALUE);
                }
            }
        };

        String overflowPath = adFile.getParent();
        byte data[] = Files.toByteArray(adFile);
        try {
            JSONObject jsObj = new JSONObject(new String(data, Charsets.UTF_8));

            long version = jsObj.getLong("adVersion");
            if (version != 0) {
                throw new IOException("Unsupported ad file version " + version);
            }
            m_HSId = jsObj.getLong("hsId");
            m_database = jsObj.getString("database");
            m_generation = jsObj.getLong("generation");
            m_partitionId = jsObj.getInt("partitionId");
            m_signature = jsObj.getString("signature");
            m_signatureBytes = m_signature.getBytes(Constants.UTF8ENCODING);
            m_tableName = jsObj.getString("tableName");
            JSONArray columns = jsObj.getJSONArray("columns");
            for (int ii = 0; ii < columns.length(); ii++) {
                JSONObject column = columns.getJSONObject(ii);
                m_columnNames.add(column.getString("name"));
                int columnType = column.getInt("type");
                m_columnTypes.add(columnType);
                m_columnLengths.add(column.getInt("length"));
            }
        } catch (JSONException e) {
            throw new IOException(e);
        }

        String nonce = m_signature + "_" + m_HSId + "_" + m_partitionId;
        m_committedBuffers = new StreamBlockQueue(overflowPath, nonce);

        // compute the number of bytes necessary to hold one bit per
        // schema column
        m_nullArrayLength = ((m_columnTypes.size() + 7) & -8) >> 3;
        m_es = CoreUtils.getListeningExecutorService("ExportDataSource gen " + m_generation + " table " + m_tableName + " partition " + m_partitionId, 1);
    }

    public void updateAckMailboxes( final Pair<Mailbox, ImmutableList<Long>> ackMailboxes) {
        m_ackMailboxRefs.set( ackMailboxes);
    }

    private void releaseExportBytes(long releaseOffset) throws IOException {
        // if released offset is in an already-released past, just return success
        if (!m_committedBuffers.isEmpty() && releaseOffset < m_committedBuffers.peek().uso())
        {
            return;
        }

        long lastUso = m_firstUnpolledUso;
        while (!m_committedBuffers.isEmpty() &&
                releaseOffset >= m_committedBuffers.peek().uso()) {
            StreamBlock sb = m_committedBuffers.peek();
            if (releaseOffset >= sb.uso() + sb.totalUso()) {
                m_committedBuffers.pop();
                try {
                    lastUso = sb.uso() + sb.totalUso();
                } finally {
                    sb.discard();
                }
            } else if (releaseOffset >= sb.uso()) {
                sb.releaseUso(releaseOffset);
                lastUso = releaseOffset;
                break;
            }
        }
        m_lastReleaseOffset = releaseOffset;
        m_firstUnpolledUso = Math.max(m_firstUnpolledUso, lastUso);
    }

    public String getDatabase() {
        return m_database;
    }

    public String getTableName() {
        return m_tableName;
    }

    public String getSignature() {
        return m_signature;
    }

    public long getHSId() {
        return m_HSId;
    }

    public int getPartitionId() {
        return m_partitionId;
    }

    public void writeAdvertisementTo(JSONStringer stringer) throws JSONException {
        stringer.key("adVersion").value(0);
        stringer.key("generation").value(m_generation);
        stringer.key("partitionId").value(getPartitionId());
        stringer.key("signature").value(m_signature);
        stringer.key("tableName").value(getTableName());
        stringer.key("startTime").value(ManagementFactory.getRuntimeMXBean().getStartTime());
        stringer.key("columns").array();
        for (int ii=0; ii < m_columnNames.size(); ++ii) {
            stringer.object();
            stringer.key("name").value(m_columnNames.get(ii));
            stringer.key("type").value(m_columnTypes.get(ii));
            stringer.key("length").value(m_columnLengths.get(ii));
            stringer.endObject();
        }
        stringer.endArray();
    }

    /**
     * Compare two ExportDataSources for equivalence. This currently does not
     * compare column names, but it should once column add/drop is allowed.
     * This comparison is performed to decide if a datasource in a new catalog
     * needs to be passed to a proccessor.
     */
    @Override
    public int compareTo(ExportDataSource o) {
        int result;

        result = m_database.compareTo(o.m_database);
        if (result != 0) {
            return result;
        }

        result = m_tableName.compareTo(o.m_tableName);
        if (result != 0) {
            return result;
        }

        result = Long.signum(m_HSId - o.m_HSId);
        if (result != 0) {
            return result;
        }

        result = (m_partitionId - o.m_partitionId);
        if (result != 0) {
            return result;
        }

        // does not verify replicated / unreplicated.
        // does not verify column names / schema
        return 0;
    }

    /**
     * Make sure equal objects compareTo as 0.
     */
    @Override
    public boolean equals(Object o) {
        if (!(o instanceof ExportDataSource))
            return false;

        return compareTo((ExportDataSource)o) == 0;
    }

    @Override
    public int hashCode() {
        // based on implementation of compareTo
        int result = 0;
        result += m_database.hashCode();
        result += m_tableName.hashCode();
        result += m_HSId;
        result += m_partitionId;
        // does not factor in replicated / unreplicated.
        // does not factor in column names / schema
        return result;
    }


    public long sizeInBytes() {
        try {
            return m_es.submit(new Callable<Long>() {
                @Override
                public Long call() throws Exception {
                    return m_committedBuffers.sizeInBytes();
                }
            }).get();
        } catch (Throwable t) {
            Throwables.propagate(t);
            return 0;
        }
    }

    private void pushExportBufferImpl(
            long uso,
            ByteBuffer buffer,
            boolean sync,
            boolean endOfStream) throws Exception {
        final java.util.concurrent.atomic.AtomicBoolean deleted = new java.util.concurrent.atomic.AtomicBoolean(false);
        if (endOfStream) {
            assert(!m_endOfStream);
            assert(buffer == null);
            assert(!sync);

            m_endOfStream = endOfStream;

            if (m_committedBuffers.isEmpty()) {
                exportLog.info("Pushed EOS buffer with 0 bytes remaining");
                if (m_pollFuture != null) {
                    m_pollFuture.set(null);
                    m_pollFuture = null;
                }
                if (m_onDrain != null) {
                    m_onDrain.run();
                }
            } else {
                exportLog.info("EOS for " + m_tableName + " partition " + m_partitionId +
                        " with first unpolled uso " + m_firstUnpolledUso + " and remaining bytes " +
                        m_committedBuffers.sizeInBytes());
            }
            return;
        }
        assert(!m_endOfStream);
        if (buffer != null) {
            //There will be 8 bytes of no data that we can ignore, it is header space for storing
            //the USO in stream block
            if (buffer.capacity() > 8) {
                if (m_lastReleaseOffset > 0 && m_lastReleaseOffset >= (uso + (buffer.capacity() - 8))) {
                    //What ack from future is known?
                    exportLog.info("Dropping already acked USO: " + m_lastReleaseOffset
                            + " Buffer info: " + uso + " Size: " + buffer.capacity());
                    return;
                }
                final BBContainer cont = DBBPool.wrapBB(buffer);
                try {
                    m_committedBuffers.offer(new StreamBlock(
                            new BBContainer(buffer) {
                                @Override
                                public void discard() {
                                    final ByteBuffer buf = checkDoubleFree();
                                    cont.discard();
                                    deleted.set(true);
                                }
                            }, uso, false));
                } catch (IOException e) {
                    exportLog.error(e);
                    if (!deleted.get()) {
                        cont.discard();
                    }
                }
            } else {
                /*
                 * TupleStreamWrapper::setBytesUsed propagates the USO by sending
                 * over an empty stream block. The block will be deleted
                 * on the native side when this method returns
                 */
                exportLog.info("Syncing first unpolled USO to " + uso + " for table "
                        + m_tableName + " partition " + m_partitionId);
                m_firstUnpolledUso = uso;
            }
        }
        if (sync) {
            try {
                //Don't do a real sync, just write the in memory buffers
                //to a file. @Quiesce or blocking snapshot will do the sync
                m_committedBuffers.sync(true);
            } catch (IOException e) {
                exportLog.error(e);
            }
        }
        pollImpl(m_pollFuture);
    }

    public void pushExportBuffer(
            final long uso,
            final ByteBuffer buffer,
            final boolean sync,
            final boolean endOfStream) {
        try {
            m_bufferPushPermits.acquire();
        } catch (InterruptedException e) {
            Throwables.propagate(e);
        }
        m_es.execute((new Runnable() {
            @Override
            public void run() {
                try {
                    pushExportBufferImpl(uso, buffer, sync, endOfStream);
                } catch (Throwable t) {
                    VoltDB.crashLocalVoltDB("Error pushing export  buffer", true, t);
                } finally {
                    m_bufferPushPermits.release();
                }
            }
        }));
    }

    public ListenableFuture<?> closeAndDelete() {
        return m_es.submit(new Callable<Object>() {
            @Override
            public Object call() throws Exception {
                try {
                    m_committedBuffers.closeAndDelete();
                    return null;
                } finally {
                    m_es.shutdown();
                }
            }
        });
    }

    public ListenableFuture<?> pause() {
        return m_es.submit(new Callable<Object>() {
            @Override
            public Object call() throws Exception {
                m_paused.set(true);
                //Cancel the future.
                if (m_pollFuture != null) {
                    //We may have processed it so in flight could get counted twice. handle this.
                    m_pollFuture.cancel(true);
                    m_pollFuture = null;
                }
                return null;
            }
        });
    }

    public void setResumed() {
        m_paused.set(false);
    }

    public boolean isPaused() {
        return m_paused.get();
    }

    public long getGeneration() {
        return m_generation;
    }

    public ListenableFuture<?> truncateExportToTxnId(final long txnId) {
        return m_es.submit((new Runnable() {
            @Override
            public void run() {
                try {
                    m_committedBuffers.truncateToTxnId(txnId, m_nullArrayLength);
                    if (m_committedBuffers.isEmpty() && m_endOfStream) {
                        if (m_pollFuture != null) {
                            m_pollFuture.set(null);
                            m_pollFuture = null;
                        }
                        if (m_onDrain != null) {
                            m_onDrain.run();
                        }
                    }
                } catch (Throwable t) {
                    VoltDB.crashLocalVoltDB("Error while trying to truncate export to txnid " + txnId, true, t);
                }
            }
        }));
    }

    public ListenableFuture<?> close() {
        return m_es.submit((new Runnable() {
            @Override
            public void run() {
                try {
                    m_committedBuffers.close();
                } catch (IOException e) {
                    exportLog.error(e);
                } finally {
                    m_es.shutdown();
                }
            }
        }));
    }

    public ListenableFuture<BBContainer> poll() {
        final SettableFuture<BBContainer> fut = SettableFuture.create();
        m_es.execute(new Runnable() {
            @Override
            public void run() {
                try {
                    /*
                     * The poll is blocking through the future, shouldn't
                     * call poll a second time until a response has been given
                     * which nulls out the field
                     */
                    if (m_pollFuture != null) {
                        fut.setException(new RuntimeException("Should not poll more than once"));
                        return;
                    }
                    pollImpl(fut);
                } catch (Exception e) {
                    exportLog.error("Exception polling export buffer", e);
                } catch (Error e) {
                    VoltDB.crashLocalVoltDB("Error polling export buffer", true, e);
                }
            }
        });
        return fut;
    }

    public void setLastInFilghtContainer(BBContainer cont) {
        m_inFlightContainer.set(cont);
    }

    private void pollImpl(SettableFuture<BBContainer> fut) {
        if (fut == null || isPaused()) {
            return;
        }
        //If we were paused return last known in flight container.
        BBContainer ifcont = m_inFlightContainer.getAndSet(null);
        if (ifcont != null) {
            exportLog.info("In Flight data found after resume.");
            System.out.println("In Flight cont found consuming it......");
            fut.set(ifcont);
            return;
        }

        try {
            StreamBlock first_unpolled_block = null;

            if (m_endOfStream && m_committedBuffers.isEmpty()) {
                //Returning null indicates end of stream
                fut.set(null);
                if (m_onDrain != null) {
                    m_onDrain.run();
                }
                return;
            }
            //Assemble a list of blocks to delete so that they can be deleted
            //outside of the m_committedBuffers critical section
            ArrayList<StreamBlock> blocksToDelete = new ArrayList<StreamBlock>();
            //Inside this critical section do the work to find out
            //what block should be returned by the next poll.
            //Copying and sending the data will take place outside the critical section
            try {
                Iterator<StreamBlock> iter = m_committedBuffers.iterator();
                while (iter.hasNext()) {
                    StreamBlock block = iter.next();
                    // find the first block that has unpolled data
                    if (m_firstUnpolledUso < block.uso() + block.totalUso()) {
                        first_unpolled_block = block;
                        m_firstUnpolledUso = block.uso() + block.totalUso();
                        break;
                    } else {
                        blocksToDelete.add(block);
                        iter.remove();
                    }
                }
            } catch (RuntimeException e) {
                if (e.getCause() instanceof IOException) {
                    VoltDB.crashLocalVoltDB("Error attempting to find unpolled export data", true, e);
                } else {
                    throw e;
                }
            } finally {
                //Try hard not to leak memory
                for (StreamBlock sb : blocksToDelete) {
                    sb.discard();
                }
            }

            //If there are no unpolled blocks return the firstUnpolledUSO with no data
            if (first_unpolled_block == null) {
                m_pollFuture = fut;
            } else {
                fut.set(
                        new AckingContainer(first_unpolled_block.unreleasedContainer(),
                                first_unpolled_block.uso() + first_unpolled_block.totalUso()));
                m_pollFuture = null;
            }
        } catch (Throwable t) {
            fut.setException(t);
        }
    }

    class AckingContainer extends BBContainer {
        final long m_uso;
        final BBContainer m_backingCont;
        public AckingContainer(BBContainer cont, long uso) {
            super(cont.b());
            m_uso = uso;
            m_backingCont = cont;
        }

        @Override
        public void discard() {
            checkDoubleFree();
            m_backingCont.discard();
            try {
                ack(m_uso);
            } finally {
                forwardAckToOtherReplicas(m_uso);
            }
        }

    }

    private void forwardAckToOtherReplicas(long uso) {
        Pair<Mailbox, ImmutableList<Long>> p = m_ackMailboxRefs.get();
        Mailbox mbx = p.getFirst();

        if (mbx != null) {
            // partition:int(4) + length:int(4) +
            // signaturesBytes.length + ackUSO:long(8)
            final int msgLen = 4 + 4 + m_signatureBytes.length + 8;

            ByteBuffer buf = ByteBuffer.allocate(msgLen);
            buf.putInt(m_partitionId);
            buf.putInt(m_signatureBytes.length);
            buf.put(m_signatureBytes);
            buf.putLong(uso);

            BinaryPayloadMessage bpm = new BinaryPayloadMessage(new byte[0], buf.array());

            for( Long siteId: p.getSecond()) {
                mbx.send(siteId, bpm);
            }
        }
    }

    public void ack(final long uso) {
        m_es.execute(new Runnable() {
            @Override
            public void run() {
                try {
                    ackImpl(uso);
                } catch (Exception e) {
                    exportLog.error("Error acking export buffer", e);
                } catch (Error e) {
                    VoltDB.crashLocalVoltDB("Error acking export buffer", true, e);
                }
            }
        });
    }

    private void ackImpl(long uso) {
        if (isPaused()) {
            return;
        }
        if (uso == Long.MIN_VALUE && m_onDrain != null) {
            m_onDrain.run();
            return;
        }

        //Process the ack if any and add blocks to the delete list or move the released USO pointer
        if (uso > 0) {
            try {
                releaseExportBytes(uso);
            } catch (IOException e) {
                VoltDB.crashLocalVoltDB("Error attempting to release export bytes", true, e);
                return;
            }
        }
    }

    /**
     * Trigger an execution of the mastership runnable by the associated
     * executor service
     */
    public void acceptMastership() {
        Preconditions.checkNotNull(m_onMastership, "mastership runnable is not yet set");
        m_es.execute(m_onMastership);
    }

    /**
     * set the runnable task that is to be executed on mastership designation
     * @param toBeRunOnMastership a {@link @Runnable} task
     */
    public void setOnMastership(Runnable toBeRunOnMastership) {
        Preconditions.checkNotNull(toBeRunOnMastership, "mastership runnable is null");
        m_onMastership = toBeRunOnMastership;
    }
}<|MERGE_RESOLUTION|>--- conflicted
+++ resolved
@@ -57,11 +57,6 @@
 import com.google_voltpatches.common.util.concurrent.ListenableFuture;
 import com.google_voltpatches.common.util.concurrent.ListeningExecutorService;
 import com.google_voltpatches.common.util.concurrent.SettableFuture;
-<<<<<<< HEAD
-import java.util.concurrent.RejectedExecutionException;
-import java.util.concurrent.atomic.AtomicBoolean;
-=======
->>>>>>> a9e2e0d8
 
 /**
  *  Allows an ExportDataProcessor to access underlying table queues
@@ -90,15 +85,12 @@
     private Runnable m_onMastership;
     private final ListeningExecutorService m_es;
     private SettableFuture<BBContainer> m_pollFuture;
-    private AtomicReference<BBContainer> m_inFlightContainer = new AtomicReference<BBContainer>();
-
     private final AtomicReference<Pair<Mailbox, ImmutableList<Long>>> m_ackMailboxRefs =
             new AtomicReference<Pair<Mailbox,ImmutableList<Long>>>(Pair.of((Mailbox)null, ImmutableList.<Long>builder().build()));
     private final Semaphore m_bufferPushPermits = new Semaphore(16);
 
     private final int m_nullArrayLength;
     private long m_lastReleaseOffset = 0;
-    private AtomicBoolean m_paused = new AtomicBoolean(false);
 
     /**
      * Create a new data source.
@@ -531,30 +523,6 @@
         });
     }
 
-    public ListenableFuture<?> pause() {
-        return m_es.submit(new Callable<Object>() {
-            @Override
-            public Object call() throws Exception {
-                m_paused.set(true);
-                //Cancel the future.
-                if (m_pollFuture != null) {
-                    //We may have processed it so in flight could get counted twice. handle this.
-                    m_pollFuture.cancel(true);
-                    m_pollFuture = null;
-                }
-                return null;
-            }
-        });
-    }
-
-    public void setResumed() {
-        m_paused.set(false);
-    }
-
-    public boolean isPaused() {
-        return m_paused.get();
-    }
-
     public long getGeneration() {
         return m_generation;
     }
@@ -622,20 +590,8 @@
         return fut;
     }
 
-    public void setLastInFilghtContainer(BBContainer cont) {
-        m_inFlightContainer.set(cont);
-    }
-
     private void pollImpl(SettableFuture<BBContainer> fut) {
-        if (fut == null || isPaused()) {
-            return;
-        }
-        //If we were paused return last known in flight container.
-        BBContainer ifcont = m_inFlightContainer.getAndSet(null);
-        if (ifcont != null) {
-            exportLog.info("In Flight data found after resume.");
-            System.out.println("In Flight cont found consuming it......");
-            fut.set(ifcont);
+        if (fut == null) {
             return;
         }
 
@@ -758,9 +714,7 @@
     }
 
     private void ackImpl(long uso) {
-        if (isPaused()) {
-            return;
-        }
+
         if (uso == Long.MIN_VALUE && m_onDrain != null) {
             m_onDrain.run();
             return;
