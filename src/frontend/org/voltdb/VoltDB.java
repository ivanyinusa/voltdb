--- conflicted
+++ resolved
@@ -153,13 +153,8 @@
         /** true if we're running the rejoin tests. Not used in production. */
         public boolean m_isRejoinTest = false;
 
-<<<<<<< HEAD
-        public int m_drAgentPortStart = DEFAULT_DR_PORT;
-
         public Integer m_leaderPort = null;
 
-=======
->>>>>>> 6bfc2e20
         public Configuration() { }
 
         public Configuration(String args[]) {
