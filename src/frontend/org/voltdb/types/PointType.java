--- conflicted
+++ resolved
@@ -22,13 +22,6 @@
 import java.util.regex.Pattern;
 
 public class PointType {
-<<<<<<< HEAD
-
-    private final double m_latitude;
-    private final double m_longitude;
-
-    private static final int BYTES_IN_A_COORD = Double.SIZE / 8;
-=======
     //
     // It's slightly hard to see this in the actual pattern
     // definition, but the pattern we want to match, ignoring space, is:
@@ -50,19 +43,10 @@
     private static final Pattern wktPattern
         = Pattern.compile("^\\s*point\\s*[(]\\s*([-]?[1-9]\\d*)(?:[.](\\d*))?\\s+([-]?[1-9]\\d*)(?:[.](\\d*))?\\s*[)]\\s*\\z",
                           Pattern.CASE_INSENSITIVE);
-    // Internal representation of a geospatial point
-    // is subject to change.  For now, just use two floats.
-    // This matches the EE representation.
-    private final float m_latitude;
-    private final float m_longitude;
+    private final double m_latitude;
+    private final double m_longitude;
 
-    // In the default constructor, initialize to the null point
-    // (defined as either value being NaN)
-    public PointType() {
-        m_latitude = Float.NaN;
-        m_longitude = Float.NaN;
-    }
->>>>>>> 78b2f5df
+    private static final int BYTES_IN_A_COORD = Double.SIZE / 8;
 
     // We use this value to represent a null point.
     // (Only for sending data over the wire.  The client
@@ -74,16 +58,11 @@
         m_latitude = latitude;
         m_longitude = longitude;
 
-<<<<<<< HEAD
         if (m_latitude < -90.0 || m_latitude > 90.0) {
             throw new IllegalArgumentException("Latitude out of range in PointType constructor");
         }
+    }
 
-
-        if (m_longitude < -180.0 || m_longitude > 180.0) {
-            throw new IllegalArgumentException("Longitude out of range in PointType constructor");
-        }
-=======
     private static float toFloat(String aInt, String aFrac) {
         return Float.parseFloat(aInt + "." + (aFrac == null ? "0" : aFrac));
     }
@@ -109,11 +88,6 @@
         } else {
             throw new IllegalArgumentException("Cannot construct PointType value from \"" + param + "\"");
         }
-    }
-
-    public boolean isNull() {
-        return Float.isNaN(m_latitude) || Float.isNaN(m_longitude);
->>>>>>> 78b2f5df
     }
 
     public double getLatitude() {
