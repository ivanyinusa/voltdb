--- conflicted
+++ resolved
@@ -30,15 +30,11 @@
     final public static byte COMPLETE_TRANSACTION_ID = VOLTCORE_MESSAGE_ID_MAX + 6;
     final public static byte COMPLETE_TRANSACTION_RESPONSE_ID = VOLTCORE_MESSAGE_ID_MAX + 7;
     final public static byte COALESCED_HEARTBEAT_ID = VOLTCORE_MESSAGE_ID_MAX + 8;
-<<<<<<< HEAD
     final public static byte IV2_INITIATE_TASK_ID = VOLTCORE_MESSAGE_ID_MAX + 9;
     final public static byte IV2_REPAIR_LOG_REQUEST = VOLTCORE_MESSAGE_ID_MAX + 10;
     final public static byte IV2_REPAIR_LOG_RESPONSE = VOLTCORE_MESSAGE_ID_MAX + 11;
     final public static byte REJOIN_RESPONSE_ID = VOLTCORE_MESSAGE_ID_MAX + 12;
-=======
-    final public static byte REJOIN_RESPONSE_ID = VOLTCORE_MESSAGE_ID_MAX + 9;
-    final public static byte FRAGMENT_TASK_LOG_ID = VOLTCORE_MESSAGE_ID_MAX + 10;
->>>>>>> e10664da
+    final public static byte FRAGMENT_TASK_LOG_ID = VOLTCORE_MESSAGE_ID_MAX + 13;
 
     /**
      * Overridden by subclasses to create message types unknown by voltcore
@@ -76,7 +72,6 @@
         case COMPLETE_TRANSACTION_RESPONSE_ID:
             message = new CompleteTransactionResponseMessage();
             break;
-<<<<<<< HEAD
         case IV2_INITIATE_TASK_ID:
             message = new Iv2InitiateTaskMessage();
             break;
@@ -89,14 +84,9 @@
         case REJOIN_RESPONSE_ID:
             message = new RejoinMessage();
             break;
-=======
-        case REJOIN_RESPONSE_ID:
-            message = new RejoinMessage();
-            break;
         case FRAGMENT_TASK_LOG_ID:
             message = new FragmentTaskLogMessage();
             break;
->>>>>>> e10664da
         default:
             message = null;
         }
