--- conflicted
+++ resolved
@@ -133,7 +133,6 @@
         return m_procNameInBytes;
     }
 
-<<<<<<< HEAD
     String[] m_batchSQLStmts;
     public void setBatchSQLStmts(String[] batchSQLStmts) {
         m_batchSQLStmts = batchSQLStmts;
@@ -142,8 +141,6 @@
         return m_batchSQLStmts;
     }
 
-=======
->>>>>>> 3db8179a
     /** Empty constructor for de-serialization */
     FragmentTaskMessage() {
         m_subject = Subject.DEFAULT.getId();
@@ -191,10 +188,7 @@
         m_initiateTask = ftask.m_initiateTask;
         m_emptyForRestart = ftask.m_emptyForRestart;
         m_procNameInBytes = ftask.m_procNameInBytes;
-<<<<<<< HEAD
         m_batchSQLStmts = ftask.m_batchSQLStmts;
-=======
->>>>>>> 3db8179a
         if (ftask.m_initiateTaskBuffer != null) {
             m_initiateTaskBuffer = ftask.m_initiateTaskBuffer.duplicate();
         }
@@ -466,8 +460,7 @@
         msgsize += 20 * m_items.size();
 
         // Procedure name gets an length (4) and the name (.length)
-<<<<<<< HEAD
-        msgsize += 4;
+        msgsize += 2;
         if(m_procNameInBytes.length != 0)
             msgsize += m_procNameInBytes.length;
 
@@ -479,12 +472,6 @@
             }
         }
 
-=======
-        msgsize += 2;
-        if(m_procNameInBytes.length != 0)
-            msgsize += m_procNameInBytes.length;
-
->>>>>>> 3db8179a
         //nested initiate task message length prefix
         msgsize += 4;
         if (m_initiateTaskBuffer != null) {
@@ -608,11 +595,10 @@
 
         // Procedure name
         if (m_procNameInBytes.length != 0) {
-<<<<<<< HEAD
-            buf.putInt(m_procNameInBytes.length);
+            buf.putShort((short)m_procNameInBytes.length);
             buf.put(m_procNameInBytes);
         } else {
-           buf.putInt(0);
+           buf.putShort((short)0);
         }
 
         // batchSQLStmts
@@ -628,12 +614,6 @@
             }
         } else {
            buf.putInt(0);
-=======
-            buf.putShort((short)m_procNameInBytes.length);
-            buf.put(m_procNameInBytes);
-        } else {
-           buf.putShort((short)0);
->>>>>>> 3db8179a
         }
 
         if (m_initiateTaskBuffer != null) {
@@ -727,17 +707,12 @@
         }
 
         // Procedure name
-<<<<<<< HEAD
-        int procNameLen = buf.getInt();
-=======
         short procNameLen = buf.getShort();
->>>>>>> 3db8179a
         if(procNameLen > 0) {
             m_procNameInBytes = new byte[procNameLen];
             buf.get(m_procNameInBytes);
         }
 
-<<<<<<< HEAD
         // BatchSQLStmts
         int batchSize = buf.getInt();
         if(batchSize > 0) {
@@ -752,8 +727,6 @@
             }
         }
 
-=======
->>>>>>> 3db8179a
         int initiateTaskMessageLength = buf.getInt();
         if (initiateTaskMessageLength > 0) {
             int startPosition = buf.position();
