--- conflicted
+++ resolved
@@ -517,58 +517,17 @@
          * @param tables Output array as well as indicator of exactly how many tables to read off of the wire
          * @throws IOException
          */
-<<<<<<< HEAD
         private void readResultTables(final VoltTable tables[]) throws IOException
         {
-            final ByteBuffer resultTablesBuffer = readMessage();
-            // check if anything was changed
+            int resultTablesLength = readInt();
+            if (resultTablesLength <= 0) {
+                return;
+            }
+            final ByteBuffer resultTablesBuffer = readBytes(resultTablesLength);
+            // check the dirty-ness of the batch
             if (resultTablesBuffer.get() > 0) {
                 m_dirty = true;
             }
-=======
-        public void readResultTables(final VoltTable tables[]) throws IOException {
-            final ByteBuffer resultTablesLengthBytes = ByteBuffer.allocate(4);
-
-            //resultTablesLengthBytes.order(ByteOrder.LITTLE_ENDIAN);
-            while (resultTablesLengthBytes.hasRemaining()) {
-                int read = m_socketChannel.read(resultTablesLengthBytes);
-                if (read == -1) {
-                    throw new EOFException();
-                }
-            }
-            resultTablesLengthBytes.flip();
-
-            final int resultTablesLength = resultTablesLengthBytes.getInt();
-
-            // check the dirty-ness of the batch
-            final ByteBuffer dirtyBytes = ByteBuffer.allocate(1);
-            while (dirtyBytes.hasRemaining()) {
-                int read = m_socketChannel.read(dirtyBytes);
-                if (read == -1) {
-                    throw new EOFException();
-                }
-            }
-            dirtyBytes.flip();
-            // check if anything was changed
-            final boolean dirty  = dirtyBytes.get() > 0;
-            if (dirty)
-                m_dirty = true;
-
-            if (resultTablesLength <= 0)
-                return;
-
-            final ByteBuffer resultTablesBuffer = ByteBuffer
-                    .allocate(resultTablesLength);
-            //resultTablesBuffer.order(ByteOrder.LITTLE_ENDIAN);
-            while (resultTablesBuffer.hasRemaining()) {
-                int read = m_socketChannel.read(resultTablesBuffer);
-                if (read == -1) {
-                    throw new EOFException();
-                }
-            }
-            resultTablesBuffer.flip();
-
->>>>>>> 2152905b
             for (int ii = 0; ii < tables.length; ii++) {
                 int dependencyCount = resultTablesBuffer.getInt(); // ignore the table count
                 assert(dependencyCount == 1); //Expect one dependency generated per plan fragment
@@ -1095,20 +1054,7 @@
                 serialized = new int[]{0};
             }
             for (int i = 0; i < count; i++) {
-<<<<<<< HEAD
                 serialized[i] = m_connection.readInt();
-
-=======
-                ByteBuffer lengthBuffer = ByteBuffer.allocate(4);
-                while (lengthBuffer.hasRemaining()) {
-                    int read = m_connection.m_socketChannel.read(lengthBuffer);
-                    if (read == -1) {
-                        throw new EOFException();
-                    }
-                }
-                lengthBuffer.flip();
-                serialized[i] = lengthBuffer.getInt();
->>>>>>> 2152905b
                 ByteBuffer view = outputBuffers.get(i).b().duplicate();
                 view.limit(view.position() + serialized[i]);
                 while (view.hasRemaining()) {
@@ -1116,13 +1062,9 @@
                 }
             }
             return Pair.of(remaining, serialized);
-<<<<<<< HEAD
         }
         catch (IOException e) {
             System.out.println("Exception: " + e.getMessage());
-=======
-        } catch (final IOException e) {
->>>>>>> 2152905b
             throw new RuntimeException(e);
         }
     }
@@ -1168,11 +1110,6 @@
         catch (IOException e) {
             throw new RuntimeException(e);
         }
-<<<<<<< HEAD
-=======
-
-        return retval;
->>>>>>> 2152905b
     }
 
     @Override
