/* This file is part of VoltDB.
 * Copyright (C) 2008-2017 VoltDB Inc.
 *
 * This program is free software: you can redistribute it and/or modify
 * it under the terms of the GNU Affero General Public License as
 * published by the Free Software Foundation, either version 3 of the
 * License, or (at your option) any later version.
 *
 * This program is distributed in the hope that it will be useful,
 * but WITHOUT ANY WARRANTY; without even the implied warranty of
 * MERCHANTABILITY or FITNESS FOR A PARTICULAR PURPOSE.  See the
 * GNU Affero General Public License for more details.
 *
 * You should have received a copy of the GNU Affero General Public License
 * along with VoltDB.  If not, see <http://www.gnu.org/licenses/>.
 */

package org.voltdb.jni;

import java.io.EOFException;
import java.io.IOException;
import java.io.UnsupportedEncodingException;
import java.lang.reflect.InvocationTargetException;
import java.net.InetSocketAddress;
import java.net.Socket;
import java.nio.ByteBuffer;
import java.nio.channels.SocketChannel;
import java.util.List;
import java.util.logging.Level;
import java.util.logging.Logger;

import org.voltcore.utils.DBBPool.BBContainer;
import org.voltcore.utils.Pair;
import org.voltdb.BackendTarget;
import org.voltdb.ParameterSet;
import org.voltdb.PrivateVoltTableFactory;
import org.voltdb.StatsSelector;
import org.voltdb.TableStreamType;
import org.voltdb.TheHashinator.HashinatorConfig;
import org.voltdb.UserDefinedFunctionManager.UserDefinedFunctionRunner;
import org.voltdb.VoltTable;
import org.voltdb.common.Constants;
import org.voltdb.exceptions.EEException;
import org.voltdb.exceptions.SerializableException;
import org.voltdb.export.ExportManager;
import org.voltdb.iv2.DeterminismHash;
import org.voltdb.messaging.FastDeserializer;
import org.voltdb.messaging.FastSerializer;
import org.voltdb.sysprocs.saverestore.SnapshotUtil;
import org.voltdb.utils.Encoder;
import org.voltdb.utils.SerializationHelper;
import org.voltdb.utils.CompressionService;

import com.google_voltpatches.common.base.Charsets;
import com.google_voltpatches.common.base.Throwables;

/* Serializes data over a connection that presumably is being read
 * by a voltdb execution engine. The serialization is currently a
 * a packed binary big endian buffer. Each buffer has a header
 * that provides the total length (as an int) and the command being
 * serialized (also as an int). Commands are described by the Commands
 * enum.
 *
 * These serializations are implemented as required since a lot of
 * the native interface isn't needed in many cases.
 *
 * The serialization could be more robust. Probably the right way to
 * get that robustness would be to create FastSerializable classes
 * for the more complex calls and read them through the fast serializable
 * C++ interface.
 *
 * (The fastserializer still requires hand-authoring the ser/deser
 * logic in java and C and doesn't result in any more favorable
 * packing; in fact the resulting wire content might be the same in
 * most cases... And you can't fast serialize an array of primitive
 * types without writing a wrapper object.)
 *
 * Responses to the IPC interface start with a 1 byte result code. If the
 * result code is failure then no message follows. If the result code
 * is success and a response is warranted it will follow and is length prefixed if necessary.
 * Unlike requests to the EE, the length prefix in responses does not include the 1 byte
 * result code nor the 4 byte length field. When we correct the 1 and 4 byte network reads and writes
 * we can this. A length will not prefix the response
 * if the length of the response can be deduced from the original request.
 *
 * The return message format for DMLPlanFragments is all big endian:
 * 1 byte result code
 * 8 byte results codes. Same number of results as numPlanFragments.
 *
 * The return message format for QueryPlanFragments is all big endian:
 * 1 byte result code
 * 4 byte result length. Does not include the length of the result code or result length field.
 * X bytes of serialized VoltTables. Same number of tables as numPlanFragments
 *
 * The return message format for PlanFragment is all big endian:
 * 1 byte result code
 * 4 byte result length. Does not include the length of the result code or result length field.
 * 4 byte result indicating number of dependencies returned
 * The dependency tables
 *
 * The return message format for ReceiveDependency consists of a single byte result code.
 *
 * The return message format for Load table consists of a single byte result code.
 */

public class ExecutionEngineIPC extends ExecutionEngine {

    /** Commands are serialized over the connection */
    private enum Commands {
        Initialize(0),
        LoadCatalog(2),
        ToggleProfiler(3),
        Tick(4),
        GetStats(5),
        QueryPlanFragments(6),
        PlanFragment(7),
        LoadTable(9),
        releaseUndoToken(10),
        undoUndoToken(11),
        CustomPlanFragment(12),
        SetLogLevels(13),
        Quiesce(16),
        ActivateTableStream(17),
        TableStreamSerializeMore(18),
        UpdateCatalog(19),
        ExportAction(20),
        RecoveryMessage(21),
        TableHashCode(22),
        Hashinate(23),
        GetPoolAllocations(24),
        GetUSOs(25),
        updateHashinator(27),
        executeTask(28),
        applyBinaryLog(29);
        Commands(final int id) {
            m_id = id;
        }

        int m_id;
    }

    /**
     * One connection per ExecutionEngineIPC. This connection also interfaces
     * with Valgrind to report any problems that Valgrind may find including
     * reachable heap blocks on exit. Unfortunately it is not enough to inspect
     * the Valgrind return code as it considers reachable blocks to not be an
     * error.
     **/
    private class Connection {
        private Socket m_socket = null;
        private SocketChannel m_socketChannel = null;
        Connection(BackendTarget target, int port) {
            boolean connected = false;
            int retries = 0;
            while (!connected) {
                try {
                    System.out.println("Connecting to localhost:" + port);
                    m_socketChannel = SocketChannel.open(new InetSocketAddress(
                            "localhost", port));
                    m_socketChannel.configureBlocking(true);
                    m_socket = m_socketChannel.socket();
                    m_socket.setTcpNoDelay(true);
                    connected = true;
                } catch (final Exception e) {
                    System.out.println(e.getMessage());
                    if (retries++ <= 10) {
                        if (retries > 1) {
                            System.out.printf("Failed to connect to IPC EE on port %d. Retry #%d of 10\n", port, retries-1);
                            try {
                                Thread.sleep(10000);
                            }
                            catch (InterruptedException e1) {}
                        }
                    }
                    else {
                        System.out.printf("Failed to initialize IPC EE connection on port %d. Quitting.\n", port);
                        System.exit(-1);
                    }
                }
                if (!connected && retries == 1 && target == BackendTarget.NATIVE_EE_IPC) {
                    System.out.println("Ready to connect to voltdbipc process on port " + port);
                    System.out.println("Press Enter after you have started the EE process to initiate the connection to the EE");
                    try {
                        System.in.read();
                    } catch (final IOException e1) {
                        e1.printStackTrace();
                    }
                }
            }
            System.out.println("Created IPC connection for site.");
        }

        /* Close the socket indicating to the EE it should terminate */
        public void close() throws InterruptedException {
            if (m_socketChannel != null) {
                try {
                    m_socketChannel.close();
                } catch (final IOException e) {
                    throw new RuntimeException(e);
                }
                m_socketChannel = null;
                m_socket = null;
            }
        }

        /** blocking write of all m_data to outputstream */
        void write() throws IOException {
            // write 4 byte length (which includes its own 4 bytes) in big-endian
            // order. this hurts .. but I'm not sure of a better way.
            m_dataNetwork.clear();
            final int amt = m_data.remaining();
            m_dataNetwork.putInt(4 + amt);
            if (m_dataNetwork.capacity() < (4 + amt)) {
                throw new IOException("Catalog data size (" + (4 + amt) +
                                      ") exceeds ExecutionEngineIPC's hard-coded data buffer capacity (" +
                                      m_dataNetwork.capacity() + ")");
            }
            m_dataNetwork.limit(4 + amt);
            m_dataNetwork.rewind();
            while (m_dataNetwork.hasRemaining()) {
                m_socketChannel.write(m_dataNetwork);
            }
        }

        /**
         * An error code specific to the IPC backend that indicates
         * that as part of fulfilling a previous request the IPC
         * backend requires a dependency table. This is not really
         * an error code.
         */
        static final int kErrorCode_RetrieveDependency = 100;

        /**
         * An error code to be sent in a response to an RetrieveDependency request.
         * Indicates that a dependency table was found and that it follows
         */
        static final int kErrorCode_DependencyFound = 101;

        /**
         * An error code to be sent in a response to an RetrieveDependency request.
         * Indicates that no dependency tables could be found and that no data follows.
         */
        static final int kErrorCode_DependencyNotFound = 102 ;

        /**
         * An error code that can be sent at any time indicating that
         * an export buffer follows
         */
        static final int kErrorCode_pushExportBuffer = 103;

        /**
         * Invoke crash VoltDB
         */
        static final int kErrorCode_CrashVoltDB = 104;

        /**
         * Retrieve value from Java for stats
         */
        static final int kErrorCode_getQueuedExportBytes = 105;

        /**
         * An error code that can be sent at any time indicating that
         * a per-fragment statistics buffer follows
         */
        static final int kErrorCode_pushPerFragmentStatsBuffer = 106;

        /**
<<<<<<< HEAD
         * An error code that can be sent at any time indicating that
         * an export stream is dropped
         */
        static final int kErrorCode_pushEndOfStream = 113;
=======
         * Instruct the Java side to invoke a user-defined function and
         * return the result.
         */
        static final int kErrorCode_callJavaUserDefinedFunction = 107;
>>>>>>> ded539fd

        ByteBuffer getBytes(int size) throws IOException {
            ByteBuffer header = ByteBuffer.allocate(size);
            while (header.hasRemaining()) {
                final int read = m_socket.getChannel().read(header);
                if (read == -1) {
                    throw new EOFException();
                }
            }
            header.flip();
            return header;
        }

        // Read per-fragment stats from the wire.
        void extractPerFragmentStatsInternal() {
            try {
                int bufferSize = m_connection.readInt();
                final ByteBuffer perFragmentStatsBuffer = ByteBuffer.allocate(bufferSize);
                while (perFragmentStatsBuffer.hasRemaining()) {
                    int read = m_socketChannel.read(perFragmentStatsBuffer);
                    if (read == -1) {
                        throw new EOFException();
                    }
                }
                perFragmentStatsBuffer.flip();
                // Skip the perFragmentTimingEnabled flag.
                perFragmentStatsBuffer.get();
                m_succeededFragmentsCount = perFragmentStatsBuffer.getInt();
                if (m_perFragmentTimingEnabled) {
                    for (int i = 0; i < m_succeededFragmentsCount; i++) {
                        m_executionTimes[i] = perFragmentStatsBuffer.getLong();
                    }
                    // This is the time for the failed fragment.
                    if (m_succeededFragmentsCount < m_executionTimes.length) {
                        m_executionTimes[m_succeededFragmentsCount] = perFragmentStatsBuffer.getLong();
                    }
                }
            }
            catch (IOException e) {
                throw new RuntimeException(e);
            }
        }

        // Internal function to receive and execute the UDF invocation request.
        void callJavaUserDefinedFunctionInternal() {
            try {
                // Read the request content from the wire.
                int bufferSize = m_connection.readInt();
                final ByteBuffer udfBuffer = ByteBuffer.allocate(bufferSize);
                while (udfBuffer.hasRemaining()) {
                    int read = m_socketChannel.read(udfBuffer);
                    if (read == -1) {
                        throw new EOFException();
                    }
                }
                udfBuffer.flip();

                int functionId = udfBuffer.getInt();
                UserDefinedFunctionRunner udfRunner = m_functionManager.getFunctionRunnerById(functionId);
                assert(udfRunner != null);
                Throwable throwable = null;
                Object returnValue = null;
                try {
                    // Call the user-defined function.
                    returnValue = udfRunner.call(udfBuffer);
                    m_data.clear();
                    // Put the status code for success (zero) into the buffer.
                    m_data.putInt(0);
                    // Write the result to the buffer.
                    UserDefinedFunctionRunner.writeValueToBuffer(m_data, udfRunner.getReturnType(), returnValue);
                    m_data.flip();
                    m_connection.write();
                    return;
                }
                catch (InvocationTargetException ex1) {
                    // Exceptions thrown during Java reflection will be wrapped into this InvocationTargetException.
                    // We need to get its cause and throw that to the user.
                    throwable = ex1.getCause();
                }
                catch (Throwable ex2) {
                    throwable = ex2;
                }
                // Getting here means the execution was not successful.
                m_data.clear();
                if (throwable != null) {
                    // Exception thrown, put return code = -1.
                    m_data.putInt(-1);
                    byte[] errorMsg = throwable.toString().getBytes(Constants.UTF8ENCODING);
                    SerializationHelper.writeVarbinary(errorMsg, m_data);
                }
                m_data.flip();
                m_connection.write();
            }
            catch (IOException e) {
                throw new RuntimeException(e);
            }
        }

        /**
         * Read a single byte indicating a return code. This method has evolved
         * to include providing dependency tables necessary for the completion of previous
         * request. The method loops ready status bytes instead of recursing to avoid
         * excessive recursion in the case where a large number of dependency tables
         * must be fetched before the request can be satisfied.
         *
         * Facing further evolutionary pressure, readStatusByte has  grown
         * EL buffer reading fins. EL buffers arrive here mid-command execution.
         * @return
         * @throws IOException
         */
        int readStatusByte() throws IOException {
            int status = kErrorCode_RetrieveDependency;

            while (true) {
                status = m_socket.getInputStream().read();
                if (status == kErrorCode_RetrieveDependency) {
                    final ByteBuffer dependencyIdBuffer = ByteBuffer.allocate(4);
                    while (dependencyIdBuffer.hasRemaining()) {
                        final int read = m_socketChannel.read(dependencyIdBuffer);
                        if (read == -1) {
                            throw new IOException("Unable to read enough bytes for dependencyId in order to " +
                            " satisfy IPC backend request for a dependency table");
                        }
                    }
                    dependencyIdBuffer.rewind();
                    sendDependencyTable(dependencyIdBuffer.getInt());
                }
                else if (status == ExecutionEngine.ERRORCODE_PROGRESS_UPDATE) {
                    m_history.append("GOT PROGRESS_UPDATE... ");
                    int batchIndex = m_connection.readInt();
                    int planNodeTypeAsInt = m_connection.readInt();
                    long tuplesFound = m_connection.readLong();
                    long currMemoryInBytes = m_connection.readLong();
                    long peakMemoryInBytes = m_connection.readLong();
                    long nextStep = fragmentProgressUpdate(batchIndex, planNodeTypeAsInt, tuplesFound,
                            currMemoryInBytes, peakMemoryInBytes);
                    m_history.append("...RESPONDING TO PROGRESS_UPDATE...nextStep=" + nextStep);
                    m_data.clear();
                    m_data.putLong(nextStep);
                    m_data.flip();
                    m_connection.write();
                    m_history.append(" WROTE RESPONSE TO PROGRESS_UPDATE\n");
                }
                else if (status == kErrorCode_pushExportBuffer) {
                    // Message structure:
                    // pushExportBuffer error code - 1 byte
                    // partition id - 4 bytes
                    // signature length (in bytes) - 4 bytes
                    // signature - signature length bytes
                    // uso - 8 bytes
                    // sync - 1 byte
                    // export buffer length - 4 bytes
                    // export buffer - export buffer length bytes
                    int partitionId = getBytes(4).getInt();
                    int signatureLength = getBytes(4).getInt();
                    byte signatureBytes[] = new byte[signatureLength];
                    getBytes(signatureLength).get(signatureBytes);
                    String signature = new String(signatureBytes, "UTF-8");
                    long uso = getBytes(8).getLong();
                    boolean sync = getBytes(1).get() == 1 ? true : false;
                    int length = getBytes(4).getInt();
                    ExportManager.pushExportBuffer(
                            partitionId,
                            signature,
                            uso,
                            0,
                            length == 0 ? null : getBytes(length),
                            sync);
                }
                else if (status == kErrorCode_getQueuedExportBytes) {
                    ByteBuffer header = ByteBuffer.allocate(8);
                    while (header.hasRemaining()) {
                        final int read = m_socket.getChannel().read(header);
                        if (read == -1) {
                            throw new EOFException();
                        }
                    }
                    header.flip();

                    int partitionId = header.getInt();
                    int signatureLength = header.getInt();
                    ByteBuffer sigbuf = ByteBuffer.allocate(signatureLength);
                    while (sigbuf.hasRemaining()) {
                        final int read = m_socket.getChannel().read(sigbuf);
                        if (read == -1) {
                            throw new EOFException();
                        }
                    }
                    sigbuf.flip();
                    byte signatureBytes[] = new byte[signatureLength];
                    sigbuf.get(signatureBytes);
                    String signature = new String(signatureBytes, "UTF-8");

                    long retval = ExportManager.getQueuedExportBytes(partitionId, signature);
                    ByteBuffer buf = ByteBuffer.allocate(8);
                    buf.putLong(retval).flip();

                    while (buf.hasRemaining()) {
                        m_socketChannel.write(buf);
                    }
                }
                else if (status == kErrorCode_pushEndOfStream) {
                    ByteBuffer header = ByteBuffer.allocate(8);
                    while (header.hasRemaining()) {
                        final int read = m_socket.getChannel().read(header);
                        if (read == -1) {
                            throw new EOFException();
                        }
                    }
                    header.flip();

                    int partitionId = header.getInt();
                    int signatureLength = header.getInt();
                    ByteBuffer sigbuf = ByteBuffer.allocate(signatureLength);
                    while (sigbuf.hasRemaining()) {
                        final int read = m_socket.getChannel().read(sigbuf);
                        if (read == -1) {
                            throw new EOFException();
                        }
                    }
                    sigbuf.flip();
                    byte signatureBytes[] = new byte[signatureLength];
                    sigbuf.get(signatureBytes);
                    String signature = new String(signatureBytes, "UTF-8");

                    ExportManager.pushEndOfStream(partitionId, signature);
                }
                else if (status == ExecutionEngine.ERRORCODE_DECODE_BASE64_AND_DECOMPRESS) {
                    int dataLength = m_connection.readInt();
                    String data = m_connection.readString(dataLength);
                    byte[] decodedDecompressedData = CompressionService.decodeBase64AndDecompressToBytes(data);
                    m_data.clear();
                    m_data.put(decodedDecompressedData);
                    m_data.flip();
                    m_connection.write();
                }
                else if (status == kErrorCode_CrashVoltDB) {
                    ByteBuffer lengthBuffer = ByteBuffer.allocate(4);
                    while (lengthBuffer.hasRemaining()) {
                        final int read = m_socket.getChannel().read(lengthBuffer);
                        if (read == -1) {
                            throw new EOFException();
                        }
                    }
                    lengthBuffer.flip();
                    ByteBuffer messageBuffer = ByteBuffer.allocate(lengthBuffer.getInt());
                    while (messageBuffer.hasRemaining()) {
                        final int read = m_socket.getChannel().read(messageBuffer);
                        if (read == -1) {
                            throw new EOFException();
                        }
                    }
                    messageBuffer.flip();
                    final int reasonLength = messageBuffer.getInt();
                    final byte reasonBytes[] = new byte[reasonLength];
                    messageBuffer.get(reasonBytes);
                    final String message = new String(reasonBytes, "UTF-8");

                    final int filenameLength = messageBuffer.getInt();
                    final byte filenameBytes[] = new byte[filenameLength];
                    messageBuffer.get(filenameBytes);
                    final String filename = new String(filenameBytes, "UTF-8");

                    final int lineno = messageBuffer.getInt();


                    final int numTraces = messageBuffer.getInt();
                    final String traces[] = new String[numTraces];

                    for (int ii = 0; ii < numTraces; ii++) {
                        final int traceLength = messageBuffer.getInt();
                        final byte traceBytes[] = new byte[traceLength];
                        messageBuffer.get(traceBytes);
                        traces[ii] = new String(traceBytes, "UTF-8");
                    }

                    ExecutionEngine.crashVoltDB(message, traces, filename, lineno);
                }
                else if (status == kErrorCode_pushPerFragmentStatsBuffer) {
                    // The per-fragment stats are in the very beginning.
                    extractPerFragmentStatsInternal();
                }
                else if (status == kErrorCode_callJavaUserDefinedFunction) {
                    callJavaUserDefinedFunctionInternal();
                }
                else {
                    break;
                }
            }

            try {
                checkErrorCode(status);
                return status;
            }
            catch (SerializableException e) {
                throw e;
            }
            catch (RuntimeException e) {
                throw (IOException)e.getCause();
            }
        }


        /**
         * Read and deserialize some number of tables from the wire. Assumes that the message is length prefixed.
         * @param tables Output array as well as indicator of exactly how many tables to read off of the wire
         * @throws IOException
         */
        public void readResultTables(final VoltTable tables[]) throws IOException {
            final ByteBuffer resultTablesLengthBytes = ByteBuffer.allocate(4);

            //resultTablesLengthBytes.order(ByteOrder.LITTLE_ENDIAN);
            while (resultTablesLengthBytes.hasRemaining()) {
                int read = m_socketChannel.read(resultTablesLengthBytes);
                if (read == -1) {
                    throw new EOFException();
                }
            }
            resultTablesLengthBytes.flip();

            final int resultTablesLength = resultTablesLengthBytes.getInt();

            // check the dirty-ness of the batch
            final ByteBuffer dirtyBytes = ByteBuffer.allocate(1);
            while (dirtyBytes.hasRemaining()) {
                int read = m_socketChannel.read(dirtyBytes);
                if (read == -1) {
                    throw new EOFException();
                }
            }
            dirtyBytes.flip();
            // check if anything was changed
            final boolean dirty  = dirtyBytes.get() > 0;
            if (dirty)
                m_dirty = true;

            if (resultTablesLength <= 0)
                return;

            final ByteBuffer resultTablesBuffer = ByteBuffer
                    .allocate(resultTablesLength);
            //resultTablesBuffer.order(ByteOrder.LITTLE_ENDIAN);
            while (resultTablesBuffer.hasRemaining()) {
                int read = m_socketChannel.read(resultTablesBuffer);
                if (read == -1) {
                    throw new EOFException();
                }
            }
            resultTablesBuffer.flip();

            for (int ii = 0; ii < tables.length; ii++) {
                final int dependencyCount = resultTablesBuffer.getInt(); // ignore the table count
                assert(dependencyCount == 1); //Expect one dependency generated per plan fragment
                resultTablesBuffer.getInt(); // ignore the dependency ID
                tables[ii] = PrivateVoltTableFactory.createVoltTableFromSharedBuffer(resultTablesBuffer);
            }
        }

        public ByteBuffer readResultsBuffer() throws IOException {
            // check the dirty-ness of the batch
            final ByteBuffer dirtyBytes = ByteBuffer.allocate(1);
            while (dirtyBytes.hasRemaining()) {
                int read = m_socketChannel.read(dirtyBytes);
                if (read == -1) {
                    throw new EOFException();
                }
            }
            dirtyBytes.flip();
            // check if anything was changed
            m_dirty |= dirtyBytes.get() > 0;

            final ByteBuffer resultTablesLengthBytes = ByteBuffer.allocate(4);
            //resultTablesLengthBytes.order(ByteOrder.LITTLE_ENDIAN);
            while (resultTablesLengthBytes.hasRemaining()) {
                int read = m_socketChannel.read(resultTablesLengthBytes);
                if (read == -1) {
                    throw new EOFException();
                }
            }
            resultTablesLengthBytes.flip();
            final int resultTablesLength = resultTablesLengthBytes.getInt();

            if (resultTablesLength <= 0)
                return resultTablesLengthBytes;

            final ByteBuffer resultTablesBuffer = ByteBuffer
                    .allocate(resultTablesLength+4);
            //resultTablesBuffer.order(ByteOrder.LITTLE_ENDIAN);
            resultTablesBuffer.putInt(resultTablesLength);
            while (resultTablesBuffer.hasRemaining()) {
                int read = m_socketChannel.read(resultTablesBuffer);
                if (read == -1) {
                    throw new EOFException();
                }
            }
            resultTablesBuffer.flip();
            return resultTablesBuffer;
        }

        /**
         * Read and deserialize a long from the wire.
         */
        public long readLong() throws IOException {
            final ByteBuffer longBytes = ByteBuffer.allocate(8);

            //resultTablesLengthBytes.order(ByteOrder.LITTLE_ENDIAN);
            while (longBytes.hasRemaining()) {
                int read = m_socketChannel.read(longBytes);
                if (read == -1) {
                    throw new EOFException();
                }
            }
            longBytes.flip();

            final long retval = longBytes.getLong();
            return retval;
        }

        /**
         * Read and deserialize an int from the wire.
         */
        public int readInt() throws IOException {
            final ByteBuffer intBytes = ByteBuffer.allocate(4);

            //resultTablesLengthBytes.order(ByteOrder.LITTLE_ENDIAN);
            while (intBytes.hasRemaining()) {
                int read = m_socketChannel.read(intBytes);
                if (read == -1) {
                    throw new EOFException();
                }
            }
            intBytes.flip();

            final int retval = intBytes.getInt();
            return retval;
        }

        /**
         * Read and deserialize a short from the wire.
         */
        public short readShort() throws IOException {
            final ByteBuffer shortBytes = ByteBuffer.allocate(2);

            //resultTablesLengthBytes.order(ByteOrder.LITTLE_ENDIAN);
            while (shortBytes.hasRemaining()) {
                int read = m_socketChannel.read(shortBytes);
                if (read == -1) {
                    throw new EOFException();
                }
            }
            shortBytes.flip();

            final short retval = shortBytes.getShort();
            return retval;
        }

        /**
         * Read and deserialize a byte from the wire.
         */
        public byte readByte() throws IOException {
            final ByteBuffer bytes = ByteBuffer.allocate(1);

            //resultTablesLengthBytes.order(ByteOrder.LITTLE_ENDIAN);
            while (bytes.hasRemaining()) {
                int read = m_socketChannel.read(bytes);
                if (read == -1) {
                    throw new EOFException();
                }
            }
            bytes.flip();

            final byte retval = bytes.get();
            return retval;
        }

        /**
         * Read and deserialize a string from the wire.
         */
        public String readString(int size) throws IOException {
            final ByteBuffer stringBytes = ByteBuffer.allocate(size);

            //resultTablesLengthBytes.order(ByteOrder.LITTLE_ENDIAN);
            while (stringBytes.hasRemaining()) {
                int read = m_socketChannel.read(stringBytes);
                if (read == -1) {
                    throw new EOFException();
                }
            }
            stringBytes.flip();

            final String retval = new String(stringBytes.array(), Constants.UTF8ENCODING);
            return retval;
        }

        public void throwException(final int errorCode) throws IOException {
            final ByteBuffer lengthBuffer = ByteBuffer.allocate(4);
            while (lengthBuffer.hasRemaining()) {
                int read = m_socketChannel.read(lengthBuffer);
                if (read == -1) {
                    throw new EOFException();
                }
            }
            lengthBuffer.flip();
            final int exceptionLength = lengthBuffer.getInt();//Length is only between EE and Java.
            if (exceptionLength == 0) {
                throw new EEException(errorCode);
            } else {
                final ByteBuffer exceptionBuffer = ByteBuffer.allocate(exceptionLength + 4);
                exceptionBuffer.putInt(exceptionLength);
                while(exceptionBuffer.hasRemaining()) {
                    int read = m_socketChannel.read(exceptionBuffer);
                    if (read == -1) {
                        throw new EOFException();
                    }
                }
                assert(!exceptionBuffer.hasRemaining());
                exceptionBuffer.rewind();
                throw SerializableException.deserializeFromBuffer(exceptionBuffer);
            }
        }
    }

    /** Local m_data */
    private final int m_clusterIndex;
    private final long m_siteId;
    private final int m_partitionId;
    private final int m_hostId;
    private final String m_hostname;
    // private final FastSerializer m_fser;
    private final Connection m_connection;
    private BBContainer m_dataNetworkOrigin;
    private ByteBuffer m_dataNetwork;
    private ByteBuffer m_data;

    // private int m_counter;

    private void verifyDataCapacity(int size) {
        if (size+4 > m_dataNetwork.capacity()) {
            m_dataNetworkOrigin.discard();
            m_dataNetworkOrigin = org.voltcore.utils.DBBPool.allocateDirect(size+4);
            m_dataNetwork = m_dataNetworkOrigin.b();
            m_dataNetwork.position(4);
            m_data = m_dataNetwork.slice();
        }
    }

    public ExecutionEngineIPC(
            final int clusterIndex,
            final long siteId,
            final int partitionId,
            final int hostId,
            final String hostname,
            final int drClusterId,
            final int defaultDrBufferSize,
            final int tempTableMemory,
            final BackendTarget target,
            final int port,
            final HashinatorConfig hashinatorConfig,
            final boolean createDrReplicatedStream) {
        super(siteId, partitionId);

        // m_counter = 0;
        m_clusterIndex = clusterIndex;
        m_siteId = siteId;
        m_partitionId = partitionId;
        m_hostId = hostId;
        m_hostname = hostname;
        // m_fser = new FastSerializer(false, false);
        m_connection = new Connection(target, port);

        // voltdbipc assumes host byte order everywhere
        // Arbitrarily set to 20MB when 10MB crashed for an arbitrarily scaled unit test.
        m_dataNetworkOrigin = org.voltcore.utils.DBBPool.allocateDirect(1024 * 1024 * 20);
        m_dataNetwork = m_dataNetworkOrigin.b();
        m_dataNetwork.position(4);
        m_data = m_dataNetwork.slice();

        initialize(
                m_clusterIndex,
                m_siteId,
                m_partitionId,
                m_hostId,
                m_hostname,
                drClusterId,
                defaultDrBufferSize,
                1024 * 1024 * tempTableMemory,
                hashinatorConfig,
                createDrReplicatedStream);
    }

    /** Utility method to generate an EEXception that can be overriden by derived classes**/
    @Override
    protected void throwExceptionForError(final int errorCode) {
        try {
            m_connection.throwException(errorCode);
        } catch (final IOException e) {
            throw new RuntimeException(e);
        }
    }

    private StringBuffer m_history = new StringBuffer();
    @Override
    public void release() throws EEException, InterruptedException {
        System.out.println("Shutdown IPC connection in progress.");
        System.out.println("But first, a little history:\n" + m_history );
        m_connection.close();
        System.out.println("Shutdown IPC connection done.");
        m_dataNetworkOrigin.discard();
    }

    private static final Object printLockObject = new Object();
    /**
     * the abstract api assumes construction initializes but here initialization
     * is just another command.
     */
    public void initialize(
            final int clusterIndex,
            final long siteId,
            final int partitionId,
            final int hostId,
            final String hostname,
            final int drClusterId,
            final int defaultDrBufferSize,
            final long tempTableMemory,
            final HashinatorConfig hashinatorConfig,
            final boolean createDrReplicatedStream)
    {
        synchronized(printLockObject) {
            System.out.println("Initializing an IPC EE " + this + " for hostId " + hostId + " siteId " + siteId + " from thread " + Thread.currentThread().getId());
        }
        int result = ExecutionEngine.ERRORCODE_ERROR;
        m_data.clear();
        m_data.putInt(Commands.Initialize.m_id);
        m_data.putInt(clusterIndex);
        m_data.putLong(siteId);
        m_data.putInt(partitionId);
        m_data.putInt(hostId);
        m_data.putInt(drClusterId);
        m_data.putInt(defaultDrBufferSize);
        m_data.putLong(EELoggers.getLogLevels());
        m_data.putLong(tempTableMemory);
        m_data.putInt(createDrReplicatedStream ? 1 : 0);
        m_data.putInt((short)hostname.length());
        m_data.put(hostname.getBytes(Charsets.UTF_8));
        try {
            m_data.flip();
            m_connection.write();
            result = m_connection.readStatusByte();
        } catch (final IOException e) {
            System.out.println("Exception: " + e.getMessage());
            throw new RuntimeException(e);
        }
        checkErrorCode(result);
        updateHashinator(hashinatorConfig);
    }

    /** write the catalog as a UTF-8 byte string via connection */
    @Override
    protected void coreLoadCatalog(final long timestamp, final byte[] catalogBytes) throws EEException {
        int result = ExecutionEngine.ERRORCODE_ERROR;
        verifyDataCapacity(catalogBytes.length + 100);
        m_data.clear();
        m_data.putInt(Commands.LoadCatalog.m_id);
        m_data.putLong(timestamp);
        m_data.put(catalogBytes);
        m_data.put((byte)'\0');

        try {
            m_data.flip();
            m_connection.write();
            result = m_connection.readStatusByte();
        } catch (final IOException e) {
            System.out.println("Exception: " + e.getMessage());
            throw new RuntimeException(e);
        }
        checkErrorCode(result);
    }

    /** write the diffs as a UTF-8 byte string via connection */
    @Override
    public void coreUpdateCatalog(final long timestamp, final boolean isStreamUpdate, final String catalogDiffs) throws EEException {
        int result = ExecutionEngine.ERRORCODE_ERROR;

        try {
            final byte catalogBytes[] = catalogDiffs.getBytes("UTF-8");
            verifyDataCapacity(catalogBytes.length + 100);
            m_data.clear();
            m_data.putInt(Commands.UpdateCatalog.m_id);
            m_data.putLong(timestamp);
            m_data.putInt(isStreamUpdate ? 1 : 0);
            m_data.put(catalogBytes);
            m_data.put((byte)'\0');
        } catch (final UnsupportedEncodingException ex) {
            Logger.getLogger(ExecutionEngineIPC.class.getName()).log(
                    Level.SEVERE, null, ex);
        }

        try {
            m_data.flip();
            m_connection.write();
            result = m_connection.readStatusByte();
        } catch (final IOException e) {
            System.out.println("Exception: " + e.getMessage());
            throw new RuntimeException(e);
        }
        checkErrorCode(result);
    }

    @Override
    public void tick(final long time, final long lastCommittedSpHandle) {
        int result = ExecutionEngine.ERRORCODE_ERROR;
        m_data.clear();
        m_data.putInt(Commands.Tick.m_id);
        m_data.putLong(time);
        m_data.putLong(lastCommittedSpHandle);
        try {
            m_data.flip();
            m_connection.write();
            result = m_connection.readStatusByte();
        } catch (final IOException e) {
            System.out.println("Exception: " + e.getMessage());
            throw new RuntimeException(e);
        }
        checkErrorCode(result);
        // no return code for tick.
    }

    @Override
    public void quiesce(long lastCommittedSpHandle) {
        int result = ExecutionEngine.ERRORCODE_ERROR;
        m_data.clear();
        m_data.putInt(Commands.Quiesce.m_id);
        m_data.putLong(lastCommittedSpHandle);
        try {
            m_data.flip();
            m_connection.write();
            result = m_connection.readStatusByte();
        } catch (final IOException e) {
            System.out.println("Excpeption: " + e.getMessage());
            throw new RuntimeException();
        }
        checkErrorCode(result);
    }

    private void sendPlanFragmentsInvocation(final Commands cmd,
            final int numFragmentIds,
            final long[] planFragmentIds,
            long[] inputDepIdsIn,
            final Object[] parameterSets,
            DeterminismHash determinismHash,
            boolean[] isWriteFrags,
            int[] sqlCRCs,
            final long txnId,
            final long spHandle,
            final long lastCommittedSpHandle,
            final long uniqueId,
            final long undoToken)
    {
        // big endian, not direct
        final FastSerializer fser = new FastSerializer();
        try {
            for (int i = 0; i < numFragmentIds; ++i) {
                Object params = parameterSets[i];
                // pset can be ByteBuffer or ParameterSet instance
                int paramStart = fser.getPosition();
                if (params instanceof ByteBuffer) {
                    ByteBuffer buf = (ByteBuffer) params;
                    fser.write(buf);
                }
                else {
                    ParameterSet pset = (ParameterSet) params;
                    fser.writeParameterSet(pset);
                }
                if (determinismHash != null && isWriteFrags[i]) {
                    determinismHash.offerStatement(sqlCRCs[i], paramStart, fser.getContainerNoFlip().b());
                }
            }
        } catch (final IOException exception) {
            fser.discard();
            throw new RuntimeException(exception);
        }

        // if inputDepIds is null, make a bunch of dummies
        long[] inputDepIds = inputDepIdsIn;
        if (inputDepIds == null) {
            inputDepIds = new long[numFragmentIds];
            for (int i = 0; i < inputDepIds.length; i++) {
                inputDepIds[0] = -1;
            }
        }

        m_data.clear();
        do {
            m_data.putInt(cmd.m_id);
            m_data.putLong(txnId);
            m_data.putLong(spHandle);
            m_data.putLong(lastCommittedSpHandle);
            m_data.putLong(uniqueId);
            m_data.putLong(undoToken);
            m_data.put((m_perFragmentTimingEnabled ? (byte)1 : (byte)0));
            m_data.putInt(numFragmentIds);
            for (int i = 0; i < numFragmentIds; ++i) {
                m_data.putLong(planFragmentIds[i]);
            }
            for (int i = 0; i < numFragmentIds; ++i) {
                m_data.putLong(inputDepIds[i]);
            }
            verifyDataCapacity(m_data.position()+fser.size());
        } while (m_data.position() == 0);
        m_data.put(fser.getBuffer());
        fser.discard();

        try {
            m_data.flip();
            m_connection.write();
        } catch (final Exception e) {
            System.out.println("Exception: " + e.getMessage());
            throw new RuntimeException(e);
        }
    }

    @Override
    protected FastDeserializer coreExecutePlanFragments(
            final int bufferHint,
            final int numFragmentIds,
            final long[] planFragmentIds,
            final long[] inputDepIds,
            final Object[] parameterSets,
            DeterminismHash determinismHash,
            boolean[] isWriteFrags,
            int[] sqlCRCs,
            final long txnId,
            final long spHandle,
            final long lastCommittedSpHandle,
            final long uniqueId,
            final long undoToken, boolean traceOn) throws EEException {
        sendPlanFragmentsInvocation(Commands.QueryPlanFragments,
                numFragmentIds, planFragmentIds, inputDepIds, parameterSets, determinismHash, isWriteFrags, sqlCRCs,
                txnId, spHandle, lastCommittedSpHandle, uniqueId, undoToken);
        int result = ExecutionEngine.ERRORCODE_ERROR;
        if (m_perFragmentTimingEnabled) {
            m_executionTimes = new long[numFragmentIds];
        }

        while (true) {
            try {
                result = m_connection.readStatusByte();
                ByteBuffer resultTables = null;

                if (result == ExecutionEngine.ERRORCODE_NEED_PLAN) {
                    long fragmentId = m_connection.readLong();
                    byte[] plan = planForFragmentId(fragmentId);
                    m_data.clear();
                    m_data.put(plan);
                    m_data.flip();
                    m_connection.write();
                }
                else if (result == ExecutionEngine.ERRORCODE_SUCCESS) {
                    try {
                        resultTables = m_connection.readResultsBuffer();
                    } catch (final IOException e) {
                        throw new EEException(
                                ExecutionEngine.ERRORCODE_WRONG_SERIALIZED_BYTES);
                    }
                    return new FastDeserializer(resultTables);
                }
                else {
                    // failure
                    return null;
                }
            }
            catch (final IOException e) {
                m_history.append("GOT IOException: " + e.toString());
                System.out.println("Exception: " + e.getMessage());
                throw new RuntimeException(e);
            }
            catch (final Throwable thrown) {
                thrown.printStackTrace();
                m_history.append("GOT Throwable: " + thrown.toString());
                throw thrown;
            }
        }
    }

    @Override
    public VoltTable serializeTable(final int tableId) throws EEException {
        throw new UnsupportedOperationException("Not supported yet.");
    }

    /**
     * Unsupported implementation of toggleProfiler
     */
    @Override
    public void toggleProfiler(final int toggle) {
    }


    @Override
    public byte[] loadTable(final int tableId, final VoltTable table, final long txnId,
            final long spHandle, final long lastCommittedSpHandle, final long uniqueId,
            boolean returnUniqueViolations, boolean shouldDRStream, long undoToken)
    throws EEException
    {
        if (returnUniqueViolations) {
            throw new UnsupportedOperationException("Haven't added IPC support for returning unique violations");
        }
        final ByteBuffer tableBytes = PrivateVoltTableFactory.getTableDataReference(table);
        m_data.clear();
        do {
            m_data.putInt(Commands.LoadTable.m_id);
            m_data.putInt(tableId);
            m_data.putLong(txnId);
            m_data.putLong(spHandle);
            m_data.putLong(lastCommittedSpHandle);
            m_data.putLong(uniqueId);
            m_data.putLong(undoToken);
            m_data.putInt(returnUniqueViolations ? 1 : 0);
            m_data.putInt(shouldDRStream ? 1 : 0);
            verifyDataCapacity(m_data.position() + tableBytes.remaining());
        } while (m_data.position() == 0);

        m_data.put(tableBytes);

        try {
            m_data.flip();
            m_connection.write();
        } catch (final Exception e) {
            System.out.println("Exception: " + e.getMessage());
            throw new RuntimeException(e);
        }

        int result = ExecutionEngine.ERRORCODE_ERROR;
        try {
            result = m_connection.readStatusByte();
        } catch (final IOException e) {
            System.out.println("Exception: " + e.getMessage());
            throw new RuntimeException(e);
        }

        if (result != ExecutionEngine.ERRORCODE_SUCCESS) {
            throw new EEException(result);
        }
        /*//
        // This code will hang expecting input that never arrives
        // until voltdbipc is extended to respond with information
        // negative or positive about "unique violations".
        try {
            ByteBuffer responseBuffer = readMessage();
            if (responseBuffer != null) {
                return responseBuffer.array();
            }
        }
        catch (IOException e) {
            Throwables.propagate(e);
        }
        //*/
        return null;
    }

    @Override
    public VoltTable[] getStats(
            final StatsSelector selector,
            final int[] locators,
            final boolean interval,
            final Long now) {
        m_data.clear();
        m_data.putInt(Commands.GetStats.m_id);
        m_data.putInt(selector.ordinal());
        if (interval) {
            m_data.put((byte)1);
        } else {
            m_data.put((byte)0);
        }
        m_data.putLong(now);
        m_data.putInt(locators.length);
        for (final int locator : locators) {
            m_data.putInt(locator);
        }

        m_data.flip();
        try {
            m_connection.write();
        } catch (final IOException e) {
            System.out.println("Exception: " + e.getMessage());
            throw new RuntimeException(e);
        }

        int result = ExecutionEngine.ERRORCODE_ERROR;
        try {
            result = m_connection.readStatusByte();
        } catch (final IOException e) {
            System.out.println("IPC exception reading statistics status: " + e.getMessage());
        }

        try {
            if (result == ExecutionEngine.ERRORCODE_SUCCESS) {

                final ByteBuffer messageBuffer = readMessage();
                if (messageBuffer == null) return null;

                final VoltTable results[] = new VoltTable[1];
                results[0] = PrivateVoltTableFactory.createVoltTableFromSharedBuffer(messageBuffer);
                return results;
            }
        } catch (final IOException e) {
            System.out.println("IPC exception reading statistics table: " + e.getMessage());

        }
        return null;
    }

    private ByteBuffer readMessage() throws IOException {
        final ByteBuffer messageLengthBuffer = ByteBuffer.allocate(4);
        while (messageLengthBuffer.hasRemaining()) {
            int read = m_connection.m_socketChannel.read(messageLengthBuffer);
            if (read == -1) {
                throw new EOFException("End of file reading statistics(1)");
            }
        }
        messageLengthBuffer.rewind();
        int length = messageLengthBuffer.getInt();
        if (length == 0) {
            return null;
        }
        final ByteBuffer messageBuffer = ByteBuffer.allocate(length);
        while (messageBuffer.hasRemaining()) {
            int read = m_connection.m_socketChannel.read(messageBuffer);
            if (read == -1) {
                throw new EOFException("End of file reading statistics(2)");
            }
        }
        messageBuffer.rewind();
        return messageBuffer;
    }

    @Override
    public boolean releaseUndoToken(final long undoToken) {
        m_data.clear();
        m_data.putInt(Commands.releaseUndoToken.m_id);
        m_data.putLong(undoToken);

        try {
            m_data.flip();
            m_connection.write();
        } catch (final Exception e) {
            System.out.println("Exception: " + e.getMessage());
            throw new RuntimeException(e);
        }

        int result = ExecutionEngine.ERRORCODE_ERROR;
        try {
            result = m_connection.readStatusByte();
        } catch (final IOException e) {
            e.printStackTrace();
            throw new RuntimeException(e);
        }

        if (result != ExecutionEngine.ERRORCODE_SUCCESS) {
            return false;
        }
        return true;
    }

    @Override
    public boolean undoUndoToken(final long undoToken) {
        m_data.clear();
        m_data.putInt(Commands.undoUndoToken.m_id);
        m_data.putLong(undoToken);

        try {
            m_data.flip();
            m_connection.write();
        } catch (final Exception e) {
            System.out.println("Exception: " + e.getMessage());
            throw new RuntimeException(e);
        }

        int result = ExecutionEngine.ERRORCODE_ERROR;
        try {
            result = m_connection.readStatusByte();
        } catch (final Exception e) {
            System.out.println("Exception: " + e.getMessage());
            throw new RuntimeException(e);
        }

        if (result != ExecutionEngine.ERRORCODE_SUCCESS) {
            return false;
        }
        return true;
    }

    @Override
    public boolean setLogLevels(final long logLevels) throws EEException {
        m_data.clear();
        m_data.putInt(Commands.SetLogLevels.m_id);
        m_data.putLong(logLevels);

        try {
            m_data.flip();
            m_connection.write();
        } catch (final Exception e) {
            System.out.println("Exception: " + e.getMessage());
            throw new RuntimeException(e);
        }

        int result = ExecutionEngine.ERRORCODE_ERROR;
        try {
            result = m_connection.readStatusByte();
        } catch (final IOException e) {
            System.out.println("Exception: " + e.getMessage());
            throw new RuntimeException(e);
        }

        if (result != ExecutionEngine.ERRORCODE_SUCCESS) {
            return false;
        }
        return true;
    }

    /**
     * Retrieve a dependency table and send it via the connection. If
     * no table is available send a response code indicating such.
     * The message is prepended with two lengths. One length is for
     * the network layer and is the size of the whole message not including
     * the length prefix.
     * @param dependencyId ID of the dependency table to send to the client
     */
    private void sendDependencyTable(final int dependencyId) throws IOException{
        final byte[] dependencyBytes = nextDependencyAsBytes(dependencyId);
        if (dependencyBytes == null) {
            m_connection.m_socket.getOutputStream().write(Connection.kErrorCode_DependencyNotFound);
            return;
        }
        // 1 for response code + 4 for dependency length prefix + dependencyBytes.length
        final ByteBuffer message = ByteBuffer.allocate(1 + 4 + dependencyBytes.length);

        // write the response code
        message.put((byte)Connection.kErrorCode_DependencyFound);

        // write the dependency's length prefix
        message.putInt(dependencyBytes.length);

        // finally, write dependency table itself
        message.put(dependencyBytes);
        message.rewind();
        if (m_connection.m_socketChannel.write(message) != message.capacity()) {
            throw new IOException("Unable to send dependency table to client. Attempted blocking write of " +
                    message.capacity() + " but not all of it was written");
        }
    }

    @Override
    public boolean activateTableStream(
            int tableId,
            TableStreamType streamType,
            long undoQuantumToken,
            byte[] predicates) {
        m_data.clear();
        m_data.putInt(Commands.ActivateTableStream.m_id);
        m_data.putInt(tableId);
        m_data.putInt(streamType.ordinal());
        m_data.putLong(undoQuantumToken);
        m_data.put(predicates); // predicates

        try {
            m_data.flip();
            m_connection.write();
        } catch (final Exception e) {
            System.out.println("Exception: " + e.getMessage());
            throw new RuntimeException(e);
        }

        int result = ExecutionEngine.ERRORCODE_ERROR;
        try {
            result = m_connection.readStatusByte();
        } catch (final Exception e) {
            System.out.println("Exception: " + e.getMessage());
            throw new RuntimeException(e);
        }

        if (result != ExecutionEngine.ERRORCODE_SUCCESS) {
            return false;
        }
        return true;
    }

    @Override
    public Pair<Long, int[]> tableStreamSerializeMore(int tableId, TableStreamType streamType,
                                                      List<BBContainer> outputBuffers) {
        try {
            m_data.clear();
            m_data.putInt(Commands.TableStreamSerializeMore.m_id);
            m_data.putInt(tableId);
            m_data.putInt(streamType.ordinal());
            m_data.put(SnapshotUtil.OutputBuffersToBytes(outputBuffers));

            m_data.flip();
            m_connection.write();

            m_connection.readStatusByte();

            // Get the count.
            ByteBuffer countBuffer = ByteBuffer.allocate(4);
            while (countBuffer.hasRemaining()) {
                int read = m_connection.m_socketChannel.read(countBuffer);
                if (read == -1) {
                    throw new EOFException();
                }
            }
            countBuffer.flip();
            final int count = countBuffer.getInt();
            assert count == outputBuffers.size();

            // Get the remaining tuple count.
            ByteBuffer remainingBuffer = ByteBuffer.allocate(8);
            while (remainingBuffer.hasRemaining()) {
                int read = m_connection.m_socketChannel.read(remainingBuffer);
                if (read == -1) {
                    throw new EOFException();
                }
            }
            remainingBuffer.flip();
            final long remaining = remainingBuffer.getLong();

            final int[] serialized;

            if (count > 0) {
                serialized = new int[count];
            } else {
                serialized = new int[]{0};
            }
            for (int i = 0; i < count; i++) {
                ByteBuffer lengthBuffer = ByteBuffer.allocate(4);
                while (lengthBuffer.hasRemaining()) {
                    int read = m_connection.m_socketChannel.read(lengthBuffer);
                    if (read == -1) {
                        throw new EOFException();
                    }
                }
                lengthBuffer.flip();
                serialized[i] = lengthBuffer.getInt();
                ByteBuffer view = outputBuffers.get(i).b().duplicate();
                view.limit(view.position() + serialized[i]);
                while (view.hasRemaining()) {
                    m_connection.m_socketChannel.read(view);
                }
            }
            return Pair.of(remaining, serialized);
        } catch (final IOException e) {
            throw new RuntimeException(e);
        }
    }

    @Override
    public void exportAction(boolean syncAction,
            long ackOffset, long seqNo, int partitionId, String mTableSignature) {
        try {
            m_data.clear();
            m_data.putInt(Commands.ExportAction.m_id);
            m_data.putInt(syncAction ? 1 : 0);
            m_data.putLong(ackOffset);
            m_data.putLong(seqNo);
            if (mTableSignature == null) {
                m_data.putInt(-1);
            } else {
                m_data.putInt(mTableSignature.getBytes("UTF-8").length);
                m_data.put(mTableSignature.getBytes("UTF-8"));
            }
            m_data.flip();
            m_connection.write();

            ByteBuffer results = ByteBuffer.allocate(8);
            while (results.remaining() > 0)
                m_connection.m_socketChannel.read(results);
            results.flip();
            long result_offset = results.getLong();
            if (result_offset < 0) {
                System.out.println("exportAction failed!  syncAction: " + syncAction + ", ackTxnId: " +
                    ackOffset + ", seqNo: " + seqNo + ", partitionId: " + partitionId +
                    ", tableSignature: " + mTableSignature);
            }
        } catch (final IOException e) {
            throw new RuntimeException(e);
        }
    }

    @Override
    public long[] getUSOForExportTable(String tableSignature) {
        long[] retval = null;
        try {
            m_data.clear();
            m_data.putInt(Commands.GetUSOs.m_id);
            if (tableSignature == null) {
                m_data.putInt(-1);
            } else {
                m_data.putInt(tableSignature.getBytes("UTF-8").length);
                m_data.put(tableSignature.getBytes("UTF-8"));
            }
            m_data.flip();
            m_connection.write();

            ByteBuffer results = ByteBuffer.allocate(16);
            while (results.remaining() > 0)
                m_connection.m_socketChannel.read(results);
            results.flip();

            retval = new long[2];
            retval[0] = results.getLong();
            retval[1] = results.getLong();

        } catch (final IOException e) {
            throw new RuntimeException(e);
        }

        return retval;
    }

    @Override
    public void processRecoveryMessage( ByteBuffer buffer, long pointer) {
        try {
            m_data.clear();
            m_data.putInt(Commands.RecoveryMessage.m_id);
            m_data.putInt(buffer.remaining());
            m_data.put(buffer);

            m_data.flip();
            m_connection.write();

            m_connection.readStatusByte();
        } catch (final IOException e) {
            System.out.println("Exception: " + e.getMessage());
            throw new RuntimeException(e);
        }
    }

    @Override
    public long tableHashCode(int tableId) {
        try {
            m_data.clear();
            m_data.putInt(Commands.TableHashCode.m_id);
            m_data.putInt(tableId);

            m_data.flip();
            m_connection.write();

            m_connection.readStatusByte();
            ByteBuffer hashCode = ByteBuffer.allocate(8);
            while (hashCode.hasRemaining()) {
                int read = m_connection.m_socketChannel.read(hashCode);
                if (read <= 0) {
                    throw new EOFException();
                }
            }
            hashCode.flip();
            return hashCode.getLong();
        } catch (final IOException e) {
            System.out.println("Exception: " + e.getMessage());
            throw new RuntimeException(e);
        }
    }

    @Override
    public int hashinate(Object value, HashinatorConfig config)
    {
        ParameterSet parameterSet = ParameterSet.fromArrayNoCopy(value);
        parameterSet.getSerializedSize(); // in case this memoizes stuff

        m_data.clear();
        m_data.putInt(Commands.Hashinate.m_id);
        m_data.putInt(config.type.typeId());
        m_data.putInt(config.configBytes.length);
        m_data.put(config.configBytes);
        try {
            parameterSet.flattenToBuffer(m_data);

            m_data.flip();
            m_connection.write();

            m_connection.readStatusByte();
            ByteBuffer part = ByteBuffer.allocate(4);
            while (part.hasRemaining()) {
                int read = m_connection.m_socketChannel.read(part);
                if (read <= 0) {
                    throw new EOFException();
                }
            }
            part.flip();
            return part.getInt();
        } catch (final Exception e) {
            System.out.println("Exception: " + e.getMessage());
            throw new RuntimeException(e);
        }
    }

    @Override
    public void updateHashinator(HashinatorConfig config)
    {
        m_data.clear();
        m_data.putInt(Commands.updateHashinator.m_id);
        m_data.putInt(config.type.typeId());
        m_data.putInt(config.configBytes.length);
        m_data.put(config.configBytes);
        try {
            m_data.flip();
            m_connection.write();
        } catch (final Exception e) {
            System.out.println("Exception: " + e.getMessage());
            throw new RuntimeException(e);
        }
    }

    @Override
    public long applyBinaryLog(ByteBuffer log, long txnId, long spHandle, long lastCommittedSpHandle, long uniqueId,
                               int remoteClusterId, long undoToken)
    throws EEException
    {
        m_data.clear();
        m_data.putInt(Commands.applyBinaryLog.m_id);
        m_data.putLong(txnId);
        m_data.putLong(spHandle);
        m_data.putLong(lastCommittedSpHandle);
        m_data.putLong(uniqueId);
        m_data.putInt(remoteClusterId);
        m_data.putLong(undoToken);
        m_data.put(log.array());

        try {
            m_data.flip();
            m_connection.write();
            ByteBuffer rowCount = ByteBuffer.allocate(8);
            while (rowCount.hasRemaining()) {
                int read = m_connection.m_socketChannel.read(rowCount);
                if (read <= 0) {
                    throw new EOFException();
                }
            }
            rowCount.flip();
            return rowCount.getLong();
        } catch (final Exception e) {
            System.out.println("Exception: " + e.getMessage());
            throw new RuntimeException(e);
        }
    }

    @Override
    public long getThreadLocalPoolAllocations() {
        m_data.clear();
        m_data.putInt(Commands.GetPoolAllocations.m_id);
        try {
            m_data.flip();
            m_connection.write();

            m_connection.readStatusByte();
            ByteBuffer allocations = ByteBuffer.allocate(8);
            while (allocations.hasRemaining()) {
                int read = m_connection.m_socketChannel.read(allocations);
                if (read <= 0) {
                    throw new EOFException();
                }
            }
            allocations.flip();
            return allocations.getLong();
        } catch (final Exception e) {
            System.out.println("Exception: " + e.getMessage());
            throw new RuntimeException(e);
        }
    }

    @Override
    public byte[] executeTask(TaskType taskType, ByteBuffer task) {
        m_data.clear();
        m_data.putInt(Commands.executeTask.m_id);
        m_data.putLong(taskType.taskId);
        m_data.put(task.array());
        try {
            m_data.flip();
            m_connection.write();

            m_connection.readStatusByte();
            ByteBuffer length = ByteBuffer.allocate(4);
            while (length.hasRemaining()) {
                int read = m_connection.m_socketChannel.read(length);
                if (read <= 0) {
                    throw new EOFException();
                }
            }
            length.flip();

            ByteBuffer retval = ByteBuffer.allocate(length.getInt());
            while (retval.hasRemaining()) {
                int read = m_connection.m_socketChannel.read(retval);
                if (read <= 0) {
                    throw new EOFException();
                }
            }
            return  retval.array();
        } catch (IOException e) {
            Throwables.propagate(e);
        }
        throw new RuntimeException("Failed to executeTask in IPC client");
    }

    @Override
    public ByteBuffer getParamBufferForExecuteTask(int requiredCapacity) {
        return ByteBuffer.allocate(requiredCapacity);
    }

    private boolean m_perFragmentTimingEnabled = false;

    @Override
    public void setPerFragmentTimingEnabled(boolean enabled) {
        m_perFragmentTimingEnabled = enabled;
    }

    private int m_succeededFragmentsCount = 0;
    private long[] m_executionTimes = null;

    @Override
    public int extractPerFragmentStats(int batchSize, long[] executionTimesOut) {
        if (executionTimesOut != null) {
            assert(executionTimesOut.length >= m_succeededFragmentsCount);
            for (int i = 0; i < m_succeededFragmentsCount; i++) {
                executionTimesOut[i] = m_executionTimes[i];
            }
            // This is the time for the failed fragment.
            if (m_succeededFragmentsCount < executionTimesOut.length) {
                executionTimesOut[m_succeededFragmentsCount] = m_executionTimes[m_succeededFragmentsCount];
            }
        }
        return m_succeededFragmentsCount;
    }
}<|MERGE_RESOLUTION|>--- conflicted
+++ resolved
@@ -265,17 +265,16 @@
         static final int kErrorCode_pushPerFragmentStatsBuffer = 106;
 
         /**
-<<<<<<< HEAD
+         * Instruct the Java side to invoke a user-defined function and
+         * return the result.
+         */
+        static final int kErrorCode_callJavaUserDefinedFunction = 107;
+
+        /**
          * An error code that can be sent at any time indicating that
          * an export stream is dropped
          */
         static final int kErrorCode_pushEndOfStream = 113;
-=======
-         * Instruct the Java side to invoke a user-defined function and
-         * return the result.
-         */
-        static final int kErrorCode_callJavaUserDefinedFunction = 107;
->>>>>>> ded539fd
 
         ByteBuffer getBytes(int size) throws IOException {
             ByteBuffer header = ByteBuffer.allocate(size);
