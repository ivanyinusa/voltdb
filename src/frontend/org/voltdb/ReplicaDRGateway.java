--- conflicted
+++ resolved
@@ -33,8 +33,7 @@
 
     public abstract void shutdown();
 
-<<<<<<< HEAD
-    public abstract void promotePartition(int partitionId);
+    public abstract void promotePartition(int partitionId, long maxUniqueId);
 
     public abstract void notifyOfLastAppliedSpUniqueId(int dataCenter, long spUniqueId);
 
@@ -56,12 +55,9 @@
         public void shutdown() {}
 
         @Override
-        public void promotePartition(int partitionId) {}
+        public void promotePartition(int partitionId, long maxUniqueId) {}
 
         @Override
         public void notifyOfLastAppliedSpUniqueId(int dataCenter, long spUniqueId) {};
     }
-=======
-    public abstract void promotePartition(int partitionId, long maxUniqueId);
->>>>>>> fe66203e
 }