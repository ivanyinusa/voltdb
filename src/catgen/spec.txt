--- conflicted
+++ resolved
@@ -121,20 +121,6 @@
   ProcParameter* parameters "The set of parameters to this stored procedure"
 end
 
-<<<<<<< HEAD
-begin Table                   "A table (relation) in the database"
-  Column* columns             "The set of columns in the table"
-  Index* indexes              "The set of indexes on the columns in the table"
-  Constraint* constraints     "The set of constraints on the table"
-  bool isreplicated           "Is the table replicated?"
-  Column? partitioncolumn     "On which column is the table partitioned"
-  int estimatedtuplecount     "A rough estimate of the number of tuples in the table; used for planning"
-  MaterializedViewInfo* views "Information about materialized views based on this table's content"
-  Table? materializer         "If this is a materialized view, this field stores the source table"
-  string signature            "Catalog version independent signature of the table consisting of name and schema"
-  int tuplelimit              "A maximum number of rows in a table"
-  bool isDRed                 "Is this table DRed?"
-=======
 begin Table                        "A table (relation) in the database"
   Column* columns                  "The set of columns in the table"
   Index* indexes                   "The set of indexes on the columns in the table"
@@ -146,8 +132,8 @@
   Table? materializer              "If this is a materialized view, this field stores the source table"
   string signature                 "Catalog version independent signature of the table consisting of name and schema"
   int tuplelimit                   "A maximum number of rows in a table"
+  bool isDRed                      "Is this table DRed?"
   Statement* tuplelimitDeleteStmt  "Delete statement to execute if tuple limit will be exceeded"
->>>>>>> 5d39c333
 end
 
 begin MaterializedViewInfo "Information used to build and update a materialized view"
