/* This file is part of VoltDB.
 * Copyright (C) 2008-2013 VoltDB Inc.
 *
 * This file contains original code and/or modifications of original code.
 * Any modifications made by VoltDB Inc. are licensed under the following
 * terms and conditions:
 *
 * This program is free software: you can redistribute it and/or modify
 * it under the terms of the GNU Affero General Public License as
 * published by the Free Software Foundation, either version 3 of the
 * License, or (at your option) any later version.
 *
 * This program is distributed in the hope that it will be useful,
 * but WITHOUT ANY WARRANTY; without even the implied warranty of
 * MERCHANTABILITY or FITNESS FOR A PARTICULAR PURPOSE.  See the
 * GNU Affero General Public License for more details.
 *
 * You should have received a copy of the GNU Affero General Public License
 * along with VoltDB.  If not, see <http://www.gnu.org/licenses/>.
 */
/* Copyright (C) 2008 by H-Store Project
 * Brown University
 * Massachusetts Institute of Technology
 * Yale University
 *
 * Permission is hereby granted, free of charge, to any person obtaining
 * a copy of this software and associated documentation files (the
 * "Software"), to deal in the Software without restriction, including
 * without limitation the rights to use, copy, modify, merge, publish,
 * distribute, sublicense, and/or sell copies of the Software, and to
 * permit persons to whom the Software is furnished to do so, subject to
 * the following conditions:
 *
 * The above copyright notice and this permission notice shall be
 * included in all copies or substantial portions of the Software.
 *
 * THE SOFTWARE IS PROVIDED "AS IS", WITHOUT WARRANTY OF ANY KIND,
 * EXPRESS OR IMPLIED, INCLUDING BUT NOT LIMITED TO THE WARRANTIES OF
 * MERCHANTABILITY, FITNESS FOR A PARTICULAR PURPOSE AND NONINFRINGEMENT
 * IN NO EVENT SHALL THE AUTHORS BE LIABLE FOR ANY CLAIM, DAMAGES OR
 * OTHER LIABILITY, WHETHER IN AN ACTION OF CONTRACT, TORT OR OTHERWISE,
 * ARISING FROM, OUT OF OR IN CONNECTION WITH THE SOFTWARE OR THE USE OR
 * OTHER DEALINGS IN THE SOFTWARE.
 */

#ifndef HSTOREINDEXSCANEXECUTOR_H
#define HSTOREINDEXSCANEXECUTOR_H

#include "common/tabletuple.h"
#include "executors/abstractexecutor.h"
#include "indexes/tableindex.h"

#include "boost/shared_array.hpp"


namespace voltdb {

class TempTable;
class PersistentTable;

class AbstractExpression;

//
// Inline PlanNodes
//
class IndexScanPlanNode;
class ProjectionPlanNode;
class LimitPlanNode;

class IndexScanExecutor : public AbstractExecutor
{
public:
    IndexScanExecutor(VoltDBEngine* engine, AbstractPlanNode* abstractNode)
        : AbstractExecutor(engine, abstractNode), m_searchKeyBackingStore(NULL)
    {
        m_projectionExpressions = NULL;
    }
    ~IndexScanExecutor();

private:
    bool p_init(AbstractPlanNode*,
                TempTableLimits* limits);
    bool p_execute(const NValueArray &params);
    inline void progressUpdate(int foundTuples) {
        Table* targetTable = reinterpret_cast<Table*> (m_targetTable);
        // Update stats in java and let java determine if we should cancel this query.
        if(m_engine->getTopend()->fragmentProgressUpdate(m_engine->getIndexInBatch(),
                planNodeToString(m_abstractNode->getPlanNodeType()),
                targetTable->name(),
                targetTable->activeTupleCount(),
                foundTuples)){
<<<<<<< HEAD
            VOLT_ERROR("Time out read only query.");
            throw SerializableEEException(VOLT_EE_EXCEPTION_TYPE_EEEXCEPTION, "Time out read only query.");
=======
            VOLT_ERROR("Interrupt query.");
            throw InterruptException("Query interrupted.");
>>>>>>> 97104497
        }
    };

    // Data in this class is arranged roughly in the order it is read for
    // p_execute(). Please don't reshuffle it only in the name of beauty.

    IndexScanPlanNode *m_node;
    int m_numOfColumns;
    int m_numOfSearchkeys;

    // Inline Projection
    ProjectionPlanNode* m_projectionNode;
    int* m_projectionAllTupleArray; // projection_all_tuple_array_ptr[]
    AbstractExpression** m_projectionExpressions;

    // Search key
    TableTuple m_searchKey;
    // search_key_beforesubstitute_array_ptr[]
    AbstractExpression** m_searchKeyBeforeSubstituteArray;
    bool* m_needsSubstituteProject; // needs_substitute_project_ptr[]
    bool* m_needsSubstituteSearchKey; // needs_substitute_search_key_ptr[]
    bool m_needsSubstitutePostExpression;
    bool m_needsSubstituteEndExpression;
    bool m_needsSubstituteInitialExpression;

    IndexLookupType m_lookupType;
    SortDirectionType m_sortDirection;

    // IndexScan Information
    TempTable* m_outputTable;
    PersistentTable* m_targetTable;

    TableIndex *m_index;
    TableTuple m_dummy;
    TableTuple m_tuple;

    // arrange the memory mgmt aids at the bottom to try to maximize
    // cache hits (by keeping them out of the way of useful runtime data)
    boost::shared_array<bool> m_needsSubstituteSearchKeyPtr;
    boost::shared_array<bool> m_needsSubstituteProjectPtr;
    boost::shared_array<int> m_projectionAllTupleArrayPtr;
    boost::shared_array<AbstractExpression*>
        m_searchKeyBeforeSubstituteArrayPtr;
    // So Valgrind doesn't complain:
    char* m_searchKeyBackingStore;
};

}

#endif<|MERGE_RESOLUTION|>--- conflicted
+++ resolved
@@ -48,7 +48,6 @@
 
 #include "common/tabletuple.h"
 #include "executors/abstractexecutor.h"
-#include "indexes/tableindex.h"
 
 #include "boost/shared_array.hpp"
 
@@ -89,13 +88,8 @@
                 targetTable->name(),
                 targetTable->activeTupleCount(),
                 foundTuples)){
-<<<<<<< HEAD
-            VOLT_ERROR("Time out read only query.");
-            throw SerializableEEException(VOLT_EE_EXCEPTION_TYPE_EEEXCEPTION, "Time out read only query.");
-=======
             VOLT_ERROR("Interrupt query.");
             throw InterruptException("Query interrupted.");
->>>>>>> 97104497
         }
     };
 
