--- conflicted
+++ resolved
@@ -635,13 +635,6 @@
     TableTuple nextInputTuple = AggregateExecutorBase::p_execute_init(
             params, pmp, schema, newTempTable);
 
-<<<<<<< HEAD
-void AggregateSerialExecutor::p_execute_init(const NValueArray& params,
-        ProgressMonitorProxy* pmp, const TupleSchema * inputSchema) {
-    executeAggBase(params);
-    assert(m_prePredicate == NULL || m_abstractNode->getInputTable()->activeTupleCount() <= 1);
-=======
->>>>>>> 7d4e97b6
     m_aggregateRow = new (m_memoryPool, m_aggTypes.size()) AggregateRow();
     m_noInputRows = true;
     m_failPrePredicateOnFirstRow = false;
@@ -788,7 +781,7 @@
 bool AggregatePartialExecutor::p_execute(const NValueArray& params)
 {
     // Input table
-    Table* input_table = m_abstractNode->getInputTables()[0];
+    Table* input_table = m_abstractNode->getInputTable(0);
     assert(input_table);
     VOLT_TRACE("input table\n%s", input_table->debug().c_str());
     TableIterator it = input_table->iteratorDeletingAsWeGo();
