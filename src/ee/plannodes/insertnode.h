/* This file is part of VoltDB.
 * Copyright (C) 2008-2014 VoltDB Inc.
 *
 * This file contains original code and/or modifications of original code.
 * Any modifications made by VoltDB Inc. are licensed under the following
 * terms and conditions:
 *
 * This program is free software: you can redistribute it and/or modify
 * it under the terms of the GNU Affero General Public License as
 * published by the Free Software Foundation, either version 3 of the
 * License, or (at your option) any later version.
 *
 * This program is distributed in the hope that it will be useful,
 * but WITHOUT ANY WARRANTY; without even the implied warranty of
 * MERCHANTABILITY or FITNESS FOR A PARTICULAR PURPOSE.  See the
 * GNU Affero General Public License for more details.
 *
 * You should have received a copy of the GNU Affero General Public License
 * along with VoltDB.  If not, see <http://www.gnu.org/licenses/>.
 */
/* Copyright (C) 2008 by H-Store Project
 * Brown University
 * Massachusetts Institute of Technology
 * Yale University
 *
 * Permission is hereby granted, free of charge, to any person obtaining
 * a copy of this software and associated documentation files (the
 * "Software"), to deal in the Software without restriction, including
 * without limitation the rights to use, copy, modify, merge, publish,
 * distribute, sublicense, and/or sell copies of the Software, and to
 * permit persons to whom the Software is furnished to do so, subject to
 * the following conditions:
 *
 * The above copyright notice and this permission notice shall be
 * included in all copies or substantial portions of the Software.
 *
 * THE SOFTWARE IS PROVIDED "AS IS", WITHOUT WARRANTY OF ANY KIND,
 * EXPRESS OR IMPLIED, INCLUDING BUT NOT LIMITED TO THE WARRANTIES OF
 * MERCHANTABILITY, FITNESS FOR A PARTICULAR PURPOSE AND NONINFRINGEMENT
 * IN NO EVENT SHALL THE AUTHORS BE LIABLE FOR ANY CLAIM, DAMAGES OR
 * OTHER LIABILITY, WHETHER IN AN ACTION OF CONTRACT, TORT OR OTHERWISE,
 * ARISING FROM, OUT OF OR IN CONNECTION WITH THE SOFTWARE OR THE USE OR
 * OTHER DEALINGS IN THE SOFTWARE.
 */

#ifndef HSTOREINSERTNODE_H
#define HSTOREINSERTNODE_H

#include <sstream>
#include <vector>
#include "abstractoperationnode.h"

namespace voltdb {

/**
 *
 */
class InsertPlanNode : public AbstractOperationPlanNode {
<<<<<<< HEAD
public:
    InsertPlanNode() { }
    PlanNodeType getPlanNodeType() const;
=======
    public:
        InsertPlanNode(CatalogId id) : AbstractOperationPlanNode(id), m_multiPartition(false), m_fieldMap() {
            // Do nothing
        }

        InsertPlanNode() : AbstractOperationPlanNode(), m_multiPartition(false), m_fieldMap() {
            // Do nothing
        }
>>>>>>> aa720911

    bool isMultiPartition() { return m_multiPartition; }

protected:
    void loadFromJSONObject(PlannerDomValue obj);

<<<<<<< HEAD
    bool m_multiPartition;
=======
        void initTemplateTuple(VoltDBEngine* engine, TableTuple& templateTuple);

        const std::vector<int>& getFieldMap() const {
            return m_fieldMap;
        }

    protected:
        virtual void loadFromJSONObject(PlannerDomValue obj);

        bool m_multiPartition;
        std::vector<int> m_fieldMap;
>>>>>>> aa720911
};

} // namespace voltdb

#endif<|MERGE_RESOLUTION|>--- conflicted
+++ resolved
@@ -56,41 +56,22 @@
  *
  */
 class InsertPlanNode : public AbstractOperationPlanNode {
-<<<<<<< HEAD
 public:
-    InsertPlanNode() { }
+    InsertPlanNode() : AbstractOperationPlanNode(), m_multiPartition(false), m_fieldMap() { }
     PlanNodeType getPlanNodeType() const;
-=======
-    public:
-        InsertPlanNode(CatalogId id) : AbstractOperationPlanNode(id), m_multiPartition(false), m_fieldMap() {
-            // Do nothing
-        }
-
-        InsertPlanNode() : AbstractOperationPlanNode(), m_multiPartition(false), m_fieldMap() {
-            // Do nothing
-        }
->>>>>>> aa720911
 
     bool isMultiPartition() { return m_multiPartition; }
+
+    void initTemplateTuple(VoltDBEngine* engine, TableTuple& templateTuple);
+
+    const std::vector<int>& getFieldMap() const { return m_fieldMap; }
 
 protected:
     void loadFromJSONObject(PlannerDomValue obj);
 
-<<<<<<< HEAD
+private:
     bool m_multiPartition;
-=======
-        void initTemplateTuple(VoltDBEngine* engine, TableTuple& templateTuple);
-
-        const std::vector<int>& getFieldMap() const {
-            return m_fieldMap;
-        }
-
-    protected:
-        virtual void loadFromJSONObject(PlannerDomValue obj);
-
-        bool m_multiPartition;
-        std::vector<int> m_fieldMap;
->>>>>>> aa720911
+    std::vector<int> m_fieldMap;
 };
 
 } // namespace voltdb
