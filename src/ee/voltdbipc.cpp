/* This file is part of VoltDB.
 * Copyright (C) 2008-2013 VoltDB Inc.
 *
 * This program is free software: you can redistribute it and/or modify
 * it under the terms of the GNU Affero General Public License as
 * published by the Free Software Foundation, either version 3 of the
 * License, or (at your option) any later version.
 *
 * This program is distributed in the hope that it will be useful,
 * but WITHOUT ANY WARRANTY; without even the implied warranty of
 * MERCHANTABILITY or FITNESS FOR A PARTICULAR PURPOSE.  See the
 * GNU Affero General Public License for more details.
 *
 * You should have received a copy of the GNU Affero General Public License
 * along with VoltDB.  If not, see <http://www.gnu.org/licenses/>.
 */

/*
 Implement the Java ExecutionEngine interface using IPC to a standalone EE
 process. This allows the backend to run without a JVM - useful for many
 debugging tasks.  Represents a single EE in a single process. Accepts
 and executes commands from Java synchronously.
 */

#include "voltdbipc.h"
#include "logging/StdoutLogProxy.h"

#include "common/debuglog.h"
#include "common/serializeio.h"
#include "common/Pool.hpp"
#include "common/FatalException.hpp"
#include "common/SegvException.hpp"
#include "common/RecoveryProtoMessage.h"
#include "common/TheHashinator.h"
#include "common/LegacyHashinator.h"
#include "common/ElasticHashinator.h"
#include "execution/IPCTopend.h"
#include "execution/VoltDBEngine.h"
#include "common/ThreadLocalPool.h"

#include <cassert>
#include <cstdlib>
#include <iostream>
#include <string>
#include <dlfcn.h>

#include <arpa/inet.h>
#include <unistd.h>
#include <sys/types.h>
#include <sys/socket.h>
#include <netinet/in.h>
#include <netinet/tcp.h>
#include <pthread.h>


// Please don't make this different from the JNI result buffer size.
// This determines the size of the EE results buffer and it's nice
// if IPC and JNI are matched.
#define MAX_MSG_SZ (1024*1024*10)

using namespace std;

/* java sends all data with this header */
struct ipc_command {
    int32_t msgsize;
    int32_t command;
    char data[0];
}__attribute__((packed));

/*
 * Structure describing an executePlanFragments message header.
 */
typedef struct {
    struct ipc_command cmd;
    int64_t spHandle;
    int64_t lastCommittedSpHandle;
    int64_t uniqueId;
    int64_t undoToken;
    int32_t numFragmentIds;
    char data[0];
}__attribute__((packed)) querypfs;

typedef struct {
    struct ipc_command cmd;
    int32_t planFragLength;
    char data[0];
}__attribute__((packed)) loadfrag;

/*
 * Header for a load table request.
 */
typedef struct {
    struct ipc_command cmd;
    int32_t tableId;
    int64_t spHandle;
    int64_t lastCommittedSpHandle;
    char data[0];
}__attribute__((packed)) load_table_cmd;

/*
 * Header for a stats table request.
 */
typedef struct {
    struct ipc_command cmd;
    int32_t selector;
    int8_t  interval;
    int64_t now;
    int32_t num_locators;
    int32_t locators[0];
}__attribute__((packed)) get_stats_cmd;

/*
 * Header for a saveTableToDisk request
 */
typedef struct {
    struct ipc_command cmd;
    int32_t clusterId;
    int32_t databaseId;
    int32_t tableId;
    char data[0];
}__attribute__((packed)) save_table_to_disk_cmd;

struct undo_token {
    struct ipc_command cmd;
    int64_t token;
}__attribute__((packed));

/*
 * Header for a ActivateCopyOnWrite request
 */
typedef struct {
    struct ipc_command cmd;
    voltdb::CatalogId tableId;
    voltdb::TableStreamType streamType;
    char data[0];
}__attribute__((packed)) activate_tablestream;

/*
 * Header for a Copy On Write Serialize More request
 */
typedef struct {
    struct ipc_command cmd;
    voltdb::CatalogId tableId;
    voltdb::TableStreamType streamType;
    int bufferCount;
    char data[0];
}__attribute__((packed)) tablestream_serialize_more;

/*
 * Header for an incoming recovery message
 */
typedef struct {
    struct ipc_command cmd;
    int32_t messageLength;
    char message[0];
}__attribute__((packed)) recovery_message;

/*
 * Header for a request for a table hash code
 */
typedef struct {
    struct ipc_command cmd;
    int32_t tableId;
}__attribute__((packed)) table_hash_code;

typedef struct {
    struct ipc_command cmd;
    int32_t hashinatorType;
    int32_t configLength;
    char data[0];
}__attribute__((packed)) hashinate_msg;

/*
 * Header for an Export action.
 */
typedef struct {
    struct ipc_command cmd;
    int32_t isSync;
    int64_t offset;
    int64_t seqNo;
    int32_t tableSignatureLength;
    char tableSignature[0];
}__attribute__((packed)) export_action;

typedef struct {
    struct ipc_command cmd;
    int32_t tableSignatureLength;
    char tableSignature[0];
}__attribute__((packed)) get_uso;

typedef struct {
    struct ipc_command cmd;
    int64_t timestamp;
    char data[0];
}__attribute__((packed)) catalog_load;

typedef struct {
    struct ipc_command cmd;
    int64_t taskId;
    char task[0];
}__attribute__((packed)) execute_task;


using namespace voltdb;

// file static help function to do a blocking write.
// exit on a -1.. otherwise return when all bytes
// written.
static void writeOrDie(int fd, const unsigned char *data, ssize_t sz) {
    ssize_t written = 0;
    ssize_t last = 0;
    if (sz == 0) {
        return;
    }
    do {
        last = write(fd, data + written, sz - written);
        if (last < 0) {
            printf("\n\nIPC write to JNI returned -1. Exiting\n\n");
            fflush(stdout);
            exit(-1);
        }
        written += last;
    } while (written < sz);
}


/*
 * This is used by the signal dispatcher
 */
static VoltDBIPC *currentVolt = NULL;

/**
 * Utility used for deserializing ParameterSet passed from Java.
 */
void deserializeParameterSetCommon(int cnt, ReferenceSerializeInput &serialize_in,
                                   NValueArray &params, Pool *stringPool)
{
    for (int i = 0; i < cnt; ++i) {
        params[i].deserializeFromAllocateForStorage(serialize_in, stringPool);
    }
}

VoltDBIPC::VoltDBIPC(int fd) : m_fd(fd) {
    currentVolt = this;
    m_engine = NULL;
    m_counter = 0;
    m_reusedResultBuffer = NULL;
    m_tupleBuffer = NULL;
    m_tupleBufferSize = 0;
    m_terminate = false;

    setupSigHandler();
}

VoltDBIPC::~VoltDBIPC() {
    delete m_engine;
    delete [] m_reusedResultBuffer;
    delete [] m_tupleBuffer;
    delete [] m_exceptionBuffer;
}

bool VoltDBIPC::execute(struct ipc_command *cmd) {
    int8_t result = kErrorCode_None;

    if (0)
        std::cout << "IPC client command: " << ntohl(cmd->command) << std::endl;

    // commands must match java's ExecutionEngineIPC.Command
    // could enumerate but they're only used in this one place.
    switch (ntohl(cmd->command)) {
      case 0:
        result = initialize(cmd);
        break;
      case 2:
        result = loadCatalog(cmd);
        break;
      case 3:
        result = toggleProfiler(cmd);
        break;
      case 4:
        result = tick(cmd);
        break;
      case 5:
        getStats(cmd);
        result = kErrorCode_None;
        break;
      case 6:
        // also writes results directly
        executePlanFragments(cmd);
        result = kErrorCode_None;
        break;
      case 9:
        result = loadTable(cmd);
        break;
      case 10:
        result = releaseUndoToken(cmd);
        break;
      case 11:
        result = undoUndoToken(cmd);
        break;
      case 13:
        result = setLogLevels(cmd);
        break;
      case 16:
        result = quiesce(cmd);
        break;
      case 17:
        result = activateTableStream(cmd);
        break;
      case 18:
        tableStreamSerializeMore(cmd);
        result = kErrorCode_None;
        break;
      case 19:
        result = updateCatalog(cmd);
        break;
      case 20:
        exportAction(cmd);
        result = kErrorCode_None;
        break;
      case 21:
          result = processRecoveryMessage(cmd);
        break;
      case 22:
          tableHashCode(cmd);
          result = kErrorCode_None;
          break;
      case 23:
          hashinate(cmd);
          result = kErrorCode_None;
          break;
      case 24:
          threadLocalPoolAllocations();
          result = kErrorCode_None;
          break;
      case 27:
          updateHashinator(cmd);
          result = kErrorCode_None;
          break;
      case 28:
          executeTask(cmd);
          result = kErrorCode_None;
          break;
      default:
        result = stub(cmd);
    }

    // write results for the simple commands. more
    // complex commands write directly in the command
    // implementation.
    if (result != kErrorCode_None) {
        if (result == kErrorCode_Error) {
            char msg[5];
            msg[0] = result;
            *reinterpret_cast<int32_t*>(&msg[1]) = 0;//exception length 0
            writeOrDie(m_fd, (unsigned char*)msg, sizeof(int8_t) + sizeof(int32_t));
        } else {
            writeOrDie(m_fd, (unsigned char*)&result, sizeof(int8_t));
        }
    }
    return m_terminate;
}

int8_t VoltDBIPC::stub(struct ipc_command *cmd) {
    printf("IPC command %d not implemented.\n", ntohl(cmd->command));
    fflush(stdout);
    return kErrorCode_Error;
}

int8_t VoltDBIPC::loadCatalog(struct ipc_command *cmd) {
    printf("loadCatalog\n");
    assert(m_engine);
    if (!m_engine)
        return kErrorCode_Error;

    catalog_load *msg = reinterpret_cast<catalog_load*>(cmd);
    try {
        if (m_engine->loadCatalog(ntohll(msg->timestamp), std::string(msg->data)) == true) {
            return kErrorCode_Success;
        }
    //TODO: FatalException and SerializableException should be universally caught and handled in "execute",
    // rather than in hard-to-maintain "execute method" boilerplate code like this.
    } catch (const FatalException& e) {
        crashVoltDB(e);
    } catch (const SerializableEEException &e) {} //TODO: We don't really want to quietly SQUASH non-fatal exceptions.

    return kErrorCode_Error;
}

int8_t VoltDBIPC::updateCatalog(struct ipc_command *cmd) {
    assert(m_engine);
    if (!m_engine) {
        return kErrorCode_Error;
    }

    struct updatecatalog {
        struct ipc_command cmd;
        int64_t timestamp;
        char data[];
    };
    struct updatecatalog *uc = (struct updatecatalog*)cmd;
    try {
        if (m_engine->updateCatalog(ntohll(uc->timestamp), std::string(uc->data)) == true) {
            return kErrorCode_Success;
        }
    } catch (const FatalException &e) {
        crashVoltDB(e);
    }
    return kErrorCode_Error;
}

int8_t VoltDBIPC::initialize(struct ipc_command *cmd) {
    // expect a single initialization.
    assert(!m_engine);
    delete m_engine;

    // voltdbengine::initialize expects catalogids.
    assert(sizeof(CatalogId) == sizeof(int));

    struct initialize {
        struct ipc_command cmd;
        int clusterId;
        long siteId;
        int partitionId;
        int hostId;
        int64_t logLevels;
        int64_t tempTableMemory;
        int32_t hashinatorType;
        int32_t hashinatorConfigLength;
        int32_t hostnameLength;
        char data[0];
    }__attribute__((packed));
    struct initialize * cs = (struct initialize*) cmd;

    printf("initialize: cluster=%d, site=%jd\n",
           ntohl(cs->clusterId), (intmax_t)ntohll(cs->siteId));
    cs->clusterId = ntohl(cs->clusterId);
    cs->siteId = ntohll(cs->siteId);
    cs->partitionId = ntohl(cs->partitionId);
    cs->hostId = ntohl(cs->hostId);
    cs->logLevels = ntohll(cs->logLevels);
    cs->tempTableMemory = ntohll(cs->tempTableMemory);
    cs->hashinatorType = ntohl(cs->hashinatorType);
    cs->hashinatorConfigLength = ntohl(cs->hashinatorConfigLength);
    cs->hostnameLength = ntohl(cs->hostnameLength);

    std::string hostname(cs->data + cs->hashinatorConfigLength, cs->hostnameLength);
    try {
        m_engine = new VoltDBEngine(new voltdb::IPCTopend(this), new voltdb::StdoutLogProxy());
        m_engine->getLogManager()->setLogLevels(cs->logLevels);
        m_reusedResultBuffer = new char[MAX_MSG_SZ];
        m_exceptionBuffer = new char[MAX_MSG_SZ];
        m_engine->setBuffers( NULL, 0, m_reusedResultBuffer, MAX_MSG_SZ, m_exceptionBuffer, MAX_MSG_SZ);
        // The tuple buffer gets expanded (doubled) as needed, but never compacted.
        m_tupleBufferSize = MAX_MSG_SZ;
        m_tupleBuffer = new char[m_tupleBufferSize];

        if (m_engine->initialize(cs->clusterId,
                                 cs->siteId,
                                 cs->partitionId,
                                 cs->hostId,
                                 hostname,
                                 cs->tempTableMemory,
                                 (HashinatorType)cs->hashinatorType,
                                 (char*)cs->data) == true) {
            return kErrorCode_Success;
        }
    } catch (const FatalException &e) {
        crashVoltDB(e);
    }
    return kErrorCode_Error;
}

int8_t VoltDBIPC::toggleProfiler(struct ipc_command *cmd) {
    assert(m_engine);
    if (!m_engine)
        return kErrorCode_Error;

    struct toggle {
        struct ipc_command cmd;
        int toggle;
    }__attribute__((packed));
    struct toggle * cs = (struct toggle*) cmd;

    printf("toggleProfiler: toggle=%d\n", ntohl(cs->toggle));

    // actually, the engine doesn't implement this now.
    // m_engine->ProfilerStart();
    return kErrorCode_Success;
}

int8_t VoltDBIPC::releaseUndoToken(struct ipc_command *cmd) {
    assert(m_engine);
    if (!m_engine)
        return kErrorCode_Error;


    struct undo_token * cs = (struct undo_token*) cmd;

    try {
        m_engine->releaseUndoToken(ntohll(cs->token));
    } catch (const FatalException &e) {
        crashVoltDB(e);
    }

    return kErrorCode_Success;
}

int8_t VoltDBIPC::undoUndoToken(struct ipc_command *cmd) {
    assert(m_engine);
    if (!m_engine)
        return kErrorCode_Error;


    struct undo_token * cs = (struct undo_token*) cmd;

    try {
        m_engine->undoUndoToken(ntohll(cs->token));
    } catch (const FatalException &e) {
        crashVoltDB(e);
    }

    return kErrorCode_Success;
}

int8_t VoltDBIPC::tick(struct ipc_command *cmd) {
    assert (m_engine);
    if (!m_engine)
        return kErrorCode_Error;

    struct tick {
        struct ipc_command cmd;
        int64_t time;
        int64_t lastSpHandle;
    }__attribute__((packed));

    struct tick * cs = (struct tick*) cmd;
    //std::cout << "tick: time=" << cs->time << " txn=" << cs->lastTxnId << std::endl;

    try {
        // no return code. can't fail!
        m_engine->tick(ntohll(cs->time), ntohll(cs->lastSpHandle));
    } catch (const FatalException &e) {
        crashVoltDB(e);
    }

    return kErrorCode_Success;
}

int8_t VoltDBIPC::quiesce(struct ipc_command *cmd) {
    struct quiesce {
        struct ipc_command cmd;
        int64_t lastSpHandle;
    }__attribute__((packed));

    struct quiesce *cs = (struct quiesce*)cmd;

    try {
        m_engine->quiesce(ntohll(cs->lastSpHandle));
    } catch (const FatalException &e) {
        crashVoltDB(e);
    }

    return kErrorCode_Success;
}

void VoltDBIPC::executePlanFragments(struct ipc_command *cmd) {
    int errors = 0;
    NValueArray &params = m_engine->getParameterContainer();

    querypfs *queryCommand = (querypfs*) cmd;

    int32_t numFrags = ntohl(queryCommand->numFragmentIds);

    if (0)
        std::cout << "querypfs:"
                  << " spHandle=" << ntohll(queryCommand->spHandle)
                  << " lastCommittedSphandle=" << ntohll(queryCommand->lastCommittedSpHandle)
                  << " undoToken=" << ntohll(queryCommand->undoToken)
                  << " numFragIds=" << numFrags << std::endl;

    // data has binary packed fragmentIds first
    int64_t *fragmentId = (int64_t*) (&(queryCommand->data));
    int64_t *inputDepId = fragmentId + numFrags;

    // ...and fast serialized parameter sets last.
    void* offset = queryCommand->data + (sizeof(int64_t) * numFrags * 2);
    int sz = static_cast<int> (ntohl(cmd->msgsize) - sizeof(querypfs) - sizeof(int32_t) * ntohl(queryCommand->numFragmentIds));
    ReferenceSerializeInput serialize_in(offset, sz);

    try {
        // and reset to space for the results output
        m_engine->resetReusedResultOutputBuffer(1);//1 byte to add status code
        m_engine->setUndoToken(ntohll(queryCommand->undoToken));
        Pool *pool = m_engine->getStringPool();
        for (int i = 0; i < numFrags; ++i) {
            int cnt = serialize_in.readShort();
            assert(cnt> -1);

            deserializeParameterSetCommon(cnt, serialize_in, params, pool);
            m_engine->setUsedParamcnt(cnt);
            if (m_engine->executeQuery(ntohll(fragmentId[i]),
                                       1,
                                       (int32_t)(ntohll(inputDepId[i])), // Java sends int64 but EE wants int32
                                       params,
                                       ntohll(queryCommand->spHandle),
                                       ntohll(queryCommand->lastCommittedSpHandle),
                                       ntohll(queryCommand->uniqueId),
                                       i == 0 ? true : false, //first
                                       i == numFrags - 1 ? true : false)) { //last
                ++errors;
            }
        }
        pool->purge();
    }
    catch (const FatalException &e) {
        crashVoltDB(e);
    }

    // write the results array back across the wire
    if (errors == 0) {
        // write the results array back across the wire
        const int32_t size = m_engine->getResultsSize();
        char *resultBuffer = m_engine->getReusedResultBuffer();
        resultBuffer[0] = kErrorCode_Success;
        writeOrDie(m_fd, (unsigned char*)resultBuffer, size);
    } else {
        sendException(kErrorCode_Error);
    }
}

void VoltDBIPC::sendException(int8_t errorCode) {
    writeOrDie(m_fd, (unsigned char*)&errorCode, sizeof(int8_t));

    const void* exceptionData =
      m_engine->getExceptionOutputSerializer()->data();
    int32_t exceptionLength =
      static_cast<int32_t>(ntohl(*reinterpret_cast<const int32_t*>(exceptionData)));
    printf("Sending exception length %d\n", exceptionLength);
    fflush(stdout);

    const std::size_t expectedSize = exceptionLength + sizeof(int32_t);
    writeOrDie(m_fd, (const unsigned char*)exceptionData, expectedSize);
}

int8_t VoltDBIPC::loadTable(struct ipc_command *cmd) {
    load_table_cmd *loadTableCommand = (load_table_cmd*) cmd;

    if (0) {
        std::cout << "loadTable:" << " tableId=" << ntohl(loadTableCommand->tableId)
                  << " spHandle=" << ntohll(loadTableCommand->spHandle) << " lastCommittedSpHandle="
                  << ntohll(loadTableCommand->lastCommittedSpHandle) << std::endl;
    }

    const int32_t tableId = ntohl(loadTableCommand->tableId);
    const int64_t spHandle = ntohll(loadTableCommand->spHandle);
    const int64_t lastCommittedSpHandle = ntohll(loadTableCommand->lastCommittedSpHandle);
    // ...and fast serialized table last.
    void* offset = loadTableCommand->data;
    int sz = static_cast<int> (ntohl(cmd->msgsize) - sizeof(load_table_cmd));
    try {
        ReferenceSerializeInput serialize_in(offset, sz);

        bool success = m_engine->loadTable(tableId, serialize_in, spHandle, lastCommittedSpHandle, false);
        if (success) {
            return kErrorCode_Success;
        } else {
            return kErrorCode_Error;
        }
    } catch (const FatalException &e) {
        crashVoltDB(e);
    }
    return kErrorCode_Error;
}

int8_t VoltDBIPC::setLogLevels(struct ipc_command *cmd) {
    int64_t logLevels = *((int64_t*)&cmd->data[0]);
    try {
        m_engine->getLogManager()->setLogLevels(logLevels);
    } catch (const FatalException &e) {
        crashVoltDB(e);
    }
    return kErrorCode_Success;
}

void VoltDBIPC::terminate() {
    m_terminate = true;
}

/**
 * Retrieve a dependency from Java via the IPC connection.
 * This method returns null if there are no more dependency tables. Otherwise
 * it returns a pointer to a buffer containing the dependency. The first four bytes
 * of the buffer is an int32_t length prefix.
 *
 * The returned allocated memory must be freed by the caller.
 */
char *VoltDBIPC::retrieveDependency(int32_t dependencyId, size_t *dependencySz) {
    char message[5];
    *dependencySz = 0;

    // tell java to send the dependency over the socket
    message[0] = static_cast<int8_t>(kErrorCode_RetrieveDependency);
    *reinterpret_cast<int32_t*>(&message[1]) = htonl(dependencyId);
    writeOrDie(m_fd, (unsigned char*)message, sizeof(int8_t) + sizeof(int32_t));

    // read java's response code
    int8_t responseCode;
    ssize_t bytes = read(m_fd, &responseCode, sizeof(int8_t));
    if (bytes != sizeof(int8_t)) {
        printf("Error - blocking read failed. %jd read %jd attempted",
                (intmax_t)bytes, (intmax_t)sizeof(int8_t));
        fflush(stdout);
        assert(false);
        exit(-1);
    }

    // deal with error response codes
    if (kErrorCode_DependencyNotFound == responseCode) {
        return NULL;
    } else if (kErrorCode_DependencyFound != responseCode) {
        printf("Received unexpected response code %d to retrieve dependency request\n",
                (int)responseCode);
        fflush(stdout);
        assert(false);
        exit(-1);
    }

    // start reading the dependency. its length is first
    int32_t dependencyLength;
    bytes = read(m_fd, &dependencyLength, sizeof(int32_t));
    if (bytes != sizeof(int32_t)) {
        printf("Error - blocking read failed. %jd read %jd attempted",
                (intmax_t)bytes, (intmax_t)sizeof(int32_t));
        fflush(stdout);
        assert(false);
        exit(-1);
    }

    bytes = 0;
    dependencyLength = ntohl(dependencyLength);
    *dependencySz = (size_t)dependencyLength;
    char *dependencyData = new char[dependencyLength];
    while (bytes != dependencyLength) {
        ssize_t oldBytes = bytes;
        bytes += read(m_fd, dependencyData + bytes, dependencyLength - bytes);
        if (oldBytes == bytes) {
            break;
        }
        if (oldBytes > bytes) {
            bytes++;
            break;
        }
    }

    if (bytes != dependencyLength) {
        printf("Error - blocking read failed. %jd read %jd attempted",
                (intmax_t)bytes, (intmax_t)dependencyLength);
        fflush(stdout);
        assert(false);
        exit(-1);
    }
    return dependencyData;
}

std::string VoltDBIPC::planForFragmentId(int64_t fragmentId) {
    char message[sizeof(int8_t) + sizeof(int64_t)];

    message[0] = static_cast<int8_t>(kErrorCode_needPlan);
    *reinterpret_cast<int64_t*>(&message[1]) = htonll(fragmentId);
    writeOrDie(m_fd, (unsigned char*)message, sizeof(int8_t) + sizeof(int64_t));

    int32_t length;
    ssize_t bytes = read(m_fd, &length, sizeof(int32_t));
    if (bytes != sizeof(int32_t)) {
        printf("Error - blocking read failed. %jd read %jd attempted",
               (intmax_t)bytes, (intmax_t)sizeof(int32_t));
        fflush(stdout);
        assert(false);
        exit(-1);
    }
    length = static_cast<int32_t>(ntohl(length) - sizeof(int32_t));
    assert(length > 0);

    boost::scoped_array<char> planBytes(new char[length + 1]);
    bytes = 0;
    while (bytes != length) {
        ssize_t oldBytes = bytes;
        bytes += read(m_fd, planBytes.get() + bytes, length - bytes);
        if (oldBytes == bytes) {
            break;
        }
        if (oldBytes > bytes) {
            bytes++;
            break;
        }
    }

    if (bytes != length) {
        printf("Error - blocking read failed. %jd read %jd attempted",
               (intmax_t)bytes, (intmax_t)length);
        fflush(stdout);
        assert(false);
        exit(-1);
    }

    // null terminate
    planBytes[length] = '\0';

    // need to return a string
    return std::string(planBytes.get());
}

void VoltDBIPC::crashVoltDB(voltdb::FatalException e) {
    const char *reasonBytes = e.m_reason.c_str();
    int32_t reasonLength = static_cast<int32_t>(strlen(reasonBytes));
    int32_t lineno = static_cast<int32_t>(e.m_lineno);
    int32_t filenameLength = static_cast<int32_t>(strlen(e.m_filename));
    int32_t numTraces = static_cast<int32_t>(e.m_traces.size());
    int32_t totalTracesLength = 0;
    for (int ii = 0; ii < static_cast<int>(e.m_traces.size()); ii++) {
        totalTracesLength += static_cast<int32_t>(strlen(e.m_traces[ii].c_str()));
    }
    //sizeof traces text + length prefix per trace, length prefix of reason string, number of traces count,
    //filename length, lineno
    int32_t messageLength =
            static_cast<int32_t>(
                    totalTracesLength +
                    (sizeof(int32_t) * numTraces) +
                    (sizeof(int32_t) * 4) +
                    reasonLength +
                    filenameLength);

    //status code
    m_reusedResultBuffer[0] = static_cast<char>(kErrorCode_CrashVoltDB);
    size_t position = 1;

    //overall message length, not included in messageLength
    *reinterpret_cast<int32_t*>(&m_reusedResultBuffer[position]) = htonl(messageLength);
    position += sizeof(int32_t);

    //reason string
    *reinterpret_cast<int32_t*>(&m_reusedResultBuffer[position]) = htonl(reasonLength);
    position += sizeof(int32_t);
    memcpy( &m_reusedResultBuffer[position], reasonBytes, reasonLength);
    position += reasonLength;

    //filename string
    *reinterpret_cast<int32_t*>(&m_reusedResultBuffer[position]) = htonl(filenameLength);
    position += sizeof(int32_t);
    memcpy( &m_reusedResultBuffer[position], e.m_filename, filenameLength);
    position += filenameLength;

    //lineno
    *reinterpret_cast<int32_t*>(&m_reusedResultBuffer[position]) = htonl(lineno);
    position += sizeof(int32_t);

    //number of traces
    *reinterpret_cast<int32_t*>(&m_reusedResultBuffer[position]) = htonl(numTraces);
    position += sizeof(int32_t);

    for (int ii = 0; ii < static_cast<int>(e.m_traces.size()); ii++) {
        int32_t traceLength = static_cast<int32_t>(strlen(e.m_traces[ii].c_str()));
        *reinterpret_cast<int32_t*>(&m_reusedResultBuffer[position]) = htonl(traceLength);
        position += sizeof(int32_t);
        memcpy( &m_reusedResultBuffer[position], e.m_traces[ii].c_str(), traceLength);
        position += traceLength;
    }

    writeOrDie(m_fd,  (unsigned char*)m_reusedResultBuffer, 5 + messageLength);
    exit(-1);
}

void VoltDBIPC::getStats(struct ipc_command *cmd) {
    get_stats_cmd *getStatsCommand = (get_stats_cmd*) cmd;

    const int32_t selector = ntohl(getStatsCommand->selector);
    const int32_t numLocators = ntohl(getStatsCommand->num_locators);
    bool interval = false;
    if (getStatsCommand->interval != 0) {
        interval = true;
    }
    const int64_t now = ntohll(getStatsCommand->now);
    int32_t *locators = new int32_t[numLocators];
    for (int ii = 0; ii < numLocators; ii++) {
        locators[ii] = ntohl(getStatsCommand->locators[ii]);
    }

    m_engine->resetReusedResultOutputBuffer();

    try {
        int result = m_engine->getStats(
                static_cast<int>(selector),
                locators,
                numLocators,
                interval,
                now);

        delete [] locators;

        // write the results array back across the wire
        const int8_t successResult = kErrorCode_Success;
        if (result == 0 || result == 1) {
            writeOrDie(m_fd, (const unsigned char*)&successResult, sizeof(int8_t));

            if (result == 1) {
                const int32_t size = m_engine->getResultsSize();
                // write the dependency tables back across the wire
                // the result set includes the total serialization size
                writeOrDie(m_fd, (unsigned char*)(m_engine->getReusedResultBuffer()), size);
            }
            else {
                int32_t zero = 0;
                writeOrDie(m_fd, (const unsigned char*)&zero, sizeof(int32_t));
            }
        } else {
            sendException(kErrorCode_Error);
        }
    } catch (const FatalException &e) {
        crashVoltDB(e);
    }
}

int8_t VoltDBIPC::activateTableStream(struct ipc_command *cmd) {
    activate_tablestream *activateTableStreamCommand = (activate_tablestream*) cmd;
    const voltdb::CatalogId tableId = ntohl(activateTableStreamCommand->tableId);
    const voltdb::TableStreamType streamType =
            static_cast<voltdb::TableStreamType>(ntohl(activateTableStreamCommand->streamType));

    // Provide access to the serialized message data, i.e. the predicates.
    void* offset = activateTableStreamCommand->data;
    int sz = static_cast<int> (ntohl(cmd->msgsize) - sizeof(activate_tablestream));
    ReferenceSerializeInput serialize_in(offset, sz);

    try {
        if (m_engine->activateTableStream(tableId, streamType, serialize_in)) {
            return kErrorCode_Success;
        } else {
            return kErrorCode_Error;
        }
    } catch (const FatalException &e) {
        crashVoltDB(e);
    }
    return kErrorCode_Error;
}

void VoltDBIPC::tableStreamSerializeMore(struct ipc_command *cmd) {
    tablestream_serialize_more *tableStreamSerializeMore = (tablestream_serialize_more*) cmd;
    const voltdb::CatalogId tableId = ntohl(tableStreamSerializeMore->tableId);
    const voltdb::TableStreamType streamType =
            static_cast<voltdb::TableStreamType>(ntohl(tableStreamSerializeMore->streamType));
    // Need to adapt the simpler incoming data describing buffers to conform to
    // what VoltDBEngine::tableStreamSerializeMore() needs. The incoming data
    // is an array of buffer lengths. The outgoing data must be an array of
    // ptr/offset/length triplets referencing segments of m_tupleBuffer, which
    // is reallocated as needed.
    const int bufferCount = ntohl(tableStreamSerializeMore->bufferCount);
    try {

        if (bufferCount <= 0) {
            throwFatalException("Bad buffer count in tableStreamSerializeMore: %d", bufferCount);
        }

        // Need two passes, one to determine size, the other to populate buffer
        // data. Can't do this until the base buffer is properly allocated.
        // Note that m_reusedResultBuffer is used for input data and
        // m_tupleBuffer is used for output data.

        void *inptr = tableStreamSerializeMore->data;
        int sz = static_cast<int> (ntohl(cmd->msgsize) - sizeof(tablestream_serialize_more));
        ReferenceSerializeInput in1(inptr, sz);

        // Pass 1 - calculate size and allow for status code byte and count length integers.
        size_t outputSize = 1;
        for (size_t i = 0; i < bufferCount; i++) {
            in1.readLong(); in1.readInt(); // skip address and offset, used for jni only
            outputSize += in1.readInt() + 4;
        }

        // Reallocate buffer as needed.
        // Avoid excessive thrashing by over-allocating in powers of 2.
        if (outputSize > m_tupleBufferSize) {
            while (outputSize > m_tupleBufferSize) {
                m_tupleBufferSize *= 2;
            }
            delete [] m_tupleBuffer;
            m_tupleBuffer = new char[m_tupleBufferSize];
        }

        // Pass 2 - rescan input stream and generate final buffer data.
        ReferenceSerializeInput in2(inptr, sz);
        // 1 byte status and 4 byte count
        int offset = 5;
        ReferenceSerializeOutput out1(m_reusedResultBuffer, MAX_MSG_SZ);
        out1.writeInt(bufferCount);
        for (size_t i = 0; i < bufferCount; i++) {
            in2.readLong(); in2.readInt(); // skip address and offset, used for jni only
            int length = in2.readInt();
            out1.writeLong((long)m_tupleBuffer);
            // Allow for the length int written later.
            offset += 4;
            out1.writeInt(offset);
            out1.writeInt(length);
            offset += length;
        }

        // Perform table stream serialization.
        ReferenceSerializeInput out2(m_reusedResultBuffer, MAX_MSG_SZ);
        std::vector<int> positions;
        int64_t remaining = m_engine->tableStreamSerializeMore(tableId, streamType, out2, positions);

        // Finalize the tuple buffer by adding the status code, buffer count,
        // and remaining tuple count.
        // Inject positions (lengths) into previously skipped int-size gaps.
        m_tupleBuffer[0] = kErrorCode_Success;
        if (remaining > 0) {
            *reinterpret_cast<int32_t*>(&m_tupleBuffer[1]) = htonl(bufferCount);
            offset = 1 + sizeof(int32_t);
            *reinterpret_cast<int64_t*>(&m_tupleBuffer[offset]) = htonll(remaining);
            offset += static_cast<int>(sizeof(int64_t));
            std::vector<int>::const_iterator ipos;
            for (ipos = positions.begin(); ipos != positions.end(); ++ipos) {
                int length = *ipos;
                *reinterpret_cast<int32_t*>(&m_tupleBuffer[offset]) = htonl(length);
                offset += length + static_cast<int>(sizeof(int32_t));
            }
        } else {
            *reinterpret_cast<int32_t*>(&m_tupleBuffer[1]) = htonl(bufferCount);
            // If we failed or finished just set the count and stop right there.
            *reinterpret_cast<int64_t*>(&m_tupleBuffer[5]) = htonll(remaining);
            outputSize = 1 + sizeof(int32_t) + sizeof(int64_t);
        }

        // Ship it.
        writeOrDie(m_fd, (unsigned char*)m_tupleBuffer, outputSize);

    } catch (const FatalException &e) {
        crashVoltDB(e);
    }
}

int8_t VoltDBIPC::processRecoveryMessage( struct ipc_command *cmd) {
    recovery_message *recoveryMessage = (recovery_message*) cmd;
    const int32_t messageLength = ntohl(recoveryMessage->messageLength);
    ReferenceSerializeInput input(recoveryMessage->message, messageLength);
    RecoveryProtoMsg message(&input);
    m_engine->processRecoveryMessage(&message);
    return kErrorCode_Success;
}

void VoltDBIPC::tableHashCode( struct ipc_command *cmd) {
    table_hash_code *hashCodeRequest = (table_hash_code*) cmd;
    const int32_t tableId = ntohl(hashCodeRequest->tableId);
    int64_t tableHashCode = m_engine->tableHashCode(tableId);
    char response[9];
    response[0] = kErrorCode_Success;
    *reinterpret_cast<int64_t*>(&response[1]) = htonll(tableHashCode);
    writeOrDie(m_fd, (unsigned char*)response, 9);
}

void VoltDBIPC::exportAction(struct ipc_command *cmd) {
    export_action *action = (export_action*)cmd;

    m_engine->resetReusedResultOutputBuffer();
    int32_t tableSignatureLength = ntohl(action->tableSignatureLength);
    std::string tableSignature(action->tableSignature, tableSignatureLength);
    int64_t result = m_engine->exportAction(action->isSync,
                                         static_cast<int64_t>(ntohll(action->offset)),
                                         static_cast<int64_t>(ntohll(action->seqNo)),
                                         tableSignature);

    // write offset across bigendian.
    result = htonll(result);
    writeOrDie(m_fd, (unsigned char*)&result, sizeof(result));
}

void VoltDBIPC::getUSOForExportTable(struct ipc_command *cmd) {
    get_uso *get = (get_uso*)cmd;

    m_engine->resetReusedResultOutputBuffer();
    int32_t tableSignatureLength = ntohl(get->tableSignatureLength);
    std::string tableSignature(get->tableSignature, tableSignatureLength);

    size_t ackOffset;
    int64_t seqNo;
    m_engine->getUSOForExportTable(ackOffset, seqNo, tableSignature);

    // write offset across bigendian.
    int64_t ackOffsetI64 = static_cast<int64_t>(ackOffset);
    ackOffsetI64 = htonll(ackOffsetI64);
    writeOrDie(m_fd, (unsigned char*)&ackOffsetI64, sizeof(ackOffsetI64));

    // write the poll data. It is at least 4 bytes of length prefix.
    seqNo = htonll(seqNo);
    writeOrDie(m_fd, (unsigned char*)&seqNo, sizeof(seqNo));
}

void VoltDBIPC::hashinate(struct ipc_command* cmd) {
    hashinate_msg* hash = (hashinate_msg*)cmd;
    NValueArray& params = m_engine->getParameterContainer();

    HashinatorType hashinatorType = static_cast<HashinatorType>(ntohl(hash->hashinatorType));
    int32_t configLength = ntohl(hash->configLength);
    boost::scoped_ptr<TheHashinator> hashinator;
    switch (hashinatorType) {
    case HASHINATOR_LEGACY:
        hashinator.reset(LegacyHashinator::newInstance(hash->data));
        break;
    case HASHINATOR_ELASTIC:
        hashinator.reset(ElasticHashinator::newInstance(hash->data));
        break;
    default:
        try {
            throwFatalException("Unrecognized hashinator type %d", hashinatorType);
        } catch (const FatalException &e) {
            crashVoltDB(e);
        }
    }
    void* offset = hash->data + configLength;
    int sz = static_cast<int> (ntohl(cmd->msgsize) - sizeof(hash));
    ReferenceSerializeInput serialize_in(offset, sz);

    int retval = -1;
    try {
        int cnt = serialize_in.readShort();
        assert(cnt> -1);
        Pool *pool = m_engine->getStringPool();
        deserializeParameterSetCommon(cnt, serialize_in, params, pool);
        retval =
            hashinator->hashinate(params[0]);
        pool->purge();
    } catch (const FatalException &e) {
        crashVoltDB(e);
    }

    char response[5];
    response[0] = kErrorCode_Success;
    *reinterpret_cast<int32_t*>(&response[1]) = htonl(retval);
    writeOrDie(m_fd, (unsigned char*)response, 5);
}

void VoltDBIPC::updateHashinator(struct ipc_command *cmd) {
    hashinate_msg* hash = (hashinate_msg*)cmd;

    HashinatorType hashinatorType = static_cast<HashinatorType>(ntohl(hash->hashinatorType));
    try {
        m_engine->updateHashinator(hashinatorType, hash->data);
    } catch (const FatalException &e) {
        crashVoltDB(e);
    }
}

void VoltDBIPC::signalHandler(int signum, siginfo_t *info, void *context) {
    char err_msg[128];
    snprintf(err_msg, 128, "SIGSEGV caught: signal number %d, error value %d,"
             " signal code %d\n\n", info->si_signo, info->si_errno,
             info->si_code);
    std::string message = err_msg;
    message.append(m_engine->debug());
    crashVoltDB(SegvException(message.c_str(), context, __FILE__, __LINE__));
}

void VoltDBIPC::signalDispatcher(int signum, siginfo_t *info, void *context) {
    if (currentVolt != NULL)
        currentVolt->signalHandler(signum, info, context);
}

void VoltDBIPC::setupSigHandler(void) const {
#if !defined(MEMCHECK)
    struct sigaction action;
    memset(&action, 0, sizeof(action));
    action.sa_sigaction = VoltDBIPC::signalDispatcher;
    action.sa_flags = SA_SIGINFO;
    if(sigaction(SIGSEGV, &action, NULL) < 0)
        perror("Failed to setup signal handler for SIGSEGV");
#endif
}

void VoltDBIPC::threadLocalPoolAllocations() {
    std::size_t poolAllocations = ThreadLocalPool::getPoolAllocationSize();
    char response[9];
    response[0] = kErrorCode_Success;
    *reinterpret_cast<std::size_t*>(&response[1]) = htonll(poolAllocations);
    writeOrDie(m_fd, (unsigned char*)response, 9);
}

int64_t VoltDBIPC::getQueuedExportBytes(int32_t partitionId, std::string signature) {
    m_reusedResultBuffer[0] = kErrorCode_getQueuedExportBytes;
    *reinterpret_cast<int32_t*>(&m_reusedResultBuffer[1]) = htonl(partitionId);
    *reinterpret_cast<int32_t*>(&m_reusedResultBuffer[5]) = htonl(static_cast<int32_t>(signature.size()));
    ::memcpy( &m_reusedResultBuffer[9], signature.c_str(), signature.size());
    writeOrDie(m_fd, (unsigned char*)m_reusedResultBuffer, 9 + signature.size());

    int64_t netval;
    ssize_t bytes = read(m_fd, &netval, sizeof(int64_t));
    if (bytes != sizeof(int64_t)) {
        printf("Error - blocking read failed. %jd read %jd attempted",
                (intmax_t)bytes, (intmax_t)sizeof(int64_t));
        fflush(stdout);
        assert(false);
        exit(-1);
    }
    int64_t retval = ntohll(netval);
    return retval;
}

void VoltDBIPC::pushExportBuffer(
        int64_t exportGeneration,
        int32_t partitionId,
        std::string signature,
        voltdb::StreamBlock *block,
        bool sync,
        bool endOfStream) {
    int32_t index = 0;
    m_reusedResultBuffer[index++] = kErrorCode_pushExportBuffer;
    *reinterpret_cast<int64_t*>(&m_reusedResultBuffer[index]) = htonll(exportGeneration);
    index += 8;
    *reinterpret_cast<int32_t*>(&m_reusedResultBuffer[index]) = htonl(partitionId);
    index += 4;
    *reinterpret_cast<int32_t*>(&m_reusedResultBuffer[index]) = htonl(static_cast<int32_t>(signature.size()));
    index += 4;
    ::memcpy( &m_reusedResultBuffer[index], signature.c_str(), signature.size());
    index += static_cast<int32_t>(signature.size());
    if (block != NULL) {
        *reinterpret_cast<int64_t*>(&m_reusedResultBuffer[index]) = htonll(block->uso());
    } else {
        *reinterpret_cast<int64_t*>(&m_reusedResultBuffer[index]) = 0;
    }
    index += 8;
    *reinterpret_cast<int8_t*>(&m_reusedResultBuffer[index++]) =
        sync ?
            static_cast<int8_t>(1) : static_cast<int8_t>(0);
    *reinterpret_cast<int8_t*>(&m_reusedResultBuffer[index++]) =
        endOfStream ?
            static_cast<int8_t>(1) : static_cast<int8_t>(0);
    if (block != NULL) {
        *reinterpret_cast<int32_t*>(&m_reusedResultBuffer[index]) = htonl(block->rawLength());
        writeOrDie(m_fd, (unsigned char*)m_reusedResultBuffer, index + 4);
        writeOrDie(m_fd, (unsigned char*)block->rawPtr(), block->rawLength());
    } else {
        *reinterpret_cast<int32_t*>(&m_reusedResultBuffer[index]) = htonl(0);
        writeOrDie(m_fd, (unsigned char*)m_reusedResultBuffer, index + 4);
    }
    delete [] block->rawPtr();
}

<<<<<<< HEAD
void *eethread(void *ptr) {
    int fd = (int)(*(int*)ptr);

    /* max message size that can be read from java */
    int max_ipc_message_size = (1024 * 1024 * 2);

    // requests larger than this will cause havoc.
    // cry havoc and let loose the dogs of war
    boost::shared_array<char> data(new char[max_ipc_message_size]);
    memset(data.get(), 0, max_ipc_message_size);

    // instantiate voltdbipc to interface to EE.
    boost::shared_ptr<VoltDBIPC> voltipc(new VoltDBIPC(fd));
    int more = 1;
    while (more) {
        size_t bytesread = 0;

        // read the header
        while (bytesread < 4) {
            std::size_t b = read(fd, data.get() + bytesread, 4 - bytesread);
            if (b == 0) {
                printf("client eof\n");
                close(fd);
                return NULL;
            } else if (b == -1) {
                printf("client error\n");
                close(fd);
                return NULL;
            }
            bytesread += b;
        }

        // read the message body in to the same data buffer
        int msg_size = ntohl(((struct ipc_command*) data.get())->msgsize);
        //printf("Received message size %d\n", msg_size);
        if (msg_size > max_ipc_message_size) {
            max_ipc_message_size = msg_size;
            char* newdata = (char*) malloc(max_ipc_message_size);
            memset(newdata, 0, max_ipc_message_size);
            memcpy(newdata, data.get(), 4);
            data.reset(newdata);
        }

        while (bytesread < msg_size) {
            std::size_t b = read(fd, data.get() + bytesread, msg_size - bytesread);
            if (b == 0) {
                printf("client eof\n");
                close(fd);
                return NULL;
            } else if (b == -1) {
                printf("client error\n");
                close(fd);
                return NULL;
            }
            bytesread += b;
        }

        // dispatch the request
        struct ipc_command *cmd = (struct ipc_command*) data.get();

        // size at least length + command
        if (ntohl(cmd->msgsize) < sizeof(struct ipc_command)) {
            printf("bytesread=%zx cmd=%d msgsize=%d\n",
                   bytesread, cmd->command, ntohl(cmd->msgsize));
            for (int ii = 0; ii < bytesread; ++ii) {
                printf("%x ", data[ii]);
            }
            assert(ntohl(cmd->msgsize) >= sizeof(struct ipc_command));
        }
        bool terminate = voltipc->execute(cmd);
        if (terminate) {
            close(fd);
            return NULL;
        }
    }

    return NULL;
=======
void VoltDBIPC::executeTask(struct ipc_command *cmd) {
    execute_task *task = (execute_task*)cmd;
    voltdb::TaskType taskId = static_cast<voltdb::TaskType>(ntohll(task->taskId));
    m_engine->resetReusedResultOutputBuffer(1);
    m_engine->executeTask(taskId, task->task);
    int32_t responseLength = m_engine->getResultsSize();
    char *resultsBuffer = m_engine->getReusedResultBuffer();
    writeOrDie(m_fd, (unsigned char*)resultsBuffer, responseLength);
>>>>>>> f67bd4c3
}

int main(int argc, char **argv) {
    //Create a pool ref to init the thread local in case a poll message comes early
    voltdb::ThreadLocalPool poolRef;
    const int pid = getpid();
    printf("==%d==\n", pid);
    fflush(stdout);
    int sock = -1;
    int fd = -1;

    int eecount = 1;
    int port = 0; // 0 means pick any port

    // allow caller to specify the number of ees - defaults to 1
    if (argc >= 2) {
        char *eecountStr = argv[1];
        assert(eecountStr);
        eecount = atoi(eecountStr);
        assert(eecount >= 0);
        printf("==%d==\n", eecount);
    }

    boost::shared_array<pthread_t> eeThreads(new pthread_t[eecount]);

    // allow caller to override port with the first argument
    if (argc == 3) {
        char *portStr = argv[2];
        assert(portStr);
        port = atoi(portStr);
        assert(port > 0);
        assert(port <= 65535);
    }

    struct sockaddr_in address;
    address.sin_family = AF_INET;
    address.sin_port = htons(port);
    address.sin_addr.s_addr = INADDR_ANY;

    // read args which presumably configure VoltDBIPC

    // and set up an accept socket.
    if ((sock = socket(AF_INET,SOCK_STREAM, 0)) < 0) {
        printf("Failed to create socket.\n");
        exit(-2);
    }

    if ((bind(sock, (struct sockaddr*) (&address), sizeof(struct sockaddr_in))) != 0) {
        printf("Failed to bind socket.\n");
        exit(-3);
    }

    socklen_t address_len = sizeof(struct sockaddr_in);
    if (getsockname( sock, reinterpret_cast<sockaddr*>(&address), &address_len)) {
        printf("Failed to find socket address\n");
        exit(-4);
    }

    port = ntohs(address.sin_port);
    printf("==%d==\n", port);
    fflush(stdout);

    if ((listen(sock, 1)) != 0) {
        printf("Failed to listen on socket.\n");
        exit(-5);
    }
    printf("listening\n");
    fflush(stdout);

    for (int ee = 0; ee < eecount; ee++) {
        struct sockaddr_in client_addr;
        socklen_t addr_size = sizeof(struct sockaddr_in);
        fd = accept(sock, (struct sockaddr*) (&client_addr), &addr_size);
        if (fd < 0) {
            printf("Failed to accept socket.\n");
            exit(-6);
        }

        int flag = 1;
        int ret = setsockopt( fd, IPPROTO_TCP, TCP_NODELAY, (char *)&flag, sizeof(flag) );
        if (ret == -1) {
            printf("Couldn't setsockopt(TCP_NODELAY)\n");
            exit( EXIT_FAILURE );
        }

        int status = pthread_create(&eeThreads[ee], NULL, eethread, &fd);
        if (status) {
            // error
        }
    }

    close(sock);

    // wait for all of the EEs to finish
    for (int ee = 0; ee < eecount; ee++) {
        int code = pthread_join(eeThreads[ee], NULL);
        assert(code == 0);
    }

    fflush(stdout);
    return 0;
}<|MERGE_RESOLUTION|>--- conflicted
+++ resolved
@@ -1244,85 +1244,6 @@
     delete [] block->rawPtr();
 }
 
-<<<<<<< HEAD
-void *eethread(void *ptr) {
-    int fd = (int)(*(int*)ptr);
-
-    /* max message size that can be read from java */
-    int max_ipc_message_size = (1024 * 1024 * 2);
-
-    // requests larger than this will cause havoc.
-    // cry havoc and let loose the dogs of war
-    boost::shared_array<char> data(new char[max_ipc_message_size]);
-    memset(data.get(), 0, max_ipc_message_size);
-
-    // instantiate voltdbipc to interface to EE.
-    boost::shared_ptr<VoltDBIPC> voltipc(new VoltDBIPC(fd));
-    int more = 1;
-    while (more) {
-        size_t bytesread = 0;
-
-        // read the header
-        while (bytesread < 4) {
-            std::size_t b = read(fd, data.get() + bytesread, 4 - bytesread);
-            if (b == 0) {
-                printf("client eof\n");
-                close(fd);
-                return NULL;
-            } else if (b == -1) {
-                printf("client error\n");
-                close(fd);
-                return NULL;
-            }
-            bytesread += b;
-        }
-
-        // read the message body in to the same data buffer
-        int msg_size = ntohl(((struct ipc_command*) data.get())->msgsize);
-        //printf("Received message size %d\n", msg_size);
-        if (msg_size > max_ipc_message_size) {
-            max_ipc_message_size = msg_size;
-            char* newdata = (char*) malloc(max_ipc_message_size);
-            memset(newdata, 0, max_ipc_message_size);
-            memcpy(newdata, data.get(), 4);
-            data.reset(newdata);
-        }
-
-        while (bytesread < msg_size) {
-            std::size_t b = read(fd, data.get() + bytesread, msg_size - bytesread);
-            if (b == 0) {
-                printf("client eof\n");
-                close(fd);
-                return NULL;
-            } else if (b == -1) {
-                printf("client error\n");
-                close(fd);
-                return NULL;
-            }
-            bytesread += b;
-        }
-
-        // dispatch the request
-        struct ipc_command *cmd = (struct ipc_command*) data.get();
-
-        // size at least length + command
-        if (ntohl(cmd->msgsize) < sizeof(struct ipc_command)) {
-            printf("bytesread=%zx cmd=%d msgsize=%d\n",
-                   bytesread, cmd->command, ntohl(cmd->msgsize));
-            for (int ii = 0; ii < bytesread; ++ii) {
-                printf("%x ", data[ii]);
-            }
-            assert(ntohl(cmd->msgsize) >= sizeof(struct ipc_command));
-        }
-        bool terminate = voltipc->execute(cmd);
-        if (terminate) {
-            close(fd);
-            return NULL;
-        }
-    }
-
-    return NULL;
-=======
 void VoltDBIPC::executeTask(struct ipc_command *cmd) {
     execute_task *task = (execute_task*)cmd;
     voltdb::TaskType taskId = static_cast<voltdb::TaskType>(ntohll(task->taskId));
@@ -1331,7 +1252,6 @@
     int32_t responseLength = m_engine->getResultsSize();
     char *resultsBuffer = m_engine->getReusedResultBuffer();
     writeOrDie(m_fd, (unsigned char*)resultsBuffer, responseLength);
->>>>>>> f67bd4c3
 }
 
 int main(int argc, char **argv) {
