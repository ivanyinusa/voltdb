--- conflicted
+++ resolved
@@ -223,34 +223,37 @@
         }
         break;
     case 1:
+        // TODO: consider converting this else-if series to a switch statement
+        // Please keep these blocks sorted alphabetically for ease of reference and to avoid merge
+        // conflicts that occur when appending new blocks at the same line.
         if (functionId == FUNC_ABS) {
             ret = new UnaryFunctionExpression<FUNC_ABS>((*arguments)[0]);
-        } else if (functionId == FUNC_OCTET_LENGTH) {
-            ret = new UnaryFunctionExpression<FUNC_OCTET_LENGTH>((*arguments)[0]);
         } else if (functionId == FUNC_CHAR_LENGTH) {
             ret = new UnaryFunctionExpression<FUNC_CHAR_LENGTH>((*arguments)[0]);
-        } else if (functionId == FUNC_SPACE) {
-            ret = new UnaryFunctionExpression<FUNC_SPACE>((*arguments)[0]);
-        } else if (functionId == FUNC_EXTRACT_YEAR) {
-            ret = new UnaryFunctionExpression<FUNC_EXTRACT_YEAR>((*arguments)[0]);
-        } else if (functionId == FUNC_EXTRACT_MONTH) {
-            ret = new UnaryFunctionExpression<FUNC_EXTRACT_MONTH>((*arguments)[0]);
         } else if (functionId == FUNC_EXTRACT_DAY) {
             ret = new UnaryFunctionExpression<FUNC_EXTRACT_DAY>((*arguments)[0]);
         } else if (functionId == FUNC_EXTRACT_DAY_OF_WEEK) {
             ret = new UnaryFunctionExpression<FUNC_EXTRACT_DAY_OF_WEEK>((*arguments)[0]);
-        } else if (functionId == FUNC_EXTRACT_WEEK_OF_YEAR) {
-            ret = new UnaryFunctionExpression<FUNC_EXTRACT_WEEK_OF_YEAR>((*arguments)[0]);
         } else if (functionId == FUNC_EXTRACT_DAY_OF_YEAR) {
             ret = new UnaryFunctionExpression<FUNC_EXTRACT_DAY_OF_YEAR>((*arguments)[0]);
-        } else if (functionId == FUNC_EXTRACT_QUARTER) {
-            ret = new UnaryFunctionExpression<FUNC_EXTRACT_QUARTER>((*arguments)[0]);
         } else if (functionId == FUNC_EXTRACT_HOUR) {
             ret = new UnaryFunctionExpression<FUNC_EXTRACT_HOUR>((*arguments)[0]);
         } else if (functionId == FUNC_EXTRACT_MINUTE) {
             ret = new UnaryFunctionExpression<FUNC_EXTRACT_MINUTE>((*arguments)[0]);
+        } else if (functionId == FUNC_EXTRACT_MONTH) {
+            ret = new UnaryFunctionExpression<FUNC_EXTRACT_MONTH>((*arguments)[0]);
+        } else if (functionId == FUNC_EXTRACT_QUARTER) {
+            ret = new UnaryFunctionExpression<FUNC_EXTRACT_QUARTER>((*arguments)[0]);
         } else if (functionId == FUNC_EXTRACT_SECOND) {
             ret = new UnaryFunctionExpression<FUNC_EXTRACT_SECOND>((*arguments)[0]);
+        } else if (functionId == FUNC_EXTRACT_WEEK_OF_YEAR) {
+            ret = new UnaryFunctionExpression<FUNC_EXTRACT_WEEK_OF_YEAR>((*arguments)[0]);
+        } else if (functionId == FUNC_EXTRACT_YEAR) {
+            ret = new UnaryFunctionExpression<FUNC_EXTRACT_YEAR>((*arguments)[0]);
+        } else if (functionId == FUNC_OCTET_LENGTH) {
+            ret = new UnaryFunctionExpression<FUNC_OCTET_LENGTH>((*arguments)[0]);
+        } else if (functionId == FUNC_SPACE) {
+            ret = new UnaryFunctionExpression<FUNC_SPACE>((*arguments)[0]);
         } else if (functionId == FUNC_VOLT_SQL_ERROR) {
             ret = new UnaryFunctionExpression<FUNC_VOLT_SQL_ERROR>((*arguments)[0]);
         }
@@ -260,27 +263,27 @@
         break;
     default:
         // GeneralFunctions defer deleting the arguments container until through with it.
-        if (functionId == FUNC_VOLT_SUBSTRING_CHAR_FROM) {
-            ret = new GeneralFunctionExpression<FUNC_VOLT_SUBSTRING_CHAR_FROM>(*arguments);
+        // TODO: consider converting this else-if series to a switch statement
+        // Please keep these blocks sorted alphabetically for ease of reference and to avoid merge
+        // conflicts that occur when appending new blocks at the same line.
+        if (functionId == FUNC_CONCAT) {
+            ret = new GeneralFunctionExpression<FUNC_CONCAT>(*arguments);
+        } else if (functionId == FUNC_DECODE) {
+            ret = new GeneralFunctionExpression<FUNC_DECODE>(*arguments);
+        } else if (functionId == FUNC_LEFT) {
+            ret = new GeneralFunctionExpression<FUNC_LEFT>(*arguments);
+        } else if (functionId == FUNC_POSITION_CHAR) {
+            ret = new GeneralFunctionExpression<FUNC_POSITION_CHAR>(*arguments);
+        } else if (functionId == FUNC_REPEAT) {
+            ret = new GeneralFunctionExpression<FUNC_REPEAT>(*arguments);
+        } else if (functionId == FUNC_RIGHT) {
+            ret = new GeneralFunctionExpression<FUNC_RIGHT>(*arguments);
         } else if (functionId == FUNC_SUBSTRING_CHAR) {
             ret = new GeneralFunctionExpression<FUNC_SUBSTRING_CHAR>(*arguments);
+        } else if (functionId == FUNC_VOLT_SUBSTRING_CHAR_FROM) {
+            ret = new GeneralFunctionExpression<FUNC_VOLT_SUBSTRING_CHAR_FROM>(*arguments);
         } else if (functionId == FUNC_VOLT_SQL_ERROR) {
             ret = new GeneralFunctionExpression<FUNC_VOLT_SQL_ERROR>(*arguments);
-        } else if (functionId == FUNC_POSITION_CHAR) {
-            ret = new GeneralFunctionExpression<FUNC_POSITION_CHAR>(*arguments);
-<<<<<<< HEAD
-        } else if (functionId == FUNC_DECODE) {
-            ret = new GeneralFunctionExpression<FUNC_DECODE>(*arguments);
-=======
-        } else if (functionId == FUNC_LEFT) {
-            ret = new GeneralFunctionExpression<FUNC_LEFT>(*arguments);
-        } else if (functionId == FUNC_RIGHT) {
-            ret = new GeneralFunctionExpression<FUNC_RIGHT>(*arguments);
-        } else if (functionId == FUNC_REPEAT) {
-            ret = new GeneralFunctionExpression<FUNC_REPEAT>(*arguments);
-        } else if (functionId == FUNC_CONCAT) {
-            ret = new GeneralFunctionExpression<FUNC_CONCAT>(*arguments);
->>>>>>> 60648129
         }
     }
     // May return null, leaving it to the caller (with more context) to generate an exception.
